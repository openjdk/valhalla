/*
 * Copyright (c) 2019, 2021, Oracle and/or its affiliates. All rights reserved.
 * DO NOT ALTER OR REMOVE COPYRIGHT NOTICES OR THIS FILE HEADER.
 *
 * This code is free software; you can redistribute it and/or modify it
 * under the terms of the GNU General Public License version 2 only, as
 * published by the Free Software Foundation.
 *
 * This code is distributed in the hope that it will be useful, but WITHOUT
 * ANY WARRANTY; without even the implied warranty of MERCHANTABILITY or
 * FITNESS FOR A PARTICULAR PURPOSE.  See the GNU General Public License
 * version 2 for more details (a copy is included in the LICENSE file that
 * accompanied this code).
 *
 * You should have received a copy of the GNU General Public License version
 * 2 along with this work; if not, write to the Free Software Foundation,
 * Inc., 51 Franklin St, Fifth Floor, Boston, MA 02110-1301 USA.
 *
 * Please contact Oracle, 500 Oracle Parkway, Redwood Shores, CA 94065 USA
 * or visit www.oracle.com if you need additional information or have any
 * questions.
 */

package compiler.valhalla.inlinetypes;

import compiler.lib.ir_framework.CompLevel;
import compiler.lib.ir_framework.Run;
import compiler.lib.ir_framework.Scenario;
import compiler.lib.ir_framework.Test;
import jdk.test.lib.Asserts;

import static compiler.valhalla.inlinetypes.InlineTypes.rI;
import static compiler.valhalla.inlinetypes.InlineTypes.rL;

/*
 * @test
 * @key randomness
 * @summary Various tests that are specific for C1.
<<<<<<< HEAD
 * @library /testlibrary /test/lib /compiler/whitebox /
 * @requires (os.simpleArch == "x64" | os.simpleArch == "aarch64")
=======
 * @library /test/lib /
 * @requires os.simpleArch == "x64"
>>>>>>> 31d3bb0f
 * @compile -XDallowWithFieldOperator TestC1.java
 * @run driver/timeout=300 compiler.valhalla.inlinetypes.TestC1
 */

public class TestC1 {
    public static void main(String[] args) {
        final Scenario[] scenarios = {
                // C1 only
                new Scenario(0,
                             "-XX:TieredStopAtLevel=1", "-XX:+TieredCompilation"),
                // C2 only. (Make sure the tests are correctly written)
                new Scenario(1,
                             "-XX:TieredStopAtLevel=4", "-XX:-TieredCompilation"),
                // interpreter only
                new Scenario(2,
                             "-Xint"),
                // Xcomp Only C1.
                new Scenario(3,
                             "-XX:TieredStopAtLevel=1", "-XX:+TieredCompilation", "-Xcomp"),
                // Xcomp Only C2.
                new Scenario(4,
                             "-XX:TieredStopAtLevel=4", "-XX:-TieredCompilation", "-Xcomp")
        };

        InlineTypes.getFramework()
                   .addScenarios(scenarios)
                   .addHelperClasses(MyValue1.class,
                                     MyValue2.class,
                                     MyValue2Inline.class,
                                     MyValue3.class,
                                     MyValue3Inline.class)
                   .start();
    }

    // JDK-8229799
    @Test(compLevel = CompLevel.C1_SIMPLE)
    public long test1(Object a, Object b, long n) {
        long r;
        n += (a == b) ? 0x5678123456781234L : 0x1234567812345678L;
        n -= 1;
        return n;
    }

    @Run(test = "test1")
    public void test1_verifier() {
        MyValue1 v1 = MyValue1.createWithFieldsInline(rI, rL);
        MyValue1 v2 = MyValue1.createWithFieldsInline(rI, rL+1);
        long r1 = test1(v1, v1, 1);
        long r2 = test1(v1, v2, 1);
        Asserts.assertEQ(r1, 0x5678123456781234L);
        Asserts.assertEQ(r2, 0x1234567812345678L);
    }

    static primitive class SimpleValue2 {
        final int value;
        SimpleValue2(int value) {
            this.value = value;
        }
    }

    // JDK-8231961
    // Test that the value numbering optimization does not remove
    // the second load from the buffered array element.
    @Test(compLevel = CompLevel.C1_SIMPLE)
    public int test2(SimpleValue2[] array) {
        return array[0].value + array[0].value;
    }

    @Run(test = "test2")
    public void test2_verifier() {
        SimpleValue2[] array = new SimpleValue2[1];
        array[0] = new SimpleValue2(rI);
        int result = test2(array);
        Asserts.assertEQ(result, 2*rI);
    }


    // Tests below (3 to 8) check the behavior of the C1 optimization to access
    // sub-elements of a flattened array without copying the element first

    // Test access to a null array
    @Test(compLevel = CompLevel.C1_SIMPLE)
    public int test3(MyValue2[] array, int index) {
        return array[index].x;
    }

    @Run(test = "test3")
    public void test3_verifier() {
        NullPointerException npe = null;
        try {
            test3(null, 0);
        } catch(NullPointerException e) {
            npe = e;
        }
        Asserts.assertNE(npe, null);
    }

    // Test out of bound accesses
    @Test(compLevel = CompLevel.C1_SIMPLE)
    public int test4(MyValue2[] array, int index) {
        return array[index].x;
    }

    @Run(test = "test4")
    public void test4_verifier() {
        MyValue2[] array = new MyValue2[2];
        ArrayIndexOutOfBoundsException aioob = null;
        try {
            test3(array, -1);
        } catch(ArrayIndexOutOfBoundsException e) {
            aioob = e;
        }
        Asserts.assertNE(aioob, null);
        aioob = null;
        try {
            test3(array, 2);
        } catch(ArrayIndexOutOfBoundsException e) {
            aioob = e;
        }
        Asserts.assertNE(aioob, null);
    }

    // Test 1st level sub-element access to primitive field
    @Test(compLevel = CompLevel.C1_SIMPLE)
    public int test5(MyValue2[] array, int index) {
        return array[index].x;
    }

    @Run(test = "test5")
    public void test5_verifier() {
        MyValue2[] array = new MyValue2[2];
        MyValue2 v = new MyValue2(1,(byte)2, new MyValue2Inline(5.0d, 345L));
        array[1] = v;
        int x = test5(array, 1);
        Asserts.assertEQ(x, 1);
    }

    // Test 1st level sub-element access to flattened field
    @Test(compLevel = CompLevel.C1_SIMPLE)
    public MyValue2Inline test6(MyValue2[] array, int index) {
        return array[index].v;
    }

    @Run(test = "test6")
    public void test6_verifier() {
        MyValue2[] array = new MyValue2[2];
        MyValue2Inline vi = new MyValue2Inline(3.5d, 678L);
        MyValue2 v = new MyValue2(1,(byte)2, vi);
        array[0] = v;
        MyValue2Inline vi2 = test6(array, 0);
        Asserts.assertEQ(vi, vi2);
    }

    // Test 1st level sub-element access to non-flattened field
    static primitive class Big {
        long l0,l1,l2,l3,l4,l5,l6,l7,l8,l9,l10,l11,l12,l13,l14,l15,l16,l17,l18,l19 ;

        Big(long n) {
            l0 = n++; l1 = n++; l2 = n++; l3 = n++; l4 = n++; l5 = n++; l6 = n++; l7 = n++; l8 = n++;
            l9 = n++; l10 = n++; l11 = n++; l12 = n++; l13 = n++; l14 = n++; l15 = n++; l16= n++;
            l17 = n++; l18 = n++; l19 = n++;
        }

        void check(long n, int i) {
            Asserts.assertEQ(l0, n); n += i;
            Asserts.assertEQ(l1, n); n += i;
            Asserts.assertEQ(l2, n); n += i;
            Asserts.assertEQ(l3, n); n += i;
            Asserts.assertEQ(l4, n); n += i;
            Asserts.assertEQ(l5, n); n += i;
            Asserts.assertEQ(l6, n); n += i;
            Asserts.assertEQ(l7, n); n += i;
            Asserts.assertEQ(l8, n); n += i;
            Asserts.assertEQ(l9, n); n += i;
            Asserts.assertEQ(l10, n); n += i;
            Asserts.assertEQ(l11, n); n += i;
            Asserts.assertEQ(l12, n); n += i;
            Asserts.assertEQ(l13, n); n += i;
            Asserts.assertEQ(l14, n); n += i;
            Asserts.assertEQ(l15, n); n += i;
            Asserts.assertEQ(l16, n); n += i;
            Asserts.assertEQ(l17, n); n += i;
            Asserts.assertEQ(l18, n); n += i;
            Asserts.assertEQ(l19, n);
        }
    }

    static primitive class TestValue {
        int i;
        Big big;

        TestValue(int n) {
            i = n;
            big = new Big(n);
        }
    }

    @Test(compLevel = CompLevel.C1_SIMPLE)
    public Big test7(TestValue[] array, int index) {
        return array[index].big;
    }

    @Run(test = "test7")
    public void test7_verifier() {
        TestValue[] array = new TestValue[7];
        Big b0 = test7(array, 3);
        b0.check(0, 0);
        TestValue tv = new TestValue(9);
        array[5] = tv;
        Big b1 = test7(array, 5);
        b1.check(9, 1);
    }

    // Test 2nd level sub-element access to primitive field
    @Test(compLevel = CompLevel.C1_SIMPLE)
    public byte test8(MyValue1[] array, int index) {
        return array[index].v2.y;
    }

    @Run(test = "test8")
    public void test8_verifier() {
        MyValue1[] array = new MyValue1[23];
        MyValue2 mv2a = MyValue2.createWithFieldsInline(7, 63L, 8.9d);
        MyValue2 mv2b = MyValue2.createWithFieldsInline(11, 69L, 17.3d);
        MyValue1 mv1 = new MyValue1(1, 2L, (short)3, 4, null, mv2a, mv2b, 'z');
        array[19] = mv1;
        byte b = test8(array, 19);
        Asserts.assertEQ(b, (byte)11);
    }


    // Test optimizations for arrays of empty types
    // (read/write are not performed, pre-allocated instance is used for reads)
    // Most tests check that error conditions are still correctly handled
    // (OOB, null pointer)
    static primitive class EmptyType {}

    @Test(compLevel = CompLevel.C1_SIMPLE)
    public EmptyType test9() {
        EmptyType[] array = new EmptyType[10];
        return array[4];
    }

    @Run(test = "test9")
    public void test9_verifier() {
        EmptyType et = test9();
        Asserts.assertEQ(et, EmptyType.default);
    }

    @Test(compLevel = CompLevel.C1_SIMPLE)
    public EmptyType test10(EmptyType[] array) {
        return array[0];
    }

    @Run(test = "test10")
    public void test10_verifier() {
        EmptyType[] array = new EmptyType[16];
        EmptyType et = test10(array);
        Asserts.assertEQ(et, EmptyType.default);
    }

    @Test(compLevel = CompLevel.C1_SIMPLE)
    public EmptyType test11(EmptyType[] array, int index) {
        return array[index];
    }

    @Run(test = "test11")
    public void test11_verifier() {
        Exception e = null;
        EmptyType[] array = new EmptyType[10];
        try {
            EmptyType et = test11(array, 11);
        } catch (ArrayIndexOutOfBoundsException ex) {
            e = ex;
        }
        Asserts.assertNotNull(e);
        e = null;
        try {
            EmptyType et = test11(array, -1);
        } catch (ArrayIndexOutOfBoundsException ex) {
            e = ex;
        }
        Asserts.assertNotNull(e);
        e = null;
        try {
            EmptyType et = test11(null, 1);
        } catch (NullPointerException ex) {
            e = ex;
        }
        Asserts.assertNotNull(e);
    }

    @Test(compLevel = CompLevel.C1_SIMPLE)
    public void test12(EmptyType[] array, int index, EmptyType value) {
        array[index] = value;
    }

    @Run(test = "test12")
    public void test12_verifier() {
        EmptyType[] array = new EmptyType[16];
        test12(array, 2, EmptyType.default);
        Exception e = null;
        try {
            test12(null, 2, EmptyType.default);
        } catch(NullPointerException ex) {
            e = ex;
        }
        Asserts.assertNotNull(e);
        e = null;
        try {
            test12(array, 17, EmptyType.default);
        } catch(ArrayIndexOutOfBoundsException ex) {
            e = ex;
        }
        Asserts.assertNotNull(e);
        e = null;
        try {
            test12(array, -8, EmptyType.default);
        } catch(ArrayIndexOutOfBoundsException ex) {
            e = ex;
        }
        Asserts.assertNotNull(e);
    }
}<|MERGE_RESOLUTION|>--- conflicted
+++ resolved
@@ -36,13 +36,8 @@
  * @test
  * @key randomness
  * @summary Various tests that are specific for C1.
-<<<<<<< HEAD
- * @library /testlibrary /test/lib /compiler/whitebox /
+ * @library /test/lib /
  * @requires (os.simpleArch == "x64" | os.simpleArch == "aarch64")
-=======
- * @library /test/lib /
- * @requires os.simpleArch == "x64"
->>>>>>> 31d3bb0f
  * @compile -XDallowWithFieldOperator TestC1.java
  * @run driver/timeout=300 compiler.valhalla.inlinetypes.TestC1
  */
