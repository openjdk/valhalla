--- conflicted
+++ resolved
@@ -26,14 +26,9 @@
  * @summary Verifies correctness of the new acmp bytecode.
  * @library /testlibrary /test/lib /compiler/whitebox /
  * @compile TestNewAcmp.java
-<<<<<<< HEAD
- * @run driver jdk.test.lib.helpers.ClassFileInstaller sun.hotspot.WhiteBox
+ * @run driver jdk.test.lib.helpers.ClassFileInstaller jdk.test.whitebox.WhiteBox
  * @run main/othervm/timeout=300 -XX:+EnableValhalla -XX:+EnablePrimitiveClasses
  *                               -Xbootclasspath/a:. -XX:+UnlockDiagnosticVMOptions -XX:+WhiteBoxAPI
-=======
- * @run driver jdk.test.lib.helpers.ClassFileInstaller jdk.test.whitebox.WhiteBox
- * @run main/othervm/timeout=300 -Xbootclasspath/a:. -XX:+UnlockDiagnosticVMOptions -XX:+WhiteBoxAPI
->>>>>>> aad9ca94
  *                               compiler.valhalla.inlinetypes.TestNewAcmp
  */
 
