--- conflicted
+++ resolved
@@ -26,10 +26,6 @@
  * @summary Verifies correctness of the acmp bytecode with value object operands.
  * @library /testlibrary /test/lib /compiler/whitebox /
  * @enablePreview
-<<<<<<< HEAD
-=======
- * @compile TestNewAcmp.java
->>>>>>> 292622d0
  * @run driver jdk.test.lib.helpers.ClassFileInstaller jdk.test.whitebox.WhiteBox
  * @run main/othervm/timeout=300 -XX:+EnableValhalla
  *                               -Xbootclasspath/a:. -XX:+UnlockDiagnosticVMOptions -XX:+WhiteBoxAPI
@@ -58,12 +54,7 @@
 
 }
 
-<<<<<<< HEAD
 abstract value class MyAbstract implements MyInterface {
-=======
-value abstract class MyAbstract implements MyInterface {
->>>>>>> 292622d0
-
 
 }
 
