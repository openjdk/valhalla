--- conflicted
+++ resolved
@@ -29,12 +29,8 @@
  * @bug 8253416
  * @summary Test nestmate access to flattened field if nest-host is not loaded.
  * @library /test/lib
-<<<<<<< HEAD
+ * @compile -XDenablePrimitiveClasses TestNestmateAccess.java
  * @run main/othervm -XX:+EnableValhalla -XX:+EnablePrimitiveClasses -Xcomp
-=======
- * @compile -XDenablePrimitiveClasses TestNestmateAccess.java
- * @run main/othervm -Xcomp
->>>>>>> 9290cc97
  *                   -XX:CompileCommand=compileonly,compiler.valhalla.inlinetypes.Test*::<init>
  *                   compiler.valhalla.inlinetypes.TestNestmateAccess
  * @run main/othervm -XX:+EnableValhalla -XX:+EnablePrimitiveClasses -Xcomp -XX:TieredStopAtLevel=1
