--- conflicted
+++ resolved
@@ -27,12 +27,7 @@
  * @summary Fix mismatch inline type issue during method calls
  * @library /test/lib
  * @enablePreview
-<<<<<<< HEAD
- * @compile TestCastMismatch.java
  * @run main/othervm -XX:-TieredCompilation -Xcomp
-=======
- * @run main/othervm -XX:+EnableValhalla -XX:-TieredCompilation -Xcomp
->>>>>>> 28e21294
  *                   compiler.valhalla.inlinetypes.TestCastMismatch
  */
 
