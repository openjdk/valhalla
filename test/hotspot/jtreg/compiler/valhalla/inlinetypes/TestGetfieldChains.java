/*
 * Copyright (c) 2020, 2021, Oracle and/or its affiliates. All rights reserved.
 * DO NOT ALTER OR REMOVE COPYRIGHT NOTICES OR THIS FILE HEADER.
 *
 * This code is free software; you can redistribute it and/or modify it
 * under the terms of the GNU General Public License version 2 only, as
 * published by the Free Software Foundation.
 *
 * This code is distributed in the hope that it will be useful, but WITHOUT
 * ANY WARRANTY; without even the implied warranty of MERCHANTABILITY or
 * FITNESS FOR A PARTICULAR PURPOSE.  See the GNU General Public License
 * version 2 for more details (a copy is included in the LICENSE file that
 * accompanied this code).
 *
 * You should have received a copy of the GNU General Public License version
 * 2 along with this work; if not, write to the Free Software Foundation,
 * Inc., 51 Franklin St, Fifth Floor, Boston, MA 02110-1301 USA.
 *
 * Please contact Oracle, 500 Oracle Parkway, Redwood Shores, CA 94065 USA
 * or visit www.oracle.com if you need additional information or have any
 * questions.
 */

package compiler.valhalla.inlinetypes;

import compiler.lib.ir_framework.CompLevel;
import compiler.lib.ir_framework.Run;
import compiler.lib.ir_framework.Scenario;
import compiler.lib.ir_framework.Test;
import jdk.test.lib.Asserts;


/*
 * @test
 * @key randomness
 * @summary Verify that chains of getfields on flattened fields are correctly optimized
<<<<<<< HEAD
 * @library /testlibrary /test/lib /compiler/whitebox /
 * @requires (os.simpleArch == "x64" | os.simpleArch == "aarch64")
 * @compile TestGetfieldChains.java NamedRectangle.java Rectangle.java Point.java GetfieldChains.jcod
 * @run driver jdk.test.lib.helpers.ClassFileInstaller sun.hotspot.WhiteBox jdk.test.lib.Platform
 * @run main/othervm/timeout=300 -Xbootclasspath/a:. -XX:+IgnoreUnrecognizedVMOptions -XX:+UnlockDiagnosticVMOptions
 *                               -XX:+UnlockExperimentalVMOptions -XX:+WhiteBoxAPI
 *                               compiler.valhalla.inlinetypes.InlineTypeTest
 *                               compiler.valhalla.inlinetypes.TestGetfieldChains
=======
 * @library /test/lib /
 * @requires os.simpleArch == "x64"
 * @compile GetfieldChains.jcod
 * @run driver/timeout=300 compiler.valhalla.inlinetypes.TestGetfieldChains
>>>>>>> 31d3bb0f
 */

public class TestGetfieldChains {

    public static void main(String[] args) {

        final Scenario[] scenarios = {
                new Scenario(0,
                        // C1 only
                        "-XX:TieredStopAtLevel=1",
                        "-XX:+TieredCompilation"),
                new Scenario(1,
                        // C2 only. (Make sure the tests are correctly written)
                        "-XX:TieredStopAtLevel=4",
                        "-XX:-TieredCompilation",
                        "-XX:-OmitStackTraceInFastThrow"),
                new Scenario(2,
                        // interpreter only
                        "-Xint"),
                new Scenario(3,
                        // Xcomp Only C1.
                        "-XX:TieredStopAtLevel=1",
                        "-XX:+TieredCompilation",
                        "-Xcomp"),
                new Scenario(4,
                        // Xcomp Only C2.
                        "-XX:TieredStopAtLevel=4",
                        "-XX:-TieredCompilation",
                        "-XX:-OmitStackTraceInFastThrow",
                        "-Xcomp")
        };

        InlineTypes.getFramework()
                   .addScenarios(scenarios)
                   .start();
    }


    // Simple chain of getfields ending with primitive field
    @Test(compLevel = CompLevel.C1_SIMPLE)
    public int test1() {
        return NamedRectangle.getP1X(new NamedRectangle());
    }

    @Run(test = "test1")
    public void test1_verifier() {
        int res = test1();
        Asserts.assertEQ(res, 4);
    }

    // Simple chain of getfields ending with a flattened field
    @Test(compLevel = CompLevel.C1_SIMPLE)
    public Point test2() {
        return NamedRectangle.getP1(new NamedRectangle());
    }

    @Run(test = "test2")
    public void test2_verifier() {
        Point p = test2();
        Asserts.assertEQ(p.x, 4);
        Asserts.assertEQ(p.y, 7);
    }

    // Chain of getfields but the initial receiver is null
    @Test(compLevel = CompLevel.C1_SIMPLE)
    public NullPointerException test3() {
        NullPointerException npe = null;
        try {
            NamedRectangle.getP1X(null);
        } catch(NullPointerException e) {
            npe = e;
        }
        return npe;
    }

    @Run(test = "test3")
    public void test3_verifier() {
        NullPointerException npe = test3();
        Asserts.assertNE(npe, null);
        StackTraceElement st = npe.getStackTrace()[0];
        Asserts.assertEQ(st.getMethodName(), "getP1X");
        Asserts.assertEQ(st.getLineNumber(), 31);       // line number depends on file NamedRectangle.java
    }

    // Chain of getfields but one getfield in the middle of the chain trigger an illegal access
    @Test(compLevel = CompLevel.C1_SIMPLE)
    public IllegalAccessError test4() {
        IllegalAccessError iae = null;
        try {
            int i = NamedRectangleP.getP1X(new NamedRectangleP());
        } catch(IllegalAccessError e) {
            iae = e;
        }
        return iae;
    }

    @Run(test = "test4")
    public void test4_verifier() {
        IllegalAccessError iae = test4();
        Asserts.assertNE(iae, null);
        StackTraceElement st = iae.getStackTrace()[0];
        Asserts.assertEQ(st.getMethodName(), "getP1X");
        Asserts.assertEQ(st.getLineNumber(), 31);       // line number depends on jcod file generated from NamedRectangle.java
        Asserts.assertTrue(iae.getMessage().contains("class compiler.valhalla.inlinetypes.NamedRectangleP tried to access private field compiler.valhalla.inlinetypes.RectangleP.p1"));
    }

    // Chain of getfields but the last getfield trigger a NoSuchFieldError
    @Test(compLevel = CompLevel.C1_SIMPLE)
    public NoSuchFieldError test5() {
        NoSuchFieldError nsfe = null;
        try {
            int i = NamedRectangleN.getP1X(new NamedRectangleN());
        } catch(NoSuchFieldError e) {
            nsfe = e;
        }
        return nsfe;
    }

    @Run(test = "test5")
    public void test5_verifier() {
        NoSuchFieldError nsfe = test5();
        Asserts.assertNE(nsfe, null);
        StackTraceElement st = nsfe.getStackTrace()[0];
        Asserts.assertEQ(st.getMethodName(), "getP1X");
        Asserts.assertEQ(st.getLineNumber(), 31);       // line number depends on jcod file generated from NamedRectangle.java
        Asserts.assertEQ(nsfe.getMessage(), "x");
    }

    static primitive class EmptyType { }
    static primitive class EmptyContainer {
        int i = 0;
        EmptyType et = new EmptyType();
    }
    static primitive class Container {
        EmptyContainer container0 = new EmptyContainer();
        EmptyContainer container1 = new EmptyContainer();
    }

    @Test(compLevel = CompLevel.C1_SIMPLE)
    public EmptyType test6() {
        Container c = new Container();
        return c.container1.et;
    }

    @Run(test = "test6")
    public void test6_verifier() {
        EmptyType et = test6();
        Asserts.assertEQ(et, EmptyType.default);
    }

    @Test(compLevel = CompLevel.C1_SIMPLE)
    public EmptyType test7() {
        Container[] ca = new Container[10];
        return ca[3].container0.et;
    }

    @Run(test = "test7")
    public void test7_verifier() {
        EmptyType et = test7();
        Asserts.assertEQ(et, EmptyType.default);
    }
}<|MERGE_RESOLUTION|>--- conflicted
+++ resolved
@@ -34,21 +34,10 @@
  * @test
  * @key randomness
  * @summary Verify that chains of getfields on flattened fields are correctly optimized
-<<<<<<< HEAD
- * @library /testlibrary /test/lib /compiler/whitebox /
+ * @library /test/lib /
  * @requires (os.simpleArch == "x64" | os.simpleArch == "aarch64")
- * @compile TestGetfieldChains.java NamedRectangle.java Rectangle.java Point.java GetfieldChains.jcod
- * @run driver jdk.test.lib.helpers.ClassFileInstaller sun.hotspot.WhiteBox jdk.test.lib.Platform
- * @run main/othervm/timeout=300 -Xbootclasspath/a:. -XX:+IgnoreUnrecognizedVMOptions -XX:+UnlockDiagnosticVMOptions
- *                               -XX:+UnlockExperimentalVMOptions -XX:+WhiteBoxAPI
- *                               compiler.valhalla.inlinetypes.InlineTypeTest
- *                               compiler.valhalla.inlinetypes.TestGetfieldChains
-=======
- * @library /test/lib /
- * @requires os.simpleArch == "x64"
  * @compile GetfieldChains.jcod
  * @run driver/timeout=300 compiler.valhalla.inlinetypes.TestGetfieldChains
->>>>>>> 31d3bb0f
  */
 
 public class TestGetfieldChains {
