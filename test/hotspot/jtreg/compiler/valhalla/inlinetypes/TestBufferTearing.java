/*
 * Copyright (c) 2020, 2022, Oracle and/or its affiliates. All rights reserved.
 * DO NOT ALTER OR REMOVE COPYRIGHT NOTICES OR THIS FILE HEADER.
 *
 * This code is free software; you can redistribute it and/or modify it
 * under the terms of the GNU General Public License version 2 only, as
 * published by the Free Software Foundation.
 *
 * This code is distributed in the hope that it will be useful, but WITHOUT
 * ANY WARRANTY; without even the implied warranty of MERCHANTABILITY or
 * FITNESS FOR A PARTICULAR PURPOSE.  See the GNU General Public License
 * version 2 for more details (a copy is included in the LICENSE file that
 * accompanied this code).
 *
 * You should have received a copy of the GNU General Public License version
 * 2 along with this work; if not, write to the Free Software Foundation,
 * Inc., 51 Franklin St, Fifth Floor, Boston, MA 02110-1301 USA.
 *
 * Please contact Oracle, 500 Oracle Parkway, Redwood Shores, CA 94065 USA
 * or visit www.oracle.com if you need additional information or have any
 * questions.
 */

package compiler.valhalla.inlinetypes;

import java.lang.invoke.*;
import java.lang.reflect.Field;
import java.lang.reflect.Method;

import jdk.test.lib.Asserts;
import jdk.internal.misc.Unsafe;

import jdk.internal.value.PrimitiveClass;

/**
 * @test TestBufferTearing
 * @key randomness
 * @summary Detect tearing on inline type buffer writes due to missing barriers.
 * @library /testlibrary /test/lib /compiler/whitebox /
 * @modules java.base/jdk.internal.misc java.base/jdk.internal.value
<<<<<<< HEAD
 * @run main/othervm -XX:+EnableValhalla -XX:+EnablePrimitiveClasses
 *                   -XX:InlineFieldMaxFlatSize=0 -XX:FlatArrayElementMaxSize=0
=======
 * @compile -XDenablePrimitiveClasses TestBufferTearing.java
 * @run main/othervm -XX:InlineFieldMaxFlatSize=0 -XX:FlatArrayElementMaxSize=0
>>>>>>> 9290cc97
 *                   -XX:+UnlockDiagnosticVMOptions -XX:+StressGCM -XX:+StressLCM
 *                   compiler.valhalla.inlinetypes.TestBufferTearing
 * @run main/othervm -XX:+EnableValhalla -XX:+EnablePrimitiveClasses
 *                   -XX:InlineFieldMaxFlatSize=0 -XX:FlatArrayElementMaxSize=0
 *                   -XX:+UnlockDiagnosticVMOptions -XX:+StressGCM -XX:+StressLCM
 *                   -XX:+IgnoreUnrecognizedVMOptions -XX:+AlwaysIncrementalInline
 *                   compiler.valhalla.inlinetypes.TestBufferTearing
 * @run main/othervm -XX:+EnableValhalla -XX:+EnablePrimitiveClasses
 *                   -XX:InlineFieldMaxFlatSize=0 -XX:FlatArrayElementMaxSize=0
 *                   -XX:CompileCommand=dontinline,*::incrementAndCheck*
 *                   -XX:+UnlockDiagnosticVMOptions -XX:+StressGCM -XX:+StressLCM
 *                   compiler.valhalla.inlinetypes.TestBufferTearing
 * @run main/othervm -XX:+EnableValhalla -XX:+EnablePrimitiveClasses
 *                   -XX:InlineFieldMaxFlatSize=0 -XX:FlatArrayElementMaxSize=0
 *                   -XX:CompileCommand=dontinline,*::incrementAndCheck*
 *                   -XX:+UnlockDiagnosticVMOptions -XX:+StressGCM -XX:+StressLCM
 *                   -XX:+IgnoreUnrecognizedVMOptions -XX:+AlwaysIncrementalInline
 *                   compiler.valhalla.inlinetypes.TestBufferTearing
 */

primitive class MyValue {
    int x;
    int y;

    private static final Unsafe U = Unsafe.getUnsafe();
    private static final long X_OFFSET;
    private static final long Y_OFFSET;
    static {
        try {
            Field xField = MyValue.class.getDeclaredField("x");
            X_OFFSET = U.objectFieldOffset(xField);
            Field yField = MyValue.class.getDeclaredField("y");
            Y_OFFSET = U.objectFieldOffset(yField);
        } catch (Exception e) {
            throw new RuntimeException(e);
        }
    }

    MyValue(int x, int y) {
        this.x = x;
        this.y = y;
    }

    MyValue incrementAndCheck() {
        Asserts.assertEQ(x, y, "Inconsistent field values");
        return new MyValue(x + 1, y + 1);
    }

    MyValue incrementAndCheckUnsafe() {
        Asserts.assertEQ(x, y, "Inconsistent field values");
        MyValue vt = U.makePrivateBuffer(this);
        U.putInt(vt, X_OFFSET, x + 1);
        U.putInt(vt, Y_OFFSET, y + 1);
        return U.finishPrivateBuffer(vt);
    }
}

public class TestBufferTearing {

    static MyValue vtField1;
    MyValue vtField2;
    MyValue[] vtField3 = new MyValue[1];

    static final MethodHandle incrementAndCheck_mh;

    static {
        try {
            Class<?> clazz = PrimitiveClass.asValueType(MyValue.class);
            MethodHandles.Lookup lookup = MethodHandles.lookup();

            MethodType mt = MethodType.methodType(PrimitiveClass.asValueType(MyValue.class));
            incrementAndCheck_mh = lookup.findVirtual(clazz, "incrementAndCheck", mt);
        } catch (NoSuchMethodException | IllegalAccessException e) {
            e.printStackTrace();
            throw new RuntimeException("Method handle lookup failed");
        }
    }

    static class Runner extends Thread {
        TestBufferTearing test;

        public Runner(TestBufferTearing test) {
            this.test = test;
        }

        public void run() {
            for (int i = 0; i < 1_000_000; ++i) {
                test.vtField1 = test.vtField1.incrementAndCheck();
                test.vtField2 = test.vtField2.incrementAndCheck();
                test.vtField3[0] = test.vtField3[0].incrementAndCheck();

                test.vtField1 = test.vtField1.incrementAndCheckUnsafe();
                test.vtField2 = test.vtField2.incrementAndCheckUnsafe();
                test.vtField3[0] = test.vtField3[0].incrementAndCheckUnsafe();

                try {
                    test.vtField1 = (MyValue)incrementAndCheck_mh.invokeExact(test.vtField1);
                    test.vtField2 = (MyValue)incrementAndCheck_mh.invokeExact(test.vtField2);
                    test.vtField3[0] = (MyValue)incrementAndCheck_mh.invokeExact(test.vtField3[0]);
                } catch (Throwable t) {
                    throw new RuntimeException("Invoke failed", t);
                }
            }
        }
    }

    public static void main(String[] args) throws Exception {
        // Create threads that concurrently update some inline type (array) fields
        // and check the fields of the inline types for consistency to detect tearing.
        TestBufferTearing test = new TestBufferTearing();
        Thread runner = null;
        for (int i = 0; i < 10; ++i) {
            runner = new Runner(test);
            runner.start();
        }
        runner.join();
    }
}<|MERGE_RESOLUTION|>--- conflicted
+++ resolved
@@ -38,13 +38,9 @@
  * @summary Detect tearing on inline type buffer writes due to missing barriers.
  * @library /testlibrary /test/lib /compiler/whitebox /
  * @modules java.base/jdk.internal.misc java.base/jdk.internal.value
-<<<<<<< HEAD
+ * @compile -XDenablePrimitiveClasses TestBufferTearing.java
  * @run main/othervm -XX:+EnableValhalla -XX:+EnablePrimitiveClasses
  *                   -XX:InlineFieldMaxFlatSize=0 -XX:FlatArrayElementMaxSize=0
-=======
- * @compile -XDenablePrimitiveClasses TestBufferTearing.java
- * @run main/othervm -XX:InlineFieldMaxFlatSize=0 -XX:FlatArrayElementMaxSize=0
->>>>>>> 9290cc97
  *                   -XX:+UnlockDiagnosticVMOptions -XX:+StressGCM -XX:+StressLCM
  *                   compiler.valhalla.inlinetypes.TestBufferTearing
  * @run main/othervm -XX:+EnableValhalla -XX:+EnablePrimitiveClasses
