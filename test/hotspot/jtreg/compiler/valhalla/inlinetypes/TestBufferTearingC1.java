--- conflicted
+++ resolved
@@ -28,13 +28,9 @@
  * @test TestBufferTearingC1
  * @key randomness
  * @summary Additional tests for C1 missing barriers when buffering inline types.
-<<<<<<< HEAD
+ * @compile -XDenablePrimitiveClasses TestBufferTearingC1.java
  * @run main/othervm -XX:+EnableValhalla -XX:+EnablePrimitiveClasses
  *                   -XX:InlineFieldMaxFlatSize=-1 -XX:FlatArrayElementMaxSize=-1
-=======
- * @compile -XDenablePrimitiveClasses TestBufferTearingC1.java
- * @run main/othervm -XX:InlineFieldMaxFlatSize=-1 -XX:FlatArrayElementMaxSize=-1
->>>>>>> 9290cc97
  *                   -XX:TieredStopAtLevel=1
  *                   compiler.valhalla.inlinetypes.TestBufferTearingC1
  */
