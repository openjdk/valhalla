--- conflicted
+++ resolved
@@ -28,12 +28,7 @@
  * @library /test/lib
  * @modules java.base/java.lang:+open
  * @enablePreview
-<<<<<<< HEAD
- * @compile TestNativeClone.java
  * @run main/othervm -Xbatch -XX:-UseTypeProfile
-=======
- * @run main/othervm -XX:+EnableValhalla -Xbatch -XX:-UseTypeProfile
->>>>>>> 28e21294
  *                   -XX:CompileCommand=compileonly,compiler.valhalla.inlinetypes.MyValue::*
  *                   -XX:CompileCommand=compileonly,compiler.valhalla.inlinetypes.TestNativeClone::test*
  *                   -XX:CompileCommand=compileonly,jdk.internal.reflect.GeneratedMethodAccessor1::invoke
