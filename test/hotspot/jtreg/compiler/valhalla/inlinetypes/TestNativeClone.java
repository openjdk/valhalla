--- conflicted
+++ resolved
@@ -27,12 +27,8 @@
  * @summary Verify that the native clone intrinsic handles inline types.
  * @library /test/lib
  * @modules java.base/java.lang:+open
-<<<<<<< HEAD
+ * @compile -XDenablePrimitiveClasses TestNativeClone.java
  * @run main/othervm -XX:+EnableValhalla -XX:+EnablePrimitiveClasses -Xbatch -XX:-UseTypeProfile
-=======
- * @compile -XDenablePrimitiveClasses TestNativeClone.java
- * @run main/othervm -Xbatch -XX:-UseTypeProfile
->>>>>>> 9290cc97
  *                   -XX:CompileCommand=compileonly,compiler.valhalla.inlinetypes.MyValue::*
  *                   -XX:CompileCommand=compileonly,compiler.valhalla.inlinetypes.TestNativeClone::test*
  *                   -XX:CompileCommand=compileonly,jdk.internal.reflect.GeneratedMethodAccessor1::invoke
