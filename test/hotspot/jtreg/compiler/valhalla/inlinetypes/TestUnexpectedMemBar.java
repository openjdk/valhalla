--- conflicted
+++ resolved
@@ -26,13 +26,9 @@
  * @bug 8270995
  * @summary Membars of non-escaping inline type buffer allocations should be removed.
  * @library /test/lib
-<<<<<<< HEAD
+ * @compile -XDenablePrimitiveClasses TestUnexpectedMemBar.java
  * @run main/othervm -XX:+EnableValhalla -XX:+EnablePrimitiveClasses
  *                   -XX:+IgnoreUnrecognizedVMOptions -XX:+UnlockDiagnosticVMOptions
-=======
- * @compile -XDenablePrimitiveClasses TestUnexpectedMemBar.java
- * @run main/othervm -XX:+IgnoreUnrecognizedVMOptions -XX:+UnlockDiagnosticVMOptions
->>>>>>> 9290cc97
  *                   -XX:-TieredCompilation -XX:-ReduceInitialCardMarks
  *                   -XX:+AlwaysIncrementalInline -Xbatch -XX:CompileCommand=compileonly,*TestUnexpectedMemBar::test*
  *                   -XX:+StressIGVN -XX:+StressGCM -XX:+StressLCM -XX:StressSeed=851121348
