--- conflicted
+++ resolved
@@ -41,14 +41,9 @@
     }
 
     @Test
-<<<<<<< HEAD
-    @Arguments({Argument.MAX}) // the argument needs to be big enough to fall out of cache.
+    @Arguments(values = {Argument.MAX}) // the argument needs to be big enough to fall out of cache.
     // TODO 8328675 Re-enable
     // @IR(failOn = {IRNode.ALLOC_OF, "Integer"})
-=======
-    @Arguments(values = {Argument.MAX}) // the argument needs to be big enough to fall out of cache.
-    @IR(failOn = {IRNode.ALLOC_OF, "Integer"})
->>>>>>> 0c2def0e
     public static int boxing_object(int value) {
         Integer ii = Integer.valueOf(value);
         int sum = 0;
