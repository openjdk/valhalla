/*
 * Copyright (c) 2013, 2020, Oracle and/or its affiliates. All rights reserved.
 * DO NOT ALTER OR REMOVE COPYRIGHT NOTICES OR THIS FILE HEADER.
 *
 * This code is free software; you can redistribute it and/or modify it
 * under the terms of the GNU General Public License version 2 only, as
 * published by the Free Software Foundation.
 *
 * This code is distributed in the hope that it will be useful, but WITHOUT
 * ANY WARRANTY; without even the implied warranty of MERCHANTABILITY or
 * FITNESS FOR A PARTICULAR PURPOSE.  See the GNU General Public License
 * version 2 for more details (a copy is included in the LICENSE file that
 * accompanied this code).
 *
 * You should have received a copy of the GNU General Public License version
 * 2 along with this work; if not, write to the Free Software Foundation,
 * Inc., 51 Franklin St, Fifth Floor, Boston, MA 02110-1301 USA.
 *
 * Please contact Oracle, 500 Oracle Parkway, Redwood Shores, CA 94065 USA
 * or visit www.oracle.com if you need additional information or have any
 * questions.
 */

/*
 * @test
 * @bug 8024927
 * @summary Testing address of compressed class pointer space as best as possible.
 * @requires vm.bits == 64 & !vm.graal.enabled
 * @library /test/lib
 * @modules java.base/jdk.internal.misc
 *          java.management
 * @run driver CompressedClassPointers
 */

import jdk.test.lib.Platform;
import jdk.test.lib.process.ProcessTools;
import jdk.test.lib.process.OutputAnalyzer;
import jtreg.SkippedException;

public class CompressedClassPointers {

    static final String logging_option = "-Xlog:gc+metaspace=trace,cds=trace";

    // Returns true if we are to test the narrow klass base; we only do this on
    // platforms where we can be reasonably shure that we get reproducable placement).
    static boolean testNarrowKlassBase() {
        if (Platform.isWindows() || Platform.isPPC()) {
            return false;
        }
        return true;

    }

    // CDS off, small heap, ccs size default (1G)
    // A small heap should allow us to place the ccs within the lower 32G and thus allow zero based encoding.
    public static void smallHeapTest() throws Exception {
        ProcessBuilder pb = ProcessTools.createJavaProcessBuilder(
            "-XX:+UnlockDiagnosticVMOptions",
            "-XX:SharedBaseAddress=8g",
            "-Xmx128m",
            logging_option,
            "-Xshare:off",
            "-XX:+VerifyBeforeGC", "-version");
        OutputAnalyzer output = new OutputAnalyzer(pb.start());
<<<<<<< HEAD
        output.shouldContain("Narrow klass shift: 0");
=======
        if (testNarrowKlassBase()) {
            output.shouldContain("Narrow klass base: 0x0000000000000000");
        }
>>>>>>> 57388f80
        output.shouldHaveExitValue(0);
    }

    // CDS off, small heap, ccs size explicitely set to 1G
    // A small heap should allow us to place the ccs within the lower 32G and thus allow zero based encoding.
    public static void smallHeapTestWith1G() throws Exception {
        ProcessBuilder pb = ProcessTools.createJavaProcessBuilder(
            "-XX:+UnlockDiagnosticVMOptions",
            "-XX:CompressedClassSpaceSize=1g",
            "-Xmx128m",
            logging_option,
            "-Xshare:off",
            "-XX:+VerifyBeforeGC", "-version");
        OutputAnalyzer output = new OutputAnalyzer(pb.start());
<<<<<<< HEAD
        output.shouldContain("Narrow klass shift: 0");
=======
        if (testNarrowKlassBase()) {
            output.shouldContain("Narrow klass base: 0x0000000000000000, Narrow klass shift: 3");
        }
>>>>>>> 57388f80
        output.shouldHaveExitValue(0);
    }

    // CDS off, a very large heap, ccs size left to 1G default.
    // We expect the ccs to be mapped somewhere far beyond the heap, such that it is not possible
    // to use zero based encoding.
    public static void largeHeapTest() throws Exception {
        ProcessBuilder pb = ProcessTools.createJavaProcessBuilder(
            "-XX:+UnlockDiagnosticVMOptions",
            "-XX:+UnlockExperimentalVMOptions",
            "-Xmx30g",
            "-XX:-UseAOT", // AOT explicitly set klass shift to 3.
            logging_option,
            "-Xshare:off",
            "-XX:+VerifyBeforeGC", "-version");
        OutputAnalyzer output = new OutputAnalyzer(pb.start());
        if (testNarrowKlassBase()) {
            output.shouldNotContain("Narrow klass base: 0x0000000000000000");
            output.shouldContain("Narrow klass shift: 0");
        }
        output.shouldHaveExitValue(0);
    }

    // Using large paged heap, metaspace uses small pages.
    public static void largePagesForHeapTest() throws Exception {
        ProcessBuilder pb = ProcessTools.createJavaProcessBuilder(
                "-XX:+UnlockDiagnosticVMOptions",
                "-Xmx128m",
                "-XX:+UseLargePages",
                logging_option,
                "-XX:+VerifyBeforeGC", "-version");
        OutputAnalyzer output = new OutputAnalyzer(pb.start());
        if (testNarrowKlassBase()) {
            output.shouldContain("Narrow klass base:");
        }
        output.shouldHaveExitValue(0);
    }

    // Using large pages for heap and metaspace.
    // Note that this is still unexciting since the compressed class space always uses small pages;
    // UseLargePagesInMetaspace only affects non-class metaspace.
    public static void largePagesForHeapAndMetaspaceTest() throws Exception {
        ProcessBuilder pb = ProcessTools.createJavaProcessBuilder(
            "-XX:+UnlockDiagnosticVMOptions",
            "-Xmx128m",
            "-XX:+UseLargePages", "-XX:+UseLargePagesInMetaspace",
            logging_option,
            "-XX:+VerifyBeforeGC", "-version");
        OutputAnalyzer output = new OutputAnalyzer(pb.start());
        if (testNarrowKlassBase()) {
            output.shouldContain("Narrow klass base:");
        }
        output.shouldHaveExitValue(0);
    }

    public static void heapBaseMinAddressTest() throws Exception {
        ProcessBuilder pb = ProcessTools.createJavaProcessBuilder(
            "-XX:HeapBaseMinAddress=1m",
            "-Xlog:gc+heap+coops=debug",
            "-version");
        OutputAnalyzer output = new OutputAnalyzer(pb.start());
        output.shouldContain("HeapBaseMinAddress must be at least");
        output.shouldHaveExitValue(0);
    }

    public static void sharingTest() throws Exception {
        // Test small heaps
        ProcessBuilder pb = ProcessTools.createJavaProcessBuilder(
            "-XX:+UnlockDiagnosticVMOptions",
            "-XX:SharedArchiveFile=./CompressedClassPointers.jsa",
            "-Xmx128m",
            "-XX:SharedBaseAddress=8g",
            "-XX:+VerifyBeforeGC",
            "-Xshare:dump",
            "-Xlog:cds,gc+heap+coops=debug");
        OutputAnalyzer output = new OutputAnalyzer(pb.start());
        if (output.firstMatch("Shared spaces are not supported in this VM") != null) {
            return;
        }
        try {
          output.shouldContain("Loading classes to share");
          output.shouldHaveExitValue(0);

          pb = ProcessTools.createJavaProcessBuilder(
            "-XX:+UnlockDiagnosticVMOptions",
            "-XX:SharedArchiveFile=./CompressedClassPointers.jsa",
            "-Xmx128m",
            "-XX:SharedBaseAddress=8g",
            "-Xlog:gc+heap+coops=debug",
            "-Xshare:on",
            "-version");
          output = new OutputAnalyzer(pb.start());
          output.shouldContain("sharing");
          output.shouldHaveExitValue(0);

        } catch (RuntimeException e) {
          output.shouldContain("Unable to use shared archive");
          output.shouldHaveExitValue(1);
        }
    }

    public static void smallHeapTestNoCoop() throws Exception {
        ProcessBuilder pb = ProcessTools.createJavaProcessBuilder(
            "-XX:-UseCompressedOops",
            "-XX:+UseCompressedClassPointers",
            "-XX:+UnlockDiagnosticVMOptions",
            "-XX:SharedBaseAddress=8g",
            "-Xmx128m",
            "-Xlog:gc+metaspace=trace",
            "-Xshare:off",
            "-Xlog:cds=trace",
            "-XX:+VerifyBeforeGC", "-version");
        OutputAnalyzer output = new OutputAnalyzer(pb.start());
        output.shouldContain("Narrow klass base: 0x0000000000000000");
        output.shouldHaveExitValue(0);
    }

    public static void smallHeapTestWith1GNoCoop() throws Exception {
        ProcessBuilder pb = ProcessTools.createJavaProcessBuilder(
            "-XX:-UseCompressedOops",
            "-XX:+UseCompressedClassPointers",
            "-XX:+UnlockDiagnosticVMOptions",
            "-XX:CompressedClassSpaceSize=1g",
            "-Xmx128m",
            "-Xlog:gc+metaspace=trace",
            "-Xshare:off",
            "-Xlog:cds=trace",
            "-XX:+VerifyBeforeGC", "-version");
        OutputAnalyzer output = new OutputAnalyzer(pb.start());
        output.shouldContain("Narrow klass base: 0x0000000000000000");
        output.shouldContain("Narrow klass shift: 0");
        output.shouldHaveExitValue(0);
    }

    public static void largeHeapTestNoCoop() throws Exception {
        ProcessBuilder pb = ProcessTools.createJavaProcessBuilder(
            "-XX:-UseCompressedOops",
            "-XX:+UseCompressedClassPointers",
            "-XX:+UnlockDiagnosticVMOptions",
            "-XX:+UnlockExperimentalVMOptions",
            "-Xmx30g",
            "-XX:-UseAOT", // AOT explicitly set klass shift to 3.
            "-Xlog:gc+metaspace=trace",
            "-Xshare:off",
            "-Xlog:cds=trace",
            "-XX:+VerifyBeforeGC", "-version");
        OutputAnalyzer output = new OutputAnalyzer(pb.start());
        output.shouldContain("Narrow klass base: 0x0000000000000000");
        output.shouldContain("Narrow klass shift: 0");
        output.shouldHaveExitValue(0);
    }

    public static void largePagesTestNoCoop() throws Exception {
        ProcessBuilder pb = ProcessTools.createJavaProcessBuilder(
            "-XX:-UseCompressedOops",
            "-XX:+UseCompressedClassPointers",
            "-XX:+UnlockDiagnosticVMOptions",
            "-Xmx128m",
            "-XX:+UseLargePages",
            "-Xlog:gc+metaspace=trace",
            "-XX:+VerifyBeforeGC", "-version");
        OutputAnalyzer output = new OutputAnalyzer(pb.start());
        output.shouldContain("Narrow klass base:");
        output.shouldHaveExitValue(0);
    }

    public static void heapBaseMinAddressTestNoCoop() throws Exception {
        ProcessBuilder pb = ProcessTools.createJavaProcessBuilder(
            "-XX:-UseCompressedOops",
            "-XX:+UseCompressedClassPointers",
            "-XX:HeapBaseMinAddress=1m",
            "-Xlog:gc+heap+coops=debug",
            "-version");
        OutputAnalyzer output = new OutputAnalyzer(pb.start());
        output.shouldContain("HeapBaseMinAddress must be at least");
        output.shouldHaveExitValue(0);
    }

    public static void sharingTestNoCoop() throws Exception {
        // Test small heaps
        ProcessBuilder pb = ProcessTools.createJavaProcessBuilder(
            "-XX:-UseCompressedOops",
            "-XX:+UseCompressedClassPointers",
            "-XX:+UnlockDiagnosticVMOptions",
            "-XX:SharedArchiveFile=./CompressedClassPointers.jsa",
            "-Xmx128m",
            "-XX:SharedBaseAddress=8g",
            "-XX:+VerifyBeforeGC",
            "-Xshare:dump",
            "-Xlog:cds,gc+heap+coops=debug");
        OutputAnalyzer output = new OutputAnalyzer(pb.start());
        if (output.firstMatch("Shared spaces are not supported in this VM") != null) {
            return;
        }
        try {
          output.shouldContain("Loading classes to share");
          output.shouldHaveExitValue(0);

          pb = ProcessTools.createJavaProcessBuilder(
            "-XX:-UseCompressedOops",
            "-XX:+UseCompressedClassPointers",
            "-XX:+UnlockDiagnosticVMOptions",
            "-XX:SharedArchiveFile=./CompressedClassPointers.jsa",
            "-Xmx128m",
            "-XX:SharedBaseAddress=8g",
            "-Xlog:gc+heap+coops=debug",
            "-Xshare:on",
            "-version");
          output = new OutputAnalyzer(pb.start());
          output.shouldContain("sharing");
          output.shouldHaveExitValue(0);

        } catch (RuntimeException e) {
          output.shouldContain("Unable to use shared archive");
          output.shouldHaveExitValue(1);
        }
    }

    public static void main(String[] args) throws Exception {
        smallHeapTest();
        smallHeapTestWith1G();
        largeHeapTest();
        largePagesForHeapTest();
        largePagesForHeapAndMetaspaceTest();
        heapBaseMinAddressTest();
        sharingTest();

        boolean ccpRequiresCoop = Platform.isAArch64();

        if (!ccpRequiresCoop && !Platform.isOSX()) {
            // Testing compressed class pointers without compressed oops.
            // This is only possible if the platform supports it. Notably,
            // on macOS, when compressed oops is disabled and the heap is
            // given an arbitrary address, that address occasionally collides
            // with where we would ideally have placed the compressed class
            // space. Therefore, macOS is omitted for now.
            smallHeapTestNoCoop();
            smallHeapTestWith1GNoCoop();
            largeHeapTestNoCoop();
            largePagesTestNoCoop();
            heapBaseMinAddressTestNoCoop();
            sharingTestNoCoop();
        }
    }
}<|MERGE_RESOLUTION|>--- conflicted
+++ resolved
@@ -62,13 +62,9 @@
             "-Xshare:off",
             "-XX:+VerifyBeforeGC", "-version");
         OutputAnalyzer output = new OutputAnalyzer(pb.start());
-<<<<<<< HEAD
-        output.shouldContain("Narrow klass shift: 0");
-=======
         if (testNarrowKlassBase()) {
             output.shouldContain("Narrow klass base: 0x0000000000000000");
         }
->>>>>>> 57388f80
         output.shouldHaveExitValue(0);
     }
 
@@ -83,13 +79,9 @@
             "-Xshare:off",
             "-XX:+VerifyBeforeGC", "-version");
         OutputAnalyzer output = new OutputAnalyzer(pb.start());
-<<<<<<< HEAD
-        output.shouldContain("Narrow klass shift: 0");
-=======
         if (testNarrowKlassBase()) {
             output.shouldContain("Narrow klass base: 0x0000000000000000, Narrow klass shift: 3");
         }
->>>>>>> 57388f80
         output.shouldHaveExitValue(0);
     }
 
