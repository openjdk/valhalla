/*
 * Copyright (c) 2016, 2021, Oracle and/or its affiliates. All rights reserved.
 * DO NOT ALTER OR REMOVE COPYRIGHT NOTICES OR THIS FILE HEADER.
 *
 * This code is free software; you can redistribute it and/or modify it
 * under the terms of the GNU General Public License version 2 only, as
 * published by the Free Software Foundation.
 *
 * This code is distributed in the hope that it will be useful, but WITHOUT
 * ANY WARRANTY; without even the implied warranty of MERCHANTABILITY or
 * FITNESS FOR A PARTICULAR PURPOSE.  See the GNU General Public License
 * version 2 for more details (a copy is included in the LICENSE file that
 * accompanied this code).
 *
 * You should have received a copy of the GNU General Public License version
 * 2 along with this work; if not, write to the Free Software Foundation,
 * Inc., 51 Franklin St, Fifth Floor, Boston, MA 02110-1301 USA.
 *
 * Please contact Oracle, 500 Oracle Parkway, Redwood Shores, CA 94065 USA
 * or visit www.oracle.com if you need additional information or have any
 * questions.
 */

/**
 * @test
 * @modules java.base/jdk.internal.misc
 * @library /test/lib
 * @compile p2/c2.java
 * @compile p4/c4.java
 * @build sun.hotspot.WhiteBox
 * @compile/module=java.base java/lang/ModuleHelper.java
 * @run driver jdk.test.lib.helpers.ClassFileInstaller sun.hotspot.WhiteBox
 * @run main/othervm -Xbootclasspath/a:. -XX:+UnlockDiagnosticVMOptions -XX:+WhiteBoxAPI CCE_module_msg
 */

import java.io.*;
import java.net.URL;
import java.net.URLClassLoader;
import java.nio.file.Path;
import java.nio.file.Paths;
import static jdk.test.lib.Asserts.*;

import jdk.test.lib.classloader.ClassUnloadCommon;

// Test that the message in a runtime ClassCastException contains module info.
public class CCE_module_msg {
    private static final Path CLASSES_DIR = Paths.get("classes");

    public static void main(String[] args) throws Throwable {
        // Should not display version
        invalidObjectToDerived();
        invalidOriginalInnerToDerived();
        invalidTimeToDerived();
        invalidHeadersToDerived();
        // Should display version
        invalidClassToString();
        // Should display customer class loader
        invalidClassToStringCustomLoader();
    }

    public static void invalidObjectToDerived() {
        java.lang.Object instance = new java.lang.Object();
        int left = 23;
        int right = 42;
        try {
            for (int i = 0; i < 1; i += 1) {
                left = ((Derived) instance).method(left, right);
            }
            throw new RuntimeException("ClassCastException wasn't thrown, test failed.");
        } catch (ClassCastException cce) {
            System.out.println(cce.toString());
<<<<<<< HEAD
            if (!cce.getMessage().contains("class java.util.Objects$1 cannot be cast to class Derived (java.util.Objects$1 is in module java.base of loader 'bootstrap'; Derived is in unnamed module of loader 'app')")) {
=======
            if (!cce.getMessage().contains("class java.lang.Object cannot be cast to class Derived (java.lang.Object is in module java.base of loader 'bootstrap'; Derived is in unnamed module of loader 'app')")) {
>>>>>>> b4f0a6e3
                throw new RuntimeException("Wrong message: " + cce.getMessage());
            }
        }
    }

    public static void invalidOriginalInnerToDerived() {
        OriginalInner instance = new OriginalInner();
        int left = 23;
        int right = 42;
        try {
            for (int i = 0; i < 1; i += 1) {
                left = ((Derived) (java.lang.Object)instance).method(left, right);
            }
            throw new RuntimeException("ClassCastException wasn't thrown, test failed.");
        } catch (ClassCastException cce) {
            System.out.println(cce.toString());
            if (!cce.getMessage().contains("class OriginalInner cannot be cast to class Derived (OriginalInner and Derived are in unnamed module of loader 'app')")) {
                throw new RuntimeException("Wrong message: " + cce.getMessage());
            }
        }
    }

    // Test with a non-upgradeable 'java.' module other than java.base.
    public static void invalidTimeToDerived() {
        java.sql.Time instance = new java.sql.Time(10000);
        int left = 23;
        int right = 42;
        try {
            for (int i = 0; i < 1; i += 1) {
                left = ((Derived) (java.lang.Object)instance).method(left, right);
            }
            throw new RuntimeException("ClassCastException wasn't thrown, test failed.");
        } catch (ClassCastException cce) {
            System.out.println(cce.toString());
            if (!cce.getMessage().contains("class java.sql.Time cannot be cast to class Derived (java.sql.Time is in module java.sql of loader 'platform'; Derived is in unnamed module of loader 'app')")) {
                throw new RuntimeException("Wrong message: " + cce.getMessage());
            }
        }
    }

    // Test with a non-upgradeable 'jdk.' module.
    public static void invalidHeadersToDerived() {
        com.sun.net.httpserver.Headers instance = new com.sun.net.httpserver.Headers();
        int left = 23;
        int right = 42;
        try {
            for (int i = 0; i < 1; i += 1) {
                left = ((Derived) (java.lang.Object)instance).method(left, right);
            }
            throw new RuntimeException("ClassCastException wasn't thrown, test failed.");
        } catch (ClassCastException cce) {
            System.out.println(cce.toString());
            if (!cce.getMessage().contains("class com.sun.net.httpserver.Headers cannot be cast to class Derived (com.sun.net.httpserver.Headers is in module jdk.httpserver of loader 'platform'; Derived is in unnamed module of loader 'app')")) {
                throw new RuntimeException("Wrong message: " + cce.getMessage());
            }
        }
    }

    public static void invalidClassToString() throws Throwable {
        // Get the java.lang.Module object for module java.base.
        Class jlObject = Class.forName("java.lang.Object");
        Object jlObject_jlM = jlObject.getModule();
        assertNotNull(jlObject_jlM, "jlModule object of java.lang.Object should not be null");

        // Get the class loader for CCE_module_msg and assume it's also used to
        // load classes p1.c1 and p2.c2.
        ClassLoader this_cldr = CCE_module_msg.class.getClassLoader();

        // Define a module for p2.
        Object m2x = ModuleHelper.ModuleObject("module_two", this_cldr, new String[] { "p2" });
        assertNotNull(m2x, "Module should not be null");
        ModuleHelper.DefineModule(m2x, false, "9.0", "m2x/there", new String[] { "p2" });
        ModuleHelper.AddReadsModule(m2x, jlObject_jlM);

        try {
            ModuleHelper.AddModuleExportsToAll(m2x, "p2");
            Object p2Obj = new p2.c2();
            System.out.println((String)p2Obj);
            throw new RuntimeException("ClassCastException wasn't thrown, test failed.");
        } catch (ClassCastException cce) {
            String exception = cce.getMessage();
            System.out.println(cce.toString());
            if (!exception.contains("class p2.c2 cannot be cast to class java.lang.String (p2.c2 is in module module_two@") ||
                !exception.contains(" of loader 'app'; java.lang.String is in module java.base of loader 'bootstrap')")) {
                throw new RuntimeException("Wrong message: " + exception);
            }
        }
    }

    public static void invalidClassToStringCustomLoader() throws Throwable {
        // Get the java.lang.Module object for module java.base.
        Class jlObject = Class.forName("java.lang.Object");
        Object jlObject_jlM = jlObject.getModule();
        assertNotNull(jlObject_jlM, "jlModule object of java.lang.Object should not be null");

        // Create a customer class loader to load class p4/c4.
        URL[] urls = new URL[] { CLASSES_DIR.toUri().toURL() };
        ClassLoader parent = ClassLoader.getSystemClassLoader();
        MyURLClassLoader myCldr = new MyURLClassLoader("MyClassLoader", urls, parent);

        try {
            // Class p4.c4 should be defined to the unnamed module of myCldr
            Class p4_c4_class = myCldr.loadClass("p4.c4");
            Object c4Obj = p4_c4_class.newInstance();
            System.out.println((String)c4Obj);
            throw new RuntimeException("ClassCastException wasn't thrown, test failed.");
        } catch (ClassCastException cce) {
            String exception = cce.getMessage();
            System.out.println(cce.toString());
            if (!exception.contains("class p4.c4 cannot be cast to class java.lang.String (p4.c4 is in unnamed module of loader 'MyClassLoader' @") ||
                !exception.contains("; java.lang.String is in module java.base of loader 'bootstrap')")) {
                throw new RuntimeException("Wrong message: " + exception);
            }
        }
    }
}

class OriginalInner extends java.lang.Object {
    public int method(int left, int right) {
        return right;
    }
}

class Derived extends java.lang.Object {
    public int method(int left, int right) {
        return right;
    }
}

class MyURLClassLoader extends URLClassLoader {
    public MyURLClassLoader(String name,
                          URL[] urls,
                          ClassLoader parent) {
        super(name, urls, parent);
    }

    public Class loadClass(String name) throws ClassNotFoundException {
        if (!name.equals("p4.c4")) {
            return super.loadClass(name);
        }
        byte[] data = ClassUnloadCommon.getClassData(name);
        return defineClass(name, data, 0, data.length);
    }
}<|MERGE_RESOLUTION|>--- conflicted
+++ resolved
@@ -69,11 +69,7 @@
             throw new RuntimeException("ClassCastException wasn't thrown, test failed.");
         } catch (ClassCastException cce) {
             System.out.println(cce.toString());
-<<<<<<< HEAD
-            if (!cce.getMessage().contains("class java.util.Objects$1 cannot be cast to class Derived (java.util.Objects$1 is in module java.base of loader 'bootstrap'; Derived is in unnamed module of loader 'app')")) {
-=======
             if (!cce.getMessage().contains("class java.lang.Object cannot be cast to class Derived (java.lang.Object is in module java.base of loader 'bootstrap'; Derived is in unnamed module of loader 'app')")) {
->>>>>>> b4f0a6e3
                 throw new RuntimeException("Wrong message: " + cce.getMessage());
             }
         }
