--- conflicted
+++ resolved
@@ -50,14 +50,9 @@
  * @modules java.base/jdk.internal.value
  * @library /test/lib /test/jdk/lib/testlibrary/bytecode /test/jdk/java/lang/invoke/common
  * @build jdk.experimental.bytecode.BasicClassBuilder test.java.lang.invoke.lib.InstructionHelper
-<<<<<<< HEAD
- * @compile TestValue1.java TestValue2.java TestValue3.java TestValue4.java InlineTypesTest.java
+ * @compile -XDenablePrimitiveClasses TestValue1.java TestValue2.java TestValue3.java TestValue4.java InlineTypesTest.java
  * @run main/othervm -XX:+EnableValhalla -XX:+EnablePrimitiveClasses
  *                   -Xmx128m -XX:+ExplicitGCInvokesConcurrent
-=======
- * @compile -XDenablePrimitiveClasses TestValue1.java TestValue2.java TestValue3.java TestValue4.java InlineTypesTest.java
- * @run main/othervm -Xmx128m -XX:+ExplicitGCInvokesConcurrent
->>>>>>> 9290cc97
  *                   -Xbootclasspath/a:. -XX:+UnlockDiagnosticVMOptions
  *                   -Djava.lang.invoke.MethodHandle.DUMP_CLASS_FILES=false
  *                   runtime.valhalla.inlinetypes.InlineTypesTest
