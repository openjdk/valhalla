--- conflicted
+++ resolved
@@ -50,12 +50,8 @@
  * @modules java.base/jdk.internal.value
  * @library /test/lib /test/jdk/lib/testlibrary/bytecode /test/jdk/java/lang/invoke/common
  * @build jdk.experimental.bytecode.BasicClassBuilder test.java.lang.invoke.lib.InstructionHelper
-<<<<<<< HEAD
+ * @compile -XDenablePrimitiveClasses CreationErrorTest.java
  * @run main/othervm -XX:+EnableValhalla -XX:+EnablePrimitiveClasses -Xmx128m
-=======
- * @compile -XDenablePrimitiveClasses CreationErrorTest.java
- * @run main/othervm -Xmx128m
->>>>>>> 9290cc97
  *                   runtime.valhalla.inlinetypes.CreationErrorTest
  */
 
