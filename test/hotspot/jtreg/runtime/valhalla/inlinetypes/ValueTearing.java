/*
 * Copyright (c) 2019, 2022, Oracle and/or its affiliates. All rights reserved.
 * DO NOT ALTER OR REMOVE COPYRIGHT NOTICES OR THIS FILE HEADER.
 *
 * This code is free software; you can redistribute it and/or modify it
 * under the terms of the GNU General Public License version 2 only, as
 * published by the Free Software Foundation.
 *
 * This code is distributed in the hope that it will be useful, but WITHOUT
 * ANY WARRANTY; without even the implied warranty of MERCHANTABILITY or
 * FITNESS FOR A PARTICULAR PURPOSE.  See the GNU General Public License
 * version 2 for more details (a copy is included in the LICENSE file that
 * accompanied this code).
 *
 * You should have received a copy of the GNU General Public License version
 * 2 along with this work; if not, write to the Free Software Foundation,
 * Inc., 51 Franklin St, Fifth Floor, Boston, MA 02110-1301 USA.
 *
 * Please contact Oracle, 500 Oracle Parkway, Redwood Shores, CA 94065 USA
 * or visit www.oracle.com if you need additional information or have any
 * questions.
 */

package runtime.valhalla.inlinetypes;

import java.lang.reflect.Array;
import java.lang.reflect.Field;
import java.util.Arrays;
import java.util.ArrayList;
import java.util.List;
import java.util.function.Supplier;
import java.util.Optional;

import jdk.internal.misc.Unsafe;
import jdk.test.whitebox.WhiteBox;
import static jdk.test.lib.Asserts.*;

/*
 * @test ValueTearing
 * @summary Test tearing of inline fields and array elements
 * @modules java.base/jdk.internal.misc
 * @library /test/lib
 * @compile ValueTearing.java
<<<<<<< HEAD
 * @run driver jdk.test.lib.helpers.ClassFileInstaller sun.hotspot.WhiteBox
 * @run main/othervm -XX:+EnableValhalla -XX:+EnablePrimitiveClasses
 *                   -XX:+UnlockDiagnosticVMOptions -XX:ForceNonTearable=
=======
 * @run driver jdk.test.lib.helpers.ClassFileInstaller jdk.test.whitebox.WhiteBox
 * @run main/othervm -XX:+UnlockDiagnosticVMOptions -XX:ForceNonTearable=
>>>>>>> aad9ca94
 *                   -DSTEP_COUNT=10000 -XX:InlineFieldMaxFlatSize=128 -XX:FlatArrayElementMaxSize=-1
 *                   -Xbootclasspath/a:. -XX:+WhiteBoxAPI
 *                                   runtime.valhalla.inlinetypes.ValueTearing
 * @run main/othervm -XX:+EnableValhalla -XX:+EnablePrimitiveClasses
 *                   -XX:+UnlockDiagnosticVMOptions -XX:ForceNonTearable=*
 *                   -DSTEP_COUNT=10000 -XX:InlineFieldMaxFlatSize=128 -XX:FlatArrayElementMaxSize=-1
 *                   -Xbootclasspath/a:. -XX:+WhiteBoxAPI
 *                                   runtime.valhalla.inlinetypes.ValueTearing
 * @run main/othervm -XX:+EnableValhalla -XX:+EnablePrimitiveClasses
 *                   -DSTEP_COUNT=10000000 -XX:InlineFieldMaxFlatSize=128 -XX:FlatArrayElementMaxSize=-1
 *                   -Xbootclasspath/a:. -XX:+UnlockDiagnosticVMOptions -XX:+WhiteBoxAPI
 *                                   runtime.valhalla.inlinetypes.ValueTearing
 * @run main/othervm -XX:+EnableValhalla -XX:+EnablePrimitiveClasses
 *                   -XX:+UnlockDiagnosticVMOptions -XX:ForceNonTearable=
 *                   -DTEAR_MODE=fieldonly -XX:InlineFieldMaxFlatSize=128 -XX:FlatArrayElementMaxSize=-1
 *                   -Xbootclasspath/a:. -XX:+WhiteBoxAPI
 *                                   runtime.valhalla.inlinetypes.ValueTearing
 * @run main/othervm -XX:+EnableValhalla -XX:+EnablePrimitiveClasses
 *                   -XX:+UnlockDiagnosticVMOptions -XX:ForceNonTearable=
 *                   -DTEAR_MODE=arrayonly -XX:InlineFieldMaxFlatSize=128 -XX:FlatArrayElementMaxSize=-1
 *                   -Xbootclasspath/a:. -XX:+WhiteBoxAPI
 *                                   runtime.valhalla.inlinetypes.ValueTearing
 * @run main/othervm -XX:+EnableValhalla -XX:+EnablePrimitiveClasses
 *                   -XX:+UnlockDiagnosticVMOptions -XX:ForceNonTearable=*
 *                   -DTEAR_MODE=both -XX:InlineFieldMaxFlatSize=128 -XX:FlatArrayElementMaxSize=-1
 *                   -Xbootclasspath/a:. -XX:+WhiteBoxAPI
 *                                   runtime.valhalla.inlinetypes.ValueTearing
 */
public class ValueTearing {
    private static final Unsafe UNSAFE = Unsafe.getUnsafe();
    private static final WhiteBox WHITE_BOX = WhiteBox.getWhiteBox();
    private static final boolean USE_COMPILER = WHITE_BOX.getBooleanVMFlag("UseCompiler");
    private static final boolean ALWAYS_ATOMIC = WHITE_BOX.getStringVMFlag("ForceNonTearable").contains("*");
    private static final String TEAR_MODE = System.getProperty("TEAR_MODE", "both");
    private static final boolean TEAR_FIELD = !TEAR_MODE.equals("arrayonly");
    private static final boolean TEAR_ARRAY = !TEAR_MODE.equals("fieldonly");
    private static final int STEP_COUNT = Integer.getInteger("STEP_COUNT", 100_000);
    private static final boolean TFIELD_FLAT, TARRAY_FLAT;
    private static final boolean NTFIELD_FLAT, NTARRAY_FLAT;
    static {
        try {
            Field TPB_field = TPointBox.class.getDeclaredField("field");
            Field TPB_array = TPointBox.class.getDeclaredField("array");
            Field NTPB_field = NTPointBox.class.getDeclaredField("field");
            Field NTPB_array = NTPointBox.class.getDeclaredField("array");
            TFIELD_FLAT = UNSAFE.isFlattened(TPB_field);
            TARRAY_FLAT = UNSAFE.isFlattenedArray(TPB_array.getType());
            NTFIELD_FLAT = UNSAFE.isFlattened(NTPB_field);
            NTARRAY_FLAT = UNSAFE.isFlattenedArray(NTPB_array.getType());
        } catch (ReflectiveOperationException ex) {
            throw new AssertionError(ex);
        }
    }
    private static final String SETTINGS =
        String.format("USE_COMPILER=%s ALWAYS_ATOMIC=%s TEAR_MODE=%s STEP_COUNT=%s FLAT TF/TA=%s/%s NTF/NTA=%s/%s",
                      USE_COMPILER, ALWAYS_ATOMIC, TEAR_MODE, STEP_COUNT,
                      TFIELD_FLAT, TARRAY_FLAT, NTFIELD_FLAT, NTARRAY_FLAT);
    private static final String NOTE_TORN_POINT = "Note: torn point";

    public static void main(String[] args) throws Exception {
        System.out.println(SETTINGS);
        ValueTearing valueTearing = new ValueTearing();
        valueTearing.run();
        // Extra representation check:
        assert(!NTFIELD_FLAT) : "NT field must be indirect not flat";
        assert(!NTARRAY_FLAT) : "NT array must be indirect not flat";
        if (ALWAYS_ATOMIC) {
            assert(!TFIELD_FLAT) : "field must be indirect not flat";
            assert(!TARRAY_FLAT) : "array must be indirect not flat";
        }
    }

    // A normally tearable inline value.
    static primitive class TPoint {
        TPoint(long x, long y) { this.x = x; this.y = y; }
        final long x, y;
        public String toString() { return String.format("(%d,%d)", x, y); }
    }

    static class TooTearable extends AssertionError {
        final Object badPoint;
        TooTearable(String msg, Object badPoint) {
            super(msg);
            this.badPoint = badPoint;
        }
    }

    interface PointBox {
        void step();    // mutate inline value state
        void check();   // check sanity of inline value state
    }

    class TPointBox implements PointBox {
        TPoint field;
        TPoint[] array = new TPoint[1];
        // Step the points forward by incrementing their components
        // "simultaneously".  A racing thread will catch flaws in the
        // simultaneity.
        TPoint step(TPoint p) {
            return new TPoint(p.x + 1, p.y + 1);
        }
        public @Override
        void step() {
            if (TEAR_FIELD) {
                field = step(field);
            }
            if (TEAR_ARRAY) {
                array[0] = step(array[0]);
            }
            check();
        }
        // Invariant:  The components of each point are "always" equal.
        // As long as simultaneity is preserved, this is true.
        public @Override
        void check() {
            if (TEAR_FIELD) {
                check(field, "field");
            }
            if (TEAR_ARRAY) {
                check(array[0], "array element");
            }
        }
        void check(TPoint p, String where) {
            if (p.x == p.y)  return;
            String msg = String.format("%s %s in %s; settings = %s",
                                       NOTE_TORN_POINT,
                                       p, where, SETTINGS);
            throw new TooTearable(msg, p);
        }
        public String toString() {
            return String.format("TPB[%s, {%s}]", field, array[0]);
        }
    }

    // Add an indirection, as an extra test.
    interface NT extends NonTearable { }

    // A hardened, non-tearable version of TPoint.
    static primitive class NTPoint implements NT {
        NTPoint(long x, long y) { this.x = x; this.y = y; }
        final long x, y;
        public String toString() { return String.format("(%d,%d)", x, y); }
    }

    class NTPointBox implements PointBox {
        NTPoint field;
        NTPoint[] array = new NTPoint[1];
        // Step the points forward by incrementing their components
        // "simultaneously".  A racing thread will catch flaws in the
        // simultaneity.
        NTPoint step(NTPoint p) {
            return new NTPoint(p.x + 1, p.y + 1);
        }
        public @Override
        void step() {
            field = step(field);
            array[0] = step(array[0]);
            check();
        }
        // Invariant:  The components of each point are "always" equal.
        public @Override
        void check() {
            check(field, "field");
            check(array[0], "array element");
        }
        void check(NTPoint p, String where) {
            if (p.x == p.y)  return;
            String msg = String.format("%s *NonTearable* %s in %s; settings = %s",
                                       NOTE_TORN_POINT,
                                       p, where, SETTINGS);
            throw new TooTearable(msg, p);
        }
        public String toString() {
            return String.format("NTPB[%s, {%s}]", field, array[0]);
        }
    }

    class AsyncObserver extends Thread {
        volatile boolean done;
        long observationCount;
        final PointBox pointBox;
        volatile Object badPointObserved;
        AsyncObserver(PointBox pointBox) {
            this.pointBox = pointBox;
        }
        public void run() {
            try {
                while (!done) {
                    observationCount++;
                    pointBox.check();
                }
            } catch (TooTearable ex) {
                done = true;
                badPointObserved = ex.badPoint;
                System.out.println(ex);
                if (ALWAYS_ATOMIC || ex.badPoint instanceof NonTearable) {
                    throw ex;
                }
            }
        }
    }

    public void run() throws Exception {
        System.out.println("Test for tearing of NTPoint, which must not happen...");
        run(new NTPointBox(), false);
        System.out.println("Test for tearing of TPoint, which "+
                           (ALWAYS_ATOMIC ? "must not" : "is allowed to")+
                           " happen...");
        run(new TPointBox(), ALWAYS_ATOMIC ? false : true);
    }
    public void run(PointBox pointBox, boolean canTear) throws Exception {
        var observer = new AsyncObserver(pointBox);
        observer.start();
        for (int i = 0; i < STEP_COUNT; i++) {
            pointBox.step();
            if (observer.done)  break;
        }
        observer.done = true;
        observer.join();
        var obCount = observer.observationCount;
        var badPoint = observer.badPointObserved;
        System.out.println(String.format("finished after %d observations at %s; %s",
                                         obCount, pointBox,
                                         (badPoint == null
                                          ? "no tearing observed"
                                          : "bad point = " + badPoint)));
        if (canTear && badPoint == null) {
            var complain = String.format("%s NOT observed after %d observations",
                                         NOTE_TORN_POINT, obCount);
            System.out.println("?????? "+complain);
            if (STEP_COUNT >= 3_000_000) {
                // If it's a small count, OK, but if it's big the test is broken.
                throw new AssertionError(complain + ", but it should have been");
            }
        }
        if (!canTear && badPoint != null) {
            throw new AssertionError("should not reach here; other thread must throw");
        }
    }
}<|MERGE_RESOLUTION|>--- conflicted
+++ resolved
@@ -41,14 +41,9 @@
  * @modules java.base/jdk.internal.misc
  * @library /test/lib
  * @compile ValueTearing.java
-<<<<<<< HEAD
- * @run driver jdk.test.lib.helpers.ClassFileInstaller sun.hotspot.WhiteBox
+ * @run driver jdk.test.lib.helpers.ClassFileInstaller jdk.test.whitebox.WhiteBox
  * @run main/othervm -XX:+EnableValhalla -XX:+EnablePrimitiveClasses
  *                   -XX:+UnlockDiagnosticVMOptions -XX:ForceNonTearable=
-=======
- * @run driver jdk.test.lib.helpers.ClassFileInstaller jdk.test.whitebox.WhiteBox
- * @run main/othervm -XX:+UnlockDiagnosticVMOptions -XX:ForceNonTearable=
->>>>>>> aad9ca94
  *                   -DSTEP_COUNT=10000 -XX:InlineFieldMaxFlatSize=128 -XX:FlatArrayElementMaxSize=-1
  *                   -Xbootclasspath/a:. -XX:+WhiteBoxAPI
  *                                   runtime.valhalla.inlinetypes.ValueTearing
