/*
 * Copyright (c) 2024, 2025, Oracle and/or its affiliates. All rights reserved.
 * DO NOT ALTER OR REMOVE COPYRIGHT NOTICES OR THIS FILE HEADER.
 *
 * This code is free software; you can redistribute it and/or modify it
 * under the terms of the GNU General Public License version 2 only, as
 * published by the Free Software Foundation.
 *
 * This code is distributed in the hope that it will be useful, but WITHOUT
 * ANY WARRANTY; without even the implied warranty of MERCHANTABILITY or
 * FITNESS FOR A PARTICULAR PURPOSE.  See the GNU General Public License
 * version 2 for more details (a copy is included in the LICENSE file that
 * accompanied this code).
 *
 * You should have received a copy of the GNU General Public License version
 * 2 along with this work; if not, write to the Free Software Foundation,
 * Inc., 51 Franklin St, Fifth Floor, Boston, MA 02110-1301 USA.
 *
 * Please contact Oracle, 500 Oracle Parkway, Redwood Shores, CA 94065 USA
 * or visit www.oracle.com if you need additional information or have any
 * questions.
 */

package runtime.valhalla.inlinetypes.field_layout;

import java.io.PrintStream;
import java.util.ArrayList;
import java.util.Collections;
import java.util.HashMap;
import java.util.List;

import javax.management.RuntimeErrorException;

import jdk.test.lib.Asserts;
import jdk.test.lib.process.OutputAnalyzer;
import jdk.test.lib.process.ProcessTools;

public class FieldLayoutAnalyzer {

  // Mutable wrapper around log output to manage the cursor while parsing
  public static class LogOutput {
    List<String> lines;
    int cursor;

    public LogOutput(List<String> lines) {
      this.lines = lines;
      cursor = 0;
    }

    String getCurrentLine() { return lines.get(cursor); }
    String get(int idx) { return lines.get(idx); }
    int size() { return lines.size(); }
    void moveToNextLine() { cursor = cursor + 1; }
    boolean hasMoreLines() { return cursor < lines.size(); }
  }

  static enum BlockType {
    RESERVED,
    INHERITED,
    EMPTY,
    REGULAR,
    PADDING,
    FLAT,
    NULL_MARKER;

    static BlockType parseType(String s) {
      switch(s) {
        case "RESERVED"    : return RESERVED;
        case "INHERITED"   : return INHERITED;
        case "EMPTY"       : return EMPTY;
        case "REGULAR"     : return REGULAR;
        case "PADDING"     : return PADDING;
        case "FLAT"        : return FLAT;
        case "NULL_MARKER" : return NULL_MARKER;
        default:
          throw new RuntimeException("Unknown block type: " + s);
      }
    }
  }

  public static enum LayoutKind {
    NON_FLAT,
<<<<<<< HEAD
    NON_ATOMIC_FLAT,
    ATOMIC_FLAT,
    NULLABLE_ATOMIC_FLAT,
    NULLABLE_NON_ATOMIC_FLAT;

    static LayoutKind parseLayoutKind(String s) {
      switch(s) {
        case ""                : return NON_FLAT;
        case "NON_ATOMIC_FLAT" : return NON_ATOMIC_FLAT;
        case "ATOMIC_FLAT"     : return ATOMIC_FLAT;
        case "NULLABLE_ATOMIC_FLAT"   : return NULLABLE_ATOMIC_FLAT;
        case "NULLABLE_NON_ATOMIC_FLAT" : return NULLABLE_NON_ATOMIC_FLAT;
=======
    NULL_FREE_NON_ATOMIC_FLAT,
    NULL_FREE_ATOMIC_FLAT,
    NULLABLE_ATOMIC_FLAT;

    static LayoutKind parseLayoutKind(String s) {
      switch(s) {
        case ""                          : return NON_FLAT;
        case "NULL_FREE_NON_ATOMIC_FLAT" : return NULL_FREE_NON_ATOMIC_FLAT;
        case "NULL_FREE_ATOMIC_FLAT"     : return NULL_FREE_ATOMIC_FLAT;
        case "NULLABLE_ATOMIC_FLAT"      : return NULLABLE_ATOMIC_FLAT;
>>>>>>> b0ac1629
        default:
          throw new RuntimeException("Unknown layout kind: " + s);
      }
    }
  }

  static public record FieldBlock (int offset,
                            BlockType type,
                            int size,
                            int alignment,
                            String name,
                            String signature,
                            String fieldClass,
                            LayoutKind layoutKind) {

    static FieldBlock createSpecialBlock(int offset, BlockType type, int size, int alignment) {
      return new FieldBlock(offset, type, size, alignment, null, null, null, LayoutKind.NON_FLAT);
    }

    static FieldBlock createJavaFieldBlock(int offset, BlockType type, int size, int alignment, String name, String signature, String fieldClass, LayoutKind layoutKind) {
      return new FieldBlock(offset, type, size, alignment, name, signature, fieldClass, layoutKind);
    }

    void print(PrintStream out) {
      out.println("Offset=" + offset+
                " type=" + type +
                " size=" + size +
                " alignment=" + alignment +
                " name=" + name +
                " signature=" + signature +
                " fieldClass=" + fieldClass);
    }

    boolean isFlat() { return type == BlockType.FLAT; } // Warning: always return false for inherited fields, even flat ones

    static FieldBlock parseField(String line) {
      String[] fieldLine = line.split("\\s+");
      int offset = Integer.parseInt(fieldLine[1].substring(1, fieldLine[1].length()));
      BlockType type = BlockType.parseType(fieldLine[2]);
      String[] size_align = fieldLine[3].split("/");
      int size = Integer.parseInt(size_align[0]);
      int alignment = -1;
      if (type != BlockType.RESERVED) {
        alignment = Integer.parseInt(size_align[1]);
      } else {
        Asserts.assertTrue(size_align[1].equals("-"));
      }
      FieldBlock block = null;
      switch(type) {
        case BlockType.RESERVED:
        case BlockType.EMPTY:
        case BlockType.PADDING: {
            block = FieldBlock.createSpecialBlock(offset, type, size, alignment);
            break;
        }
        case BlockType.REGULAR:
        case BlockType.INHERITED:
        case BlockType.FLAT: {
            String name = fieldLine[4];
            String signature = fieldLine[5];
            String fieldClass = "";
            String layoutKind = "";
            int nullMarkerOffset = -1;
            if (type == BlockType.FLAT) {
              fieldClass = fieldLine[6];
              layoutKind = fieldLine[7];
            }
            block = FieldBlock.createJavaFieldBlock(offset, type, size, alignment, name, signature, fieldClass, LayoutKind.parseLayoutKind(layoutKind));
            break;
          }
        case BlockType.NULL_MARKER: {
          block = FieldBlock.createSpecialBlock(offset, type, size, alignment);
          break;
        }
      }
      Asserts.assertNotNull(block);
      return block;
    }

  }

  public static class ClassLayout {
    String name;
    String superName;
    boolean isValue;
    int instanceSize;
    int payloadSize;
    int payloadAlignment;
    int firstFieldOffset;
    int nonAtomicLayoutSize;         // -1 if no non-nullable layout
    int nonAtomicLayoutAlignment;    // -1 if no non-nullable layout
    int atomicLayoutSize;            // -1 if no atomic layout
    int atomicLayoutAlignment;       // -1 if no atomic layout
    int nullableAtomicLayoutSize;          // -1 if no nullable layout
    int nullableAtomicLayoutAlignment;     // -1 if no nullable layout
    int nullableNonAtomicLayoutSize;
    int nullableNonAtomicLayoutAlignment;
    int nullMarkerOffset;            // -1 if no nullable layout
    String[] lines;
    ArrayList<FieldBlock> staticFields;
    ArrayList<FieldBlock> nonStaticFields;

    private ClassLayout() {
      staticFields = new ArrayList<FieldBlock>();
      nonStaticFields = new ArrayList<FieldBlock>();
    }

    boolean hasNonAtomicLayout() { return nonAtomicLayoutSize != -1; }
    boolean hasAtomicLayout() { return atomicLayoutSize != -1; }
    boolean hasNullableAtomicLayout() { return nullableAtomicLayoutSize != -1; }
    boolean hasNullableNonAtomicLayout() { return nullableNonAtomicLayoutSize != -1; }
    boolean hasNullMarker() {return nullMarkerOffset != -1; }

    int getSize(LayoutKind layoutKind) {
      switch(layoutKind) {
        case NON_FLAT:
          throw new RuntimeException("Should not be called on non-flat fields");
        case NULL_FREE_NON_ATOMIC_FLAT:
          Asserts.assertTrue(nonAtomicLayoutSize != -1);
          return nonAtomicLayoutSize;
        case NULL_FREE_ATOMIC_FLAT:
          Asserts.assertTrue(atomicLayoutSize != -1);
          return atomicLayoutSize;
        case NULLABLE_ATOMIC_FLAT:
<<<<<<< HEAD
          Asserts.assertTrue(nullableAtomicLayoutSize != -1);
          return nullableAtomicLayoutSize;
        case NULLABLE_NON_ATOMIC_FLAT:
          Asserts.assertTrue(nullableNonAtomicLayoutSize != -1);
          return nullableNonAtomicLayoutSize;
=======
          Asserts.assertTrue(nullableLayoutSize != -1);
          return nullableLayoutSize;
>>>>>>> b0ac1629
        default:
          throw new RuntimeException("Unknown LayoutKind " + layoutKind);
      }
    }

    int getAlignment(LayoutKind layoutKind) {
      switch(layoutKind) {
        case NON_FLAT:
          throw new RuntimeException("Should not be called on non-flat fields");
        case NULL_FREE_NON_ATOMIC_FLAT:
          Asserts.assertTrue(nonAtomicLayoutSize != -1);
          return nonAtomicLayoutAlignment;
        case NULL_FREE_ATOMIC_FLAT:
          Asserts.assertTrue(atomicLayoutSize != -1);
          return atomicLayoutAlignment;
        case NULLABLE_ATOMIC_FLAT:
<<<<<<< HEAD
          Asserts.assertTrue(nullableAtomicLayoutSize != -1);
          return nullableAtomicLayoutAlignment;
        case NULLABLE_NON_ATOMIC_FLAT:
          Asserts.assertTrue(nullableNonAtomicLayoutSize != -1);
          return nullableNonAtomicLayoutAlignment;
=======
          Asserts.assertTrue(nullableLayoutSize != -1);
          return nullableLayoutAlignment;
>>>>>>> b0ac1629
        default:
          throw new RuntimeException("Unknown LayoutKind " + layoutKind);
      }
    }

    void processField(String line, boolean isStatic) {
      FieldBlock block = FieldBlock.parseField(line);
      if (isStatic) {
        Asserts.assertTrue(block.type != BlockType.INHERITED); // static fields cannotbe inherited
        staticFields.add(block);
      } else {
        nonStaticFields.add(block);
      }
    }

    static ClassLayout parseClassLayout(LogOutput lo) {
      ClassLayout cl = new ClassLayout();
      // Parsing class name
      Asserts.assertTrue(lo.getCurrentLine().startsWith("Layout of class"), lo.getCurrentLine());
      String[] first = lo.getCurrentLine().split("\\s+");
      cl.name = first[3];
      if (first.length == 6) {
        Asserts.assertEquals(first[4], "extends");
        cl.superName = first[5];
      } else {
        cl.superName = null;
      }
      // System.out.println("Class name: " + cl.name);
      lo.moveToNextLine();
      Asserts.assertTrue(lo.getCurrentLine().startsWith("Instance fields:"), lo.getCurrentLine());
      lo.moveToNextLine();
      // Parsing instance fields
      while (lo.getCurrentLine().startsWith(" @")) {
        cl.processField(lo.getCurrentLine(), false);
        lo.moveToNextLine();
      }
      Asserts.assertTrue(lo.getCurrentLine().startsWith("Static fields:"), lo.getCurrentLine());
      lo.moveToNextLine();
      // Parsing static fields
      while (lo.getCurrentLine().startsWith(" @")) {
        cl.processField(lo.getCurrentLine(), true);
        lo.moveToNextLine();
      }
      Asserts.assertTrue(lo.getCurrentLine().startsWith("Instance size ="), lo.getCurrentLine());
      String[] sizeLine = lo.getCurrentLine().split("\\s+");
      cl.instanceSize = Integer.parseInt(sizeLine[3]);
      lo.moveToNextLine();
      if (lo.getCurrentLine().startsWith("First field offset =")) {
        // The class is a value class, more lines to parse
        cl.isValue = true;
        // First field offset = xx
        String[] firstOffsetLine = lo.getCurrentLine().split("\\s+");
        cl.firstFieldOffset = Integer.parseInt(firstOffsetLine[4]);
        lo.moveToNextLine();
        // BUFFERED layout: x/y
        Asserts.assertTrue(lo.getCurrentLine().startsWith("BUFFERED layout"));
        String[] payloadLayoutLine = lo.getCurrentLine().split("\\s+");
        String[] size_align = payloadLayoutLine[2].split("/");
        cl.payloadSize = Integer.parseInt(size_align[0]);
        cl.payloadAlignment = Integer.parseInt(size_align[1]);
        lo.moveToNextLine();
        // NULL_FREE_NON_ATOMIC_FLAT layout: x/y
        Asserts.assertTrue(lo.getCurrentLine().startsWith("NULL_FREE_NON_ATOMIC_FLAT layout"));
        String[] nonAtomicLayoutLine = lo.getCurrentLine().split("\\s+");
        size_align = nonAtomicLayoutLine[2].split("/");
        if (size_align[0].contentEquals("-")) {
          Asserts.assertTrue(size_align[1].contentEquals("-"), "Size/Alignment mismatch");
          cl.nonAtomicLayoutSize = -1;
          cl.nonAtomicLayoutAlignment = -1;
        } else {
          cl.nonAtomicLayoutSize = Integer.parseInt(size_align[0]);
          cl.nonAtomicLayoutAlignment = Integer.parseInt(size_align[1]);
        }
        lo.moveToNextLine();
        // NULL_FREE_ATOMIC_FLAT layout: x/y
        Asserts.assertTrue(lo.getCurrentLine().startsWith("NULL_FREE_ATOMIC_FLAT layout"));
        String[] atomicLayoutLine = lo.getCurrentLine().split("\\s+");
        size_align = atomicLayoutLine[2].split("/");
        if (size_align[0].contentEquals("-")) {
          Asserts.assertTrue(size_align[1].contentEquals("-"), "Size/Alignment mismatch");
          cl.atomicLayoutSize = -1;
          cl.atomicLayoutAlignment = -1;
        } else {
          cl.atomicLayoutSize = Integer.parseInt(size_align[0]);
          cl.atomicLayoutAlignment = Integer.parseInt(size_align[1]);
        }
        lo.moveToNextLine();
<<<<<<< HEAD
        // Nullable atomic flat layout: x/y
        Asserts.assertTrue(lo.getCurrentLine().startsWith("Nullable atomic flat layout"));
        String[] nullableAtomicLayoutLine = lo.getCurrentLine().split("\\s+");
        size_align = nullableAtomicLayoutLine[4].split("/");
=======
        // NULLABLE_ATOMIC_FLAT layout: x/y
        Asserts.assertTrue(lo.getCurrentLine().startsWith("NULLABLE_ATOMIC_FLAT layout"));
        String[] nullableLayoutLine = lo.getCurrentLine().split("\\s+");
        size_align = nullableLayoutLine[2].split("/");
>>>>>>> b0ac1629
        if (size_align[0].contentEquals("-")) {
          Asserts.assertTrue(size_align[1].contentEquals("-"), "Size/Alignment mismatch");
          cl.nullableAtomicLayoutSize = -1;
          cl.nullableAtomicLayoutAlignment = -1;
        } else {
          cl.nullableAtomicLayoutSize = Integer.parseInt(size_align[0]);
          cl.nullableAtomicLayoutAlignment = Integer.parseInt(size_align[1]);
        }
        lo.moveToNextLine();
        // Nullable non-atomic flat layout: x/y
        Asserts.assertTrue(lo.getCurrentLine().startsWith("Nullable non-atomic flat layout"));
        String[] nullableNonAtomicLayoutLine = lo.getCurrentLine().split("\\s+");
        size_align = nullableNonAtomicLayoutLine[4].split("/");
        if (size_align[0].contentEquals("-")) {
          Asserts.assertTrue(size_align[1].contentEquals("-"), "Size/Alignment mismatch");
          cl.nullableNonAtomicLayoutSize = -1;
          cl.nullableNonAtomicLayoutAlignment = -1;
        } else {
          cl.nullableNonAtomicLayoutSize = Integer.parseInt(size_align[0]);
          cl.nullableNonAtomicLayoutAlignment = Integer.parseInt(size_align[1]);
        }
        lo.moveToNextLine();
        // Null marker offset = 15 (if class has a nullable flat layout)
        if (cl.nullableAtomicLayoutSize != -1 || cl.nullableNonAtomicLayoutSize != -1) {
          Asserts.assertTrue(lo.getCurrentLine().startsWith("Null marker offset"));
          String[] nullMarkerLine = lo.getCurrentLine().split("\\s+");
          cl.nullMarkerOffset = Integer.parseInt(nullMarkerLine[4]);
          lo.moveToNextLine();
        } else {
          cl.nullMarkerOffset = -1;
        }
      } else {
        cl.isValue = false;
      }
      Asserts.assertTrue(lo.getCurrentLine().startsWith("---"), lo.getCurrentLine());
      lo.moveToNextLine();
      return cl;
    }

    FieldBlock getFieldAtOffset(int offset, boolean isStatic) {
      ArrayList<FieldBlock> fields = isStatic ? staticFields : nonStaticFields;
      for (FieldBlock block : fields) {
        if (block.offset == offset) return block;
      }
      throw new RuntimeException("No " + (isStatic ? "static" : "nonstatic") + " field found at offset "+ offset);
    }

    public FieldBlock getFieldFromName(String fieldName, boolean isStatic) {
      FieldBlock block = getFieldFromNameOrNull(fieldName, isStatic);
      if (block == null) {
        throw new RuntimeException("No " + (isStatic ? "static" : "nonstatic") + " field found with name "+ fieldName);
      }
      return block;
    }

    FieldBlock getFieldFromNameOrNull(String fieldName, boolean isStatic) {
      Asserts.assertTrue(fieldName != null);
      ArrayList<FieldBlock> fields = isStatic ? staticFields : nonStaticFields;
      for (FieldBlock block : fields) {
        if (block.name() == null) continue;
        String n = block.name().substring(1, block.name().length() - 1); // in the log, name is surrounded by double quotes
        if (fieldName.equals(n)) return block;
      }
      return null;
    }

  }

  ArrayList<ClassLayout> layouts;
  int oopSize;

  static String signatureToName(String sig) {
    Asserts.assertTrue((sig.charAt(0) == 'L'));
    Asserts.assertTrue((sig.charAt(sig.length() - 1) == ';'));
    return sig.substring(1, sig.length() - 1);
  }

  private FieldLayoutAnalyzer() {
    layouts = new ArrayList<ClassLayout>();
  }

  public static FieldLayoutAnalyzer createFieldLayoutAnalyzer(LogOutput lo) {
    FieldLayoutAnalyzer fla = new FieldLayoutAnalyzer();
    fla.generate(lo);
    return fla;
  }

  ClassLayout getClassLayout(String name) {
    for(ClassLayout layout : layouts) {
      if (layout.name.equals(name)) return layout;
    }
    return null;
  }

  public ClassLayout getClassLayoutFromName(String name) {
    System.out.println("We have the layouts");
    for(ClassLayout layout : layouts) {
      System.out.println("- " + layout.name);
      String sub = layout.name.substring(0, layout.name.indexOf('@'));
      System.out.println("-----> " + sub);
      if (name.equals(sub)) return layout;
    }
    return null;
  }

  void checkOffsetOnFields(ArrayList<FieldBlock> fields) {
    HashMap<Integer, FieldBlock> map = new HashMap<Integer, FieldBlock>();
    for (FieldBlock fb : fields) {
      Asserts.assertFalse(map.containsKey(fb.offset()), "Duplicate offset at " + fb.offset());
      map.put(fb.offset(), fb);
    }
  }

  void checkOffsets() {
    for (ClassLayout layout : layouts) {
      try {
        checkOffsetOnFields(layout.staticFields);
        checkOffsetOnFields(layout.nonStaticFields);
      } catch(Throwable t) {
        System.out.println("Unexpection exception when checking offsets in class " + layout.name);
        throw t;
      }
    }
  }

  void checkNoOverlapOnFields(ArrayList<FieldBlock> fields) {
    for (int i = 0; i < fields.size() - 1; i++) {
      FieldBlock f0 = fields.get(i);
      FieldBlock f1 = fields.get(i + 1);
      if (f0.offset + f0.size < f1.offset) {
        throw new RuntimeException("Hole issue found at offset " + f1.offset);
      } else if (f0.offset + f0.size > f1.offset) {
        throw new RuntimeException("Overlap issue found at offset " + f1.offset);
      }
    }
  }

  void checkNoOverlap() {
    for (ClassLayout layout : layouts) {
      try {
        checkNoOverlapOnFields(layout.staticFields);
        checkNoOverlapOnFields(layout.nonStaticFields);
      } catch(Throwable t) {
        System.out.println("Unexpection exception when checking for overlaps/holes in class " + layout.name);
        throw t;
      }
    }
  }

  void checkSizeAndAlignmentForField(FieldBlock block) {
    Asserts.assertTrue(block.size() > 0);
    if (block.type == BlockType.RESERVED) {
      Asserts.assertTrue(block.alignment == -1);
      return;
    }
    if (block.type == BlockType.EMPTY || block.type == BlockType.PADDING
        || block.type == BlockType.NULL_MARKER) {
      Asserts.assertTrue(block.alignment == 1, "alignment = " + block.alignment);
      return;
    }

    switch(block.signature()) {
      case "Z" :
      case "B" : Asserts.assertTrue(block.size() == 1);
                 Asserts.assertTrue(block.alignment() == 1);
        break;
      case "S" :
      case "C" : Asserts.assertTrue(block.size() == 2);
                 Asserts.assertTrue(block.alignment() == 2);
        break;
      case "F" :
      case "I" : Asserts.assertTrue(block.size() == 4);
                 Asserts.assertTrue(block.alignment() == 4);
        break;
      case "J" :
      case "D" : Asserts.assertTrue(block.size() == 8);
                 Asserts.assertTrue(block.alignment() == 8);
        break;
      default: {
        if (block.signature().startsWith("[")) {
          Asserts.assertEquals(oopSize, block.size());
        } else if (block.signature().startsWith("L")) {
          if (block.type == BlockType.INHERITED) {
            // Skip for now, will be verified when checking the class declaring the field
          } else if (block.type == BlockType.REGULAR) {
            Asserts.assertEquals(oopSize, block.size());
          } else {
            Asserts.assertEquals(BlockType.FLAT, block.type);
            ClassLayout fcl = getClassLayout(block.fieldClass);
            Asserts.assertNotNull(fcl);
            Asserts.assertEquals(block.size(), fcl.getSize(block.layoutKind));
            Asserts.assertEquals(block.alignment(), fcl.getAlignment(block.layoutKind));
          }
        } else {
          throw new RuntimeException("Unknown signature type: " + block.signature);
        }
      }
      Asserts.assertTrue(block.offset % block.alignment == 0);
    }
  }

  void checkSizeAndAlignment() {
    for (ClassLayout layout : layouts) {
      try {
        for (FieldBlock block : layout.staticFields) {
          checkSizeAndAlignmentForField(block);
        }
      } catch(Throwable t) {
        System.out.println("Unexpected exception when checking size and alignment in static fields of class " + layout.name);
        throw t;
      }
      try {
        for (FieldBlock block : layout.nonStaticFields) {
          checkSizeAndAlignmentForField(block);
        }
      } catch(Throwable t) {
        System.out.println("Unexpected exception when checking size and alignment in non-static fields of class " + layout.name);
        throw t;
      }
    }
  }

  // Verify that fields marked as INHERITED are declared in a super class
  void checkInheritedFields() {
    for (ClassLayout layout : layouts) {
      try {
        // Preparing the list of ClassLayout of super classes
        ArrayList<ClassLayout> supers = new ArrayList<ClassLayout>();
        String className = layout.superName;
        while (className != null) {
          ClassLayout cl = getClassLayout(className);
          supers.add(cl);
          className = cl.superName;
        }
        for (FieldBlock field : layout.nonStaticFields) {
          if (field.type == BlockType.INHERITED) {
            int i = 0;
            boolean found = false;
            FieldBlock b = null;
            while(i < supers.size() && !found) {
              b = supers.get(i).getFieldAtOffset(field.offset, false);
              if (b.type != BlockType.INHERITED) found = true;
              i++;
            }
            String location = new String(" at " + layout.name + " offset " + field.offset());
            Asserts.assertTrue(found, "No declaration found for an inherited field " + location);
            Asserts.assertNotEquals(field.type, BlockType.EMPTY, location);
            Asserts.assertEquals(field.size, b.size, location);
            Asserts.assertEquals(field.alignment, b.alignment, location );
            Asserts.assertEquals(field.name(), b.name(), location);
            Asserts.assertEquals(field.signature(), b.signature(), location);
          }
        }
      } catch(Throwable t) {
        System.out.println("Unexpexted exception when checking inherited fields in class " + layout.name);
      }
    }
  }

  static class Node {
    ClassLayout classLayout;
    Node superClass;
    ArrayList<Node> subClasses = new ArrayList<Node>();
  }

  // Verify that all fields declared in a class are present in all subclass
  void checkSubClasses() {
    // Generating the class inheritance graph
    HashMap<String, Node> nodes = new HashMap<String, Node>();
    for (ClassLayout layout : layouts) {
      try {
        if (layout.name.contains("$$Lambda@0")) continue; // Skipping lambda classes
        Node current = nodes.get(layout.name);
        if (current == null) {
          current = new Node();
          nodes.put(layout.name, current);
        }
        if (current.classLayout == null) {
          current.classLayout = layout;
        } else {
          Asserts.assertEQ(current.classLayout, layout);
        }
        if (layout.superName != null) {
          Node superNode = nodes.get(layout.superName);
          if (superNode == null) {
            superNode = new Node();
            superNode.subClasses.add(current);
            nodes.put(layout.superName, superNode);
          }
          superNode.subClasses.add(current);
        }
      } catch(Throwable t) {
        System.out.println("Unexpected exception when generating list of sub-classes of class " + layout.name);
        throw t;
      }
    }
    // Field verification
    for (Node node : nodes.values()) {
      ClassLayout layout = node.classLayout;
      for (FieldBlock block : layout.nonStaticFields) {
        if (block.offset() == 0) continue; // Skip object header
        if (block.type() == BlockType.EMPTY) continue; // Empty spaces can be used by subclasses
        if (block.type() == BlockType.PADDING) continue; // PADDING should have a finer inspection, preserved for @Contended and other imperative padding, and relaxed for abstract value conservative padding
        if (block.type() == BlockType.NULL_MARKER) continue;
        // A special case for PADDING might be needed too => must NOT be used in subclasses
        for (Node subnode : node.subClasses) {
          try {
            checkFieldInClass(block, subnode);
          } catch(Throwable t) {
            System.out.println("Unexpected exception when checking subclass " + subnode.classLayout.name + " of class " + layout.name);
            throw t;
          }
        }
      }
    }
  }

  void checkFieldInClass(FieldBlock block, Node node) {
    FieldBlock b = node.classLayout.getFieldAtOffset(block.offset, false);
    Asserts.assertTrue(b.type == BlockType.INHERITED);
    Asserts.assertEquals(b.signature(), block.signature());
    Asserts.assertEquals(b.name(), block.name());
    Asserts.assertEquals(b.size(), block.size());
    Asserts.assertTrue(b.alignment() == block.alignment());
    for (Node subnode : node.subClasses) {
      checkFieldInClass(block, subnode);
    }
  }

  void checkNullMarkers() {
    for (ClassLayout layout : layouts) {
      try {
        BlockType last_type = BlockType.RESERVED;
        boolean has_empty_slot = false;
        for (FieldBlock block : layout.nonStaticFields) {
          last_type = block.type;
          if (block.type() == BlockType.NULL_MARKER) {
            Asserts.assertTrue(layout.hasNullMarker());
            Asserts.assertTrue(layout.hasNullableAtomicLayout() || layout.hasNullableNonAtomicLayout());
            Asserts.assertEQ(block.offset(), layout.nullMarkerOffset);
          }
          if (block.type() == BlockType.EMPTY) has_empty_slot = true;
        }
        // null marker should not be added at the end of the layout if there's an empty slot
        Asserts.assertTrue(last_type != BlockType.NULL_MARKER || has_empty_slot == false,
                          "Problem detected in layout of class " + layout.name);
        // static layout => must not have NULL_MARKERS because static fields are never flat
        for (FieldBlock block : layout.staticFields) {
          Asserts.assertNotEquals(block.type(), BlockType.NULL_MARKER);
          Asserts.assertNotEquals(block.type(), BlockType.FLAT);
        }
      } catch(Throwable t) {
        System.out.println("Unexpected exception while checking null markers in class " + layout.name);
        throw t;
      }
    }
  }

  public void check() {
    checkOffsets();
    checkNoOverlap();
    checkSizeAndAlignment();
    checkInheritedFields();
    checkSubClasses();
    checkNullMarkers();
  }

  private void generate(LogOutput lo) {
    try {
      while (lo.hasMoreLines()) {
        if (lo.getCurrentLine().startsWith("Heap oop size = ")) {
          String[] oopSizeLine = lo.getCurrentLine().split("\\s+");
          oopSize = Integer.parseInt(oopSizeLine[4]);
          Asserts.assertTrue(oopSize == 4 || oopSize == 8);
        }
        if (lo.getCurrentLine().startsWith("Layout of class")) {
          ClassLayout cl = ClassLayout.parseClassLayout(lo);
          layouts.add(cl);
        } else {
          lo.moveToNextLine(); // skipping line
        }
      }
      Asserts.assertTrue(oopSize != 0);
    } catch (Throwable t) {
      System.out.println("Error while processing line: " + lo.getCurrentLine());
      throw t;
    }
  }
 }<|MERGE_RESOLUTION|>--- conflicted
+++ resolved
@@ -80,23 +80,10 @@
 
   public static enum LayoutKind {
     NON_FLAT,
-<<<<<<< HEAD
-    NON_ATOMIC_FLAT,
-    ATOMIC_FLAT,
+    NULL_FREE_NON_ATOMIC_FLAT,
+    NULL_FREE_ATOMIC_FLAT,
     NULLABLE_ATOMIC_FLAT,
     NULLABLE_NON_ATOMIC_FLAT;
-
-    static LayoutKind parseLayoutKind(String s) {
-      switch(s) {
-        case ""                : return NON_FLAT;
-        case "NON_ATOMIC_FLAT" : return NON_ATOMIC_FLAT;
-        case "ATOMIC_FLAT"     : return ATOMIC_FLAT;
-        case "NULLABLE_ATOMIC_FLAT"   : return NULLABLE_ATOMIC_FLAT;
-        case "NULLABLE_NON_ATOMIC_FLAT" : return NULLABLE_NON_ATOMIC_FLAT;
-=======
-    NULL_FREE_NON_ATOMIC_FLAT,
-    NULL_FREE_ATOMIC_FLAT,
-    NULLABLE_ATOMIC_FLAT;
 
     static LayoutKind parseLayoutKind(String s) {
       switch(s) {
@@ -104,7 +91,7 @@
         case "NULL_FREE_NON_ATOMIC_FLAT" : return NULL_FREE_NON_ATOMIC_FLAT;
         case "NULL_FREE_ATOMIC_FLAT"     : return NULL_FREE_ATOMIC_FLAT;
         case "NULLABLE_ATOMIC_FLAT"      : return NULLABLE_ATOMIC_FLAT;
->>>>>>> b0ac1629
+        case "NULLABLE_NON_ATOMIC_FLAT"  : return NULLABLE_NON_ATOMIC_FLAT;
         default:
           throw new RuntimeException("Unknown layout kind: " + s);
       }
@@ -229,16 +216,11 @@
           Asserts.assertTrue(atomicLayoutSize != -1);
           return atomicLayoutSize;
         case NULLABLE_ATOMIC_FLAT:
-<<<<<<< HEAD
           Asserts.assertTrue(nullableAtomicLayoutSize != -1);
           return nullableAtomicLayoutSize;
         case NULLABLE_NON_ATOMIC_FLAT:
           Asserts.assertTrue(nullableNonAtomicLayoutSize != -1);
           return nullableNonAtomicLayoutSize;
-=======
-          Asserts.assertTrue(nullableLayoutSize != -1);
-          return nullableLayoutSize;
->>>>>>> b0ac1629
         default:
           throw new RuntimeException("Unknown LayoutKind " + layoutKind);
       }
@@ -255,16 +237,11 @@
           Asserts.assertTrue(atomicLayoutSize != -1);
           return atomicLayoutAlignment;
         case NULLABLE_ATOMIC_FLAT:
-<<<<<<< HEAD
           Asserts.assertTrue(nullableAtomicLayoutSize != -1);
           return nullableAtomicLayoutAlignment;
         case NULLABLE_NON_ATOMIC_FLAT:
           Asserts.assertTrue(nullableNonAtomicLayoutSize != -1);
           return nullableNonAtomicLayoutAlignment;
-=======
-          Asserts.assertTrue(nullableLayoutSize != -1);
-          return nullableLayoutAlignment;
->>>>>>> b0ac1629
         default:
           throw new RuntimeException("Unknown LayoutKind " + layoutKind);
       }
@@ -352,17 +329,10 @@
           cl.atomicLayoutAlignment = Integer.parseInt(size_align[1]);
         }
         lo.moveToNextLine();
-<<<<<<< HEAD
         // Nullable atomic flat layout: x/y
-        Asserts.assertTrue(lo.getCurrentLine().startsWith("Nullable atomic flat layout"));
+        Asserts.assertTrue(lo.getCurrentLine().startsWith("NULLABLE_ATOMIC_FLAT layout"));
         String[] nullableAtomicLayoutLine = lo.getCurrentLine().split("\\s+");
-        size_align = nullableAtomicLayoutLine[4].split("/");
-=======
-        // NULLABLE_ATOMIC_FLAT layout: x/y
-        Asserts.assertTrue(lo.getCurrentLine().startsWith("NULLABLE_ATOMIC_FLAT layout"));
-        String[] nullableLayoutLine = lo.getCurrentLine().split("\\s+");
-        size_align = nullableLayoutLine[2].split("/");
->>>>>>> b0ac1629
+        size_align = nullableAtomicLayoutLine[2].split("/");
         if (size_align[0].contentEquals("-")) {
           Asserts.assertTrue(size_align[1].contentEquals("-"), "Size/Alignment mismatch");
           cl.nullableAtomicLayoutSize = -1;
@@ -373,9 +343,9 @@
         }
         lo.moveToNextLine();
         // Nullable non-atomic flat layout: x/y
-        Asserts.assertTrue(lo.getCurrentLine().startsWith("Nullable non-atomic flat layout"));
+        Asserts.assertTrue(lo.getCurrentLine().startsWith("NULLABLE_NON_ATOMIC_FLAT layout"));
         String[] nullableNonAtomicLayoutLine = lo.getCurrentLine().split("\\s+");
-        size_align = nullableNonAtomicLayoutLine[4].split("/");
+        size_align = nullableNonAtomicLayoutLine[2].split("/");
         if (size_align[0].contentEquals("-")) {
           Asserts.assertTrue(size_align[1].contentEquals("-"), "Size/Alignment mismatch");
           cl.nullableNonAtomicLayoutSize = -1;
