--- conflicted
+++ resolved
@@ -302,11 +302,7 @@
       Collections.addAll(argsList, compressedKlassPointersArg);
     }
     Collections.addAll(argsList, "-Xmx256m");
-<<<<<<< HEAD
     Collections.addAll(argsList, "-XX:+NullableValueFlattening");
-=======
-    Collections.addAll(argsList, "-XX:+NullableFieldFlattening");
->>>>>>> ab4ae37b
     Collections.addAll(argsList, "-cp", System.getProperty("java.class.path") + System.getProperty("path.separator") + ".");
     Collections.addAll(argsList, args);
     return ProcessTools.createTestJavaProcessBuilder(argsList);
