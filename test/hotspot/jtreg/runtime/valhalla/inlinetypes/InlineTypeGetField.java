--- conflicted
+++ resolved
@@ -28,13 +28,8 @@
  * @test InlineTypeGetField
  * @summary Inline Type get field test
  * @library /test/lib
-<<<<<<< HEAD
- * @compile Point.java InlineTypeGetField.java
+ * @compile -XDenablePrimitiveClasses Point.java InlineTypeGetField.java
  * @run main/othervm -XX:+EnableValhalla -XX:+EnablePrimitiveClasses runtime.valhalla.inlinetypes.InlineTypeGetField
-=======
- * @compile -XDenablePrimitiveClasses Point.java InlineTypeGetField.java
- * @run main runtime.valhalla.inlinetypes.InlineTypeGetField
->>>>>>> 9290cc97
  */
 public class InlineTypeGetField {
 
