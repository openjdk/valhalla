/*
 * Copyright (c) 2018, 2021, Oracle and/or its affiliates. All rights reserved.
 * DO NOT ALTER OR REMOVE COPYRIGHT NOTICES OR THIS FILE HEADER.
 *
 * This code is free software; you can redistribute it and/or modify it
 * under the terms of the GNU General Public License version 2 only, as
 * published by the Free Software Foundation.
 *
 * This code is distributed in the hope that it will be useful, but WITHOUT
 * ANY WARRANTY; without even the implied warranty of MERCHANTABILITY or
 * FITNESS FOR A PARTICULAR PURPOSE.  See the GNU General Public License
 * version 2 for more details (a copy is included in the LICENSE file that
 * accompanied this code).
 *
 * You should have received a copy of the GNU General Public License version
 * 2 along with this work; if not, write to the Free Software Foundation,
 * Inc., 51 Franklin St, Fifth Floor, Boston, MA 02110-1301 USA.
 *
 * Please contact Oracle, 500 Oracle Parkway, Redwood Shores, CA 94065 USA
 * or visit www.oracle.com if you need additional information or have any
 * questions.
 */

/**
 * @test TestFieldNullability
 * @library /test/lib
 * @build org.openjdk.asmtools.* org.openjdk.asmtools.jasm.*
 * @run driver org.openjdk.asmtools.JtregDriver jasm -strict TestFieldNullabilityClasses.jasm
<<<<<<< HEAD
 * @run main/othervm -XX:+EnableValhalla -XX:+EnablePrimitiveClasses -Xmx128m -XX:InlineFieldMaxFlatSize=32
=======
 * @compile -XDenablePrimitiveClasses TestFieldNullability.java
 * @run main/othervm -Xmx128m -XX:InlineFieldMaxFlatSize=32
>>>>>>> 9290cc97
 *                   runtime.valhalla.inlinetypes.TestFieldNullability
 */

package runtime.valhalla.inlinetypes;

import jdk.test.lib.Asserts;

public class TestFieldNullability {
    static primitive class MyValue {
        int x;

        public MyValue() {
            x = 314;
        }
    }

    static primitive class MyBigValue {
        long l0, l1, l2, l3, l4, l5, l6, l7, l8, l9;
        long l10, l11, l12, l13, l14, l15, l16, l17, l18, l19;

        public MyBigValue() {
            l0 = l1 = l2 = l3 = l4 = l5 = l6 = l7 = l8 = l9 = 271;
            l10 = l11 = l12 = l13 = l14 = l15 = l16 = l17 = l18 = l19 = 271;
        }
    }

    static class TestIdentityClass {
        MyValue.ref nullableField;
        MyValue nullfreeField;       // flattened
        MyValue.ref nullField;
        MyBigValue nullfreeBigField; // not flattened
        MyBigValue.ref nullBigField;
    }

    static void testPrimitiveClass() {
        TestPrimitiveClass that = TestPrimitiveClass.default;
        Asserts.assertNull(that.nullField, "Invalid non null value for uninitialized non flattenable field");
        Asserts.assertNull(that.nullBigField, "Invalid non null value for uninitialized non flattenable field");
        boolean NPE = false;
        try {
            TestPrimitiveClass tv = that.withNullableField(that.nullField);
        } catch(NullPointerException e) {
            NPE = true;
        }
        Asserts.assertFalse(NPE, "Invalid NPE when assigning null to a non flattenable field");
        try {
            TestPrimitiveClass tv = that.withNullfreeField((MyValue) that.nullField);
        } catch(NullPointerException e) {
            NPE = true;
        }
        Asserts.assertTrue(NPE, "Missing NPE when assigning null to a flattened field");
        try {
            TestPrimitiveClass tv = that.withNullfreeBigField((MyBigValue) that.nullBigField);
        } catch(NullPointerException e) {
            NPE = true;
        }
        Asserts.assertTrue(NPE, "Missing NPE when assigning null to a flattenable field");
    }

    static void testIdentityClass() {
        TestIdentityClass that = new TestIdentityClass();
        Asserts.assertNull(that.nullField, "Invalid non null value for uninitialized non flattenable field");
        Asserts.assertNull(that.nullBigField, "Invalid non null value for uninitialized non flattenable field");
        boolean NPE = false;
        try {
            that.nullableField = that.nullField;
        } catch(NullPointerException e) {
            NPE = true;
        }
        Asserts.assertFalse(NPE, "Invalid NPE when assigning null to a non flattenable field");
        try {
            that.nullfreeField = (MyValue) that.nullField;
        } catch(NullPointerException e) {
            NPE = true;
        }
        Asserts.assertTrue(NPE, "Missing NPE when assigning null to a flattened field");
        try {
            that.nullfreeBigField = (MyBigValue) that.nullBigField;
        } catch(NullPointerException e) {
            NPE = true;
        }
        Asserts.assertTrue(NPE, "Missing NPE when assigning null to a flattenable field");
    }

    public static void main(String[] args) {
        testIdentityClass();
        testPrimitiveClass();
    }

}<|MERGE_RESOLUTION|>--- conflicted
+++ resolved
@@ -26,12 +26,8 @@
  * @library /test/lib
  * @build org.openjdk.asmtools.* org.openjdk.asmtools.jasm.*
  * @run driver org.openjdk.asmtools.JtregDriver jasm -strict TestFieldNullabilityClasses.jasm
-<<<<<<< HEAD
+ * @compile -XDenablePrimitiveClasses TestFieldNullability.java
  * @run main/othervm -XX:+EnableValhalla -XX:+EnablePrimitiveClasses -Xmx128m -XX:InlineFieldMaxFlatSize=32
-=======
- * @compile -XDenablePrimitiveClasses TestFieldNullability.java
- * @run main/othervm -Xmx128m -XX:InlineFieldMaxFlatSize=32
->>>>>>> 9290cc97
  *                   runtime.valhalla.inlinetypes.TestFieldNullability
  */
 
