/*
 * Copyright (c) 2019, 2022, Oracle and/or its affiliates. All rights reserved.
 * DO NOT ALTER OR REMOVE COPYRIGHT NOTICES OR THIS FILE HEADER.
 *
 * This code is free software; you can redistribute it and/or modify it
 * under the terms of the GNU General Public License version 2 only, as
 * published by the Free Software Foundation.
 *
 * This code is distributed in the hope that it will be useful, but WITHOUT
 * ANY WARRANTY; without even the implied warranty of MERCHANTABILITY or
 * FITNESS FOR A PARTICULAR PURPOSE.  See the GNU General Public License
 * version 2 for more details (a copy is included in the LICENSE file that
 * accompanied this code).
 *
 * You should have received a copy of the GNU General Public License version
 * 2 along with this work; if not, write to the Free Software Foundation,
 * Inc., 51 Franklin St, Fifth Floor, Boston, MA 02110-1301 USA.
 *
 * Please contact Oracle, 500 Oracle Parkway, Redwood Shores, CA 94065 USA
 * or visit www.oracle.com if you need additional information or have any
 * questions.
 */
package runtime.valhalla.inlinetypes;

import java.lang.ref.*;
import jdk.internal.value.PrimitiveClass;


/*
 * @test Ifacmp
 * @requires vm.gc == null
 * @summary if_acmpeq/ne bytecode test
<<<<<<< HEAD
 * @compile -XDenablePrimitiveClasses Ifacmp.java
=======
 * @modules java.base/jdk.internal.value
 * @compile Ifacmp.java
>>>>>>> 60855881
 * @run main/othervm -Xms16m -Xmx16m -XX:+UseSerialGC
 *                   runtime.valhalla.inlinetypes.Ifacmp
 */
public class Ifacmp {

    static primitive class MyValue {
        int value;
        public MyValue(int v) { this.value = v; }
    };
    static primitive class MyValue2 {
        int value;
        public MyValue2(int v) { this.value = v; }
    };

    boolean acmpModeInlineAlwaysFalse = false;

    Object aNull = null;
    Object bNull = null;

    Object aObject = new String("Hi");
    Object bObject = new String("Hi");

    Object aValue = new MyValue(1);
    Object bValue = new MyValue(1);
    Object cValue = new MyValue(0);
    Object aValue2 = new MyValue2(4711);

    Object[][] equalUseCases = {
        { aNull, bNull },
        { aObject, aObject },
        { aValue, bValue },
        { cValue, cValue },
        { aValue2, aValue2 }
    };

    int objectEqualsUseCases = 2; // Nof object equals use cases

    // Would just generate these fail case from the "equal set" above,
    // but to do so needs ==, so write out by hand it is...
    Object[][] notEqualUseCases = {
        { aNull, aObject },
        { aNull, bObject },
        { aNull, aValue },
        { aNull, bValue },
        { aNull, cValue },
        { aNull, aValue2 },
        { aObject, bObject },
        { aObject, aValue },
        { aObject, bValue },
        { aObject, cValue },
        { aObject, aValue2 },
        { bObject, cValue },
        { bObject, aValue2 },
        { aValue, cValue },
        { aValue, aValue2 },
    };

    public Ifacmp() { this(false); }
    public Ifacmp(boolean acmpModeInlineAlwaysFalse) {
        this.acmpModeInlineAlwaysFalse = acmpModeInlineAlwaysFalse;
        if (acmpModeInlineAlwaysFalse) {
            System.out.println("ifacmp always false for inline types");
        } else {
            System.out.println("ifacmp substitutability inline types");
        }
    }

    public void test() {
        testAllUseCases();
    }

    public void testUntilGc(int nofGc) {
        for (int i = 0; i < nofGc; i++) {
            System.out.println("GC num " + (i + 1));
            testUntilGc();
        }
    }

    public void testUntilGc() {
        Reference ref = new WeakReference<Object>(new Object(), new ReferenceQueue<>());
        do {
            test();
        } while (ref.get() != null);
    }

    public void testAllUseCases() {
        int useCase = 0;
        for (Object[] pair : equalUseCases) {
            useCase++;
            boolean equal = acmpModeInlineAlwaysFalse ? (useCase <= objectEqualsUseCases) : true;
            checkEqual(pair[0], pair[1], equal);
        }
        for (Object[] pair : notEqualUseCases) {
            checkEqual(pair[0], pair[1], false);
        }
        testLocalValues();
        testAlot();
    }

    public void testValues() {
        checkEqual(aValue, bValue, true);

        checkEqual(aValue, cValue, false);
        checkEqual(aValue, aValue2, false);
        checkEqual(aValue2, bValue, false);
        checkEqual(aValue2, cValue, false);
        testLocalValues();
    }

    public void testLocalValues() {
        // "aload + ifacmp" should be same as "aaload + ifamcp"
        // but let's be paranoid...
        MyValue a = new MyValue(11);
        MyValue b = new MyValue(11);
        MyValue c = a;
        MyValue a1 = new MyValue(7);
        MyValue2 a2 = new MyValue2(13);

        if (acmpModeInlineAlwaysFalse) {
            if (a == b) throw new RuntimeException("Always false fail " + a + " == " + b);
            if (a == c) throw new RuntimeException("Always false fail " + a + " == " + c);
        } else {
            if (a != b) throw new RuntimeException("Substitutability test failed" + a + " != " + b);
            if (a != c) throw new RuntimeException("Substitutability test failed");
        }
        if (a == a1) throw new RuntimeException();
        checkEqual(a, a2, false);
    }

    public void testAlot() {
        MyValue a = new MyValue(4711);
        Reference ref = new WeakReference<Object>(new Object(), new ReferenceQueue<>());
        do {
            for (int i = 0; i < 1000; i++) {
                MyValue b = new MyValue(4711);
                if (acmpModeInlineAlwaysFalse) {
                    if (a == b) throw new RuntimeException("Always false fail " + a + " == " + b);
                } else {
                    if (a != b) throw new RuntimeException("Substitutability test failed" + a + " != " + b);
                }
            }
            System.gc();
        } while (ref.get() != null);
    }

    boolean shouldEqualSelf(Object a) {
        return acmpModeInlineAlwaysFalse ? (!(a != null && PrimitiveClass.isPrimitiveClass(a.getClass()))) : true;
    }

    void checkEqual(Object a, Object b, boolean isEqual) {
        testEquals(a, a, shouldEqualSelf(a));
        testEquals(b, b, shouldEqualSelf(b));
        testEquals(a, b, isEqual);
        testNotEquals(a, b, !isEqual);
    }

    public static void testEquals(Object a, Object b, boolean expected) {
        boolean isEqual = (a == b);
        if (isEqual != expected) {
            throw new RuntimeException("Expected " + expected + " : "
                                       + a + " == " + b);
        }
    }

    public static void testNotEquals(Object a, Object b, boolean expected) {
        boolean isNotEqual = (a != b);
        if (isNotEqual != expected) {
            throw new RuntimeException("Expected " + expected + " : "
                                       + a + " != " + b);
        }
    }

    public static void main(String[] args) {
        boolean inlineTypesAlwaysFalse = (args.length > 0) && args[0].equals("alwaysFalse");
        new Ifacmp(inlineTypesAlwaysFalse).test();
        new Ifacmp(inlineTypesAlwaysFalse).testUntilGc(3);
    }
}<|MERGE_RESOLUTION|>--- conflicted
+++ resolved
@@ -30,12 +30,8 @@
  * @test Ifacmp
  * @requires vm.gc == null
  * @summary if_acmpeq/ne bytecode test
-<<<<<<< HEAD
+ * @modules java.base/jdk.internal.value
  * @compile -XDenablePrimitiveClasses Ifacmp.java
-=======
- * @modules java.base/jdk.internal.value
- * @compile Ifacmp.java
->>>>>>> 60855881
  * @run main/othervm -Xms16m -Xmx16m -XX:+UseSerialGC
  *                   runtime.valhalla.inlinetypes.Ifacmp
  */
