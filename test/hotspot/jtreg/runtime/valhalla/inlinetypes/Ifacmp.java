/*
 * Copyright (c) 2019, 2022, Oracle and/or its affiliates. All rights reserved.
 * DO NOT ALTER OR REMOVE COPYRIGHT NOTICES OR THIS FILE HEADER.
 *
 * This code is free software; you can redistribute it and/or modify it
 * under the terms of the GNU General Public License version 2 only, as
 * published by the Free Software Foundation.
 *
 * This code is distributed in the hope that it will be useful, but WITHOUT
 * ANY WARRANTY; without even the implied warranty of MERCHANTABILITY or
 * FITNESS FOR A PARTICULAR PURPOSE.  See the GNU General Public License
 * version 2 for more details (a copy is included in the LICENSE file that
 * accompanied this code).
 *
 * You should have received a copy of the GNU General Public License version
 * 2 along with this work; if not, write to the Free Software Foundation,
 * Inc., 51 Franklin St, Fifth Floor, Boston, MA 02110-1301 USA.
 *
 * Please contact Oracle, 500 Oracle Parkway, Redwood Shores, CA 94065 USA
 * or visit www.oracle.com if you need additional information or have any
 * questions.
 */
package runtime.valhalla.inlinetypes;

import java.lang.ref.*;
import jdk.internal.value.PrimitiveClass;


/*
 * @test Ifacmp
 * @requires vm.gc == null
 * @summary if_acmpeq/ne bytecode test
 * @modules java.base/jdk.internal.value
<<<<<<< HEAD
 * @compile Ifacmp.java
 * @run main/othervm -XX:+EnableValhalla -XX:+EnablePrimitiveClasses -Xms16m -Xmx16m -XX:+UseSerialGC
=======
 * @compile -XDenablePrimitiveClasses Ifacmp.java
 * @run main/othervm -Xms16m -Xmx16m -XX:+UseSerialGC
>>>>>>> 9290cc97
 *                   runtime.valhalla.inlinetypes.Ifacmp
 */
public class Ifacmp {

    static primitive class MyValue {
        int value;
        public MyValue(int v) { this.value = v; }
    };
    static primitive class MyValue2 {
        int value;
        public MyValue2(int v) { this.value = v; }
    };

    boolean acmpModeInlineAlwaysFalse = false;

    Object aNull = null;
    Object bNull = null;

    Object aObject = new String("Hi");
    Object bObject = new String("Hi");

    Object aValue = new MyValue(1);
    Object bValue = new MyValue(1);
    Object cValue = new MyValue(0);
    Object aValue2 = new MyValue2(4711);

    Object[][] equalUseCases = {
        { aNull, bNull },
        { aObject, aObject },
        { aValue, bValue },
        { cValue, cValue },
        { aValue2, aValue2 }
    };

    int objectEqualsUseCases = 2; // Nof object equals use cases

    // Would just generate these fail case from the "equal set" above,
    // but to do so needs ==, so write out by hand it is...
    Object[][] notEqualUseCases = {
        { aNull, aObject },
        { aNull, bObject },
        { aNull, aValue },
        { aNull, bValue },
        { aNull, cValue },
        { aNull, aValue2 },
        { aObject, bObject },
        { aObject, aValue },
        { aObject, bValue },
        { aObject, cValue },
        { aObject, aValue2 },
        { bObject, cValue },
        { bObject, aValue2 },
        { aValue, cValue },
        { aValue, aValue2 },
    };

    public Ifacmp() { this(false); }
    public Ifacmp(boolean acmpModeInlineAlwaysFalse) {
        this.acmpModeInlineAlwaysFalse = acmpModeInlineAlwaysFalse;
        if (acmpModeInlineAlwaysFalse) {
            System.out.println("ifacmp always false for inline types");
        } else {
            System.out.println("ifacmp substitutability inline types");
        }
    }

    public void test() {
        testAllUseCases();
    }

    public void testUntilGc(int nofGc) {
        for (int i = 0; i < nofGc; i++) {
            System.out.println("GC num " + (i + 1));
            testUntilGc();
        }
    }

    public void testUntilGc() {
        Reference ref = new WeakReference<Object>(new Object(), new ReferenceQueue<>());
        do {
            test();
        } while (ref.get() != null);
    }

    public void testAllUseCases() {
        int useCase = 0;
        for (Object[] pair : equalUseCases) {
            useCase++;
            boolean equal = acmpModeInlineAlwaysFalse ? (useCase <= objectEqualsUseCases) : true;
            checkEqual(pair[0], pair[1], equal);
        }
        for (Object[] pair : notEqualUseCases) {
            checkEqual(pair[0], pair[1], false);
        }
        testLocalValues();
        testAlot();
    }

    public void testValues() {
        checkEqual(aValue, bValue, true);

        checkEqual(aValue, cValue, false);
        checkEqual(aValue, aValue2, false);
        checkEqual(aValue2, bValue, false);
        checkEqual(aValue2, cValue, false);
        testLocalValues();
    }

    public void testLocalValues() {
        // "aload + ifacmp" should be same as "aaload + ifamcp"
        // but let's be paranoid...
        MyValue a = new MyValue(11);
        MyValue b = new MyValue(11);
        MyValue c = a;
        MyValue a1 = new MyValue(7);
        MyValue2 a2 = new MyValue2(13);

        if (acmpModeInlineAlwaysFalse) {
            if (a == b) throw new RuntimeException("Always false fail " + a + " == " + b);
            if (a == c) throw new RuntimeException("Always false fail " + a + " == " + c);
        } else {
            if (a != b) throw new RuntimeException("Substitutability test failed" + a + " != " + b);
            if (a != c) throw new RuntimeException("Substitutability test failed");
        }
        if (a == a1) throw new RuntimeException();
        checkEqual(a, a2, false);
    }

    public void testAlot() {
        MyValue a = new MyValue(4711);
        Reference ref = new WeakReference<Object>(new Object(), new ReferenceQueue<>());
        do {
            for (int i = 0; i < 1000; i++) {
                MyValue b = new MyValue(4711);
                if (acmpModeInlineAlwaysFalse) {
                    if (a == b) throw new RuntimeException("Always false fail " + a + " == " + b);
                } else {
                    if (a != b) throw new RuntimeException("Substitutability test failed" + a + " != " + b);
                }
            }
            System.gc();
        } while (ref.get() != null);
    }

    boolean shouldEqualSelf(Object a) {
        return acmpModeInlineAlwaysFalse ? (!(a != null && PrimitiveClass.isPrimitiveClass(a.getClass()))) : true;
    }

    void checkEqual(Object a, Object b, boolean isEqual) {
        testEquals(a, a, shouldEqualSelf(a));
        testEquals(b, b, shouldEqualSelf(b));
        testEquals(a, b, isEqual);
        testNotEquals(a, b, !isEqual);
    }

    public static void testEquals(Object a, Object b, boolean expected) {
        boolean isEqual = (a == b);
        if (isEqual != expected) {
            throw new RuntimeException("Expected " + expected + " : "
                                       + a + " == " + b);
        }
    }

    public static void testNotEquals(Object a, Object b, boolean expected) {
        boolean isNotEqual = (a != b);
        if (isNotEqual != expected) {
            throw new RuntimeException("Expected " + expected + " : "
                                       + a + " != " + b);
        }
    }

    public static void main(String[] args) {
        boolean inlineTypesAlwaysFalse = (args.length > 0) && args[0].equals("alwaysFalse");
        new Ifacmp(inlineTypesAlwaysFalse).test();
        new Ifacmp(inlineTypesAlwaysFalse).testUntilGc(3);
    }
}<|MERGE_RESOLUTION|>--- conflicted
+++ resolved
@@ -31,13 +31,8 @@
  * @requires vm.gc == null
  * @summary if_acmpeq/ne bytecode test
  * @modules java.base/jdk.internal.value
-<<<<<<< HEAD
- * @compile Ifacmp.java
+ * @compile -XDenablePrimitiveClasses Ifacmp.java
  * @run main/othervm -XX:+EnableValhalla -XX:+EnablePrimitiveClasses -Xms16m -Xmx16m -XX:+UseSerialGC
-=======
- * @compile -XDenablePrimitiveClasses Ifacmp.java
- * @run main/othervm -Xms16m -Xmx16m -XX:+UseSerialGC
->>>>>>> 9290cc97
  *                   runtime.valhalla.inlinetypes.Ifacmp
  */
 public class Ifacmp {
