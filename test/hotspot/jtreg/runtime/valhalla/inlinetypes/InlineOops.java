--- conflicted
+++ resolved
@@ -39,16 +39,10 @@
  * @library /test/lib /test/jdk/lib/testlibrary/bytecode /test/jdk/java/lang/invoke/common
  * @build jdk.experimental.bytecode.BasicClassBuilder test.java.lang.invoke.lib.InstructionHelper
  * @compile Person.java InlineOops.java
-<<<<<<< HEAD
- * @run driver jdk.test.lib.helpers.ClassFileInstaller sun.hotspot.WhiteBox
- *                   sun.hotspot.WhiteBox$WhiteBoxPermission
+ * @run driver jdk.test.lib.helpers.ClassFileInstaller jdk.test.whitebox.WhiteBox
+ *                   jdk.test.whitebox.WhiteBox$WhiteBoxPermission
  * @run main/othervm -XX:+EnableValhalla -XX:+EnablePrimitiveClasses
  *                   -XX:+UseSerialGC -Xmx128m -XX:InlineFieldMaxFlatSize=128
-=======
- * @run driver jdk.test.lib.helpers.ClassFileInstaller jdk.test.whitebox.WhiteBox
- *                   jdk.test.whitebox.WhiteBox$WhiteBoxPermission
- * @run main/othervm -XX:+UseSerialGC -Xmx128m -XX:InlineFieldMaxFlatSize=128
->>>>>>> aad9ca94
  *                   -Xbootclasspath/a:. -XX:+UnlockDiagnosticVMOptions -XX:+WhiteBoxAPI
  *                   runtime.valhalla.inlinetypes.InlineOops
  */
@@ -60,16 +54,10 @@
  * @library /test/lib /test/jdk/lib/testlibrary/bytecode /test/jdk/java/lang/invoke/common
  * @build jdk.experimental.bytecode.BasicClassBuilder test.java.lang.invoke.lib.InstructionHelper
  * @compile Person.java InlineOops.java
-<<<<<<< HEAD
- * @run driver jdk.test.lib.helpers.ClassFileInstaller sun.hotspot.WhiteBox
- *                   sun.hotspot.WhiteBox$WhiteBoxPermission
+ * @run driver jdk.test.lib.helpers.ClassFileInstaller jdk.test.whitebox.WhiteBox
+ *                   jdk.test.whitebox.WhiteBox$WhiteBoxPermission
  * @run main/othervm -XX:+EnableValhalla -XX:+EnablePrimitiveClasses
  *                   -XX:+UseG1GC -Xmx128m -XX:InlineFieldMaxFlatSize=128
-=======
- * @run driver jdk.test.lib.helpers.ClassFileInstaller jdk.test.whitebox.WhiteBox
- *                   jdk.test.whitebox.WhiteBox$WhiteBoxPermission
- * @run main/othervm -XX:+UseG1GC -Xmx128m -XX:InlineFieldMaxFlatSize=128
->>>>>>> aad9ca94
  *                   -Xbootclasspath/a:. -XX:+UnlockDiagnosticVMOptions -XX:+WhiteBoxAPI
  *                   runtime.valhalla.inlinetypes.InlineOops 20
  */
@@ -81,16 +69,10 @@
  * @library /test/lib /test/jdk/lib/testlibrary/bytecode /test/jdk/java/lang/invoke/common
  * @build jdk.experimental.bytecode.BasicClassBuilder test.java.lang.invoke.lib.InstructionHelper
  * @compile Person.java InlineOops.java
-<<<<<<< HEAD
- * @run driver jdk.test.lib.helpers.ClassFileInstaller sun.hotspot.WhiteBox
- *                   sun.hotspot.WhiteBox$WhiteBoxPermission
+ * @run driver jdk.test.lib.helpers.ClassFileInstaller jdk.test.whitebox.WhiteBox
+ *                   jdk.test.whitebox.WhiteBox$WhiteBoxPermission
  * @run main/othervm -XX:+EnableValhalla -XX:+EnablePrimitiveClasses
  *                   -XX:+UseParallelGC -Xmx128m -XX:InlineFieldMaxFlatSize=128
-=======
- * @run driver jdk.test.lib.helpers.ClassFileInstaller jdk.test.whitebox.WhiteBox
- *                   jdk.test.whitebox.WhiteBox$WhiteBoxPermission
- * @run main/othervm -XX:+UseParallelGC -Xmx128m -XX:InlineFieldMaxFlatSize=128
->>>>>>> aad9ca94
  *                   -Xbootclasspath/a:. -XX:+UnlockDiagnosticVMOptions -XX:+WhiteBoxAPI
  *                   runtime.valhalla.inlinetypes.InlineOops
  */
@@ -102,16 +84,10 @@
  * @library /test/lib /test/jdk/lib/testlibrary/bytecode /test/jdk/java/lang/invoke/common
  * @build jdk.experimental.bytecode.BasicClassBuilder test.java.lang.invoke.lib.InstructionHelper
  * @compile Person.java InlineOops.java
-<<<<<<< HEAD
- * @run driver jdk.test.lib.helpers.ClassFileInstaller sun.hotspot.WhiteBox
- *                   sun.hotspot.WhiteBox$WhiteBoxPermission
+ * @run driver jdk.test.lib.helpers.ClassFileInstaller jdk.test.whitebox.WhiteBox
+ *                   jdk.test.whitebox.WhiteBox$WhiteBoxPermission
  * @run main/othervm -XX:+EnableValhalla -XX:+EnablePrimitiveClasses
  *                   -XX:+UnlockExperimentalVMOptions -XX:+UseZGC -Xmx128m
-=======
- * @run driver jdk.test.lib.helpers.ClassFileInstaller jdk.test.whitebox.WhiteBox
- *                   jdk.test.whitebox.WhiteBox$WhiteBoxPermission
- * @run main/othervm -XX:+UnlockExperimentalVMOptions -XX:+UseZGC -Xmx128m
->>>>>>> aad9ca94
  *                   -XX:+UnlockDiagnosticVMOptions -XX:+ZVerifyViews -XX:InlineFieldMaxFlatSize=128
  *                   -Xbootclasspath/a:. -XX:+UnlockDiagnosticVMOptions -XX:+WhiteBoxAPI
  *                   runtime.valhalla.inlinetypes.InlineOops
