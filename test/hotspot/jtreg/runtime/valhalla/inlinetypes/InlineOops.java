/*
 * Copyright (c) 2018, 2024, Oracle and/or its affiliates. All rights reserved.
 * DO NOT ALTER OR REMOVE COPYRIGHT NOTICES OR THIS FILE HEADER.
 *
 * This code is free software; you can redistribute it and/or modify it
 * under the terms of the GNU General Public License version 2 only, as
 * published by the Free Software Foundation.
 *
 * This code is distributed in the hope that it will be useful, but WITHOUT
 * ANY WARRANTY; without even the implied warranty of MERCHANTABILITY or
 * FITNESS FOR A PARTICULAR PURPOSE.  See the GNU General Public License
 * version 2 for more details (a copy is included in the LICENSE file that
 * accompanied this code).
 *
 * You should have received a copy of the GNU General Public License version
 * 2 along with this work; if not, write to the Free Software Foundation,
 * Inc., 51 Franklin St, Fifth Floor, Boston, MA 02110-1301 USA.
 *
 * Please contact Oracle, 500 Oracle Parkway, Redwood Shores, CA 94065 USA
 * or visit www.oracle.com if you need additional information or have any
 * questions.
 */

package runtime.valhalla.inlinetypes;

import java.lang.constant.ClassDesc;
import java.lang.constant.MethodTypeDesc;
import java.lang.invoke.*;
import java.lang.ref.*;
import java.util.concurrent.*;

import jdk.internal.value.ValueClass;
import jdk.internal.vm.annotation.ImplicitlyConstructible;
import jdk.internal.vm.annotation.LooselyConsistentValue;
import jdk.internal.vm.annotation.NullRestricted;

import static jdk.test.lib.Asserts.*;
import jdk.test.lib.Utils;
import jdk.test.whitebox.WhiteBox;
import runtime.valhalla.inlinetypes.InlineOops.FooValue;
import test.java.lang.invoke.lib.InstructionHelper;
import static test.java.lang.invoke.lib.InstructionHelper.classDesc;

/**
 * @test id=Serial
 * @requires vm.gc.Serial
 * @summary Test embedding oops into Inline types
 * @modules java.base/jdk.internal.value
 *          java.base/jdk.internal.vm.annotation
 * @library /test/lib /test/jdk/java/lang/invoke/common
 * @enablePreview
 * @compile Person.java InlineOops.java
 * @run driver jdk.test.lib.helpers.ClassFileInstaller jdk.test.whitebox.WhiteBox
 *                   jdk.test.whitebox.WhiteBox$WhiteBoxPermission
 * @run main/othervm -XX:+UseSerialGC -Xmx128m -XX:InlineFieldMaxFlatSize=128
 *                   -Xbootclasspath/a:. -XX:+UnlockDiagnosticVMOptions -XX:+WhiteBoxAPI
 *                   runtime.valhalla.inlinetypes.InlineOops
 */

/**
 * @test id=G1
 * @requires vm.gc.G1
 * @summary Test embedding oops into Inline types
 * @modules java.base/jdk.internal.value
 *          java.base/jdk.internal.vm.annotation
 * @library /test/lib /test/jdk/java/lang/invoke/common
 * @enablePreview
 * @compile Person.java InlineOops.java
 * @run driver jdk.test.lib.helpers.ClassFileInstaller jdk.test.whitebox.WhiteBox
 *                   jdk.test.whitebox.WhiteBox$WhiteBoxPermission
 * @run main/othervm -XX:+UseG1GC -Xmx128m -XX:InlineFieldMaxFlatSize=128
 *                   -Xbootclasspath/a:. -XX:+UnlockDiagnosticVMOptions -XX:+WhiteBoxAPI
 *                   runtime.valhalla.inlinetypes.InlineOops 20
 */

/**
 * @test id=Parallel
 * @requires vm.gc.Parallel
 * @summary Test embedding oops into Inline types
 * @modules java.base/jdk.internal.value
 *          java.base/jdk.internal.vm.annotation
 * @library /test/lib /test/jdk/java/lang/invoke/common
 * @enablePreview
 * @compile Person.java InlineOops.java
 * @run driver jdk.test.lib.helpers.ClassFileInstaller jdk.test.whitebox.WhiteBox
 *                   jdk.test.whitebox.WhiteBox$WhiteBoxPermission
 * @run main/othervm -XX:+UseParallelGC -Xmx128m -XX:InlineFieldMaxFlatSize=128
 *                   -Xbootclasspath/a:. -XX:+UnlockDiagnosticVMOptions -XX:+WhiteBoxAPI
 *                   runtime.valhalla.inlinetypes.InlineOops
 */

/**
 * @test id=Z
 * @requires vm.gc.Z
 * @summary Test embedding oops into Inline types
 * @modules java.base/jdk.internal.value
 *          java.base/jdk.internal.vm.annotation
 * @library /test/lib /test/jdk/java/lang/invoke/common
 * @enablePreview
 * @compile Person.java InlineOops.java
 * @run driver jdk.test.lib.helpers.ClassFileInstaller jdk.test.whitebox.WhiteBox
 *                   jdk.test.whitebox.WhiteBox$WhiteBoxPermission
 * @run main/othervm -XX:+UnlockExperimentalVMOptions -XX:+UseZGC -Xmx128m
<<<<<<< HEAD
 *                   -XX:+UnlockDiagnosticVMOptions -XX:InlineFieldMaxFlatSize=160
=======
 *                   -XX:+UnlockDiagnosticVMOptions -XX:+ZVerifyViews -XX:InlineFieldMaxFlatSize=160
 *                   -Xbootclasspath/a:. -XX:+UnlockDiagnosticVMOptions -XX:+WhiteBoxAPI
 *                   runtime.valhalla.inlinetypes.InlineOops
 */

/**
 * @test id=ZXint
 * @requires vm.gc.Z
 * @summary Test embedding oops into Inline types (sanity check with interpreter only the most complex GC)
 * @modules java.base/jdk.internal.value
 *          java.base/jdk.internal.vm.annotation
 * @library /test/lib /test/jdk/java/lang/invoke/common
 * @enablePreview
 * @compile Person.java InlineOops.java
 * @run driver jdk.test.lib.helpers.ClassFileInstaller jdk.test.whitebox.WhiteBox
 *                   jdk.test.whitebox.WhiteBox$WhiteBoxPermission
 * @run main/othervm -Xint -XX:+UnlockExperimentalVMOptions -XX:+UseZGC -Xmx128m
 *                   -XX:+UnlockDiagnosticVMOptions -XX:+ZVerifyViews -XX:InlineFieldMaxFlatSize=160
 *                   -Xbootclasspath/a:. -XX:+UnlockDiagnosticVMOptions -XX:+WhiteBoxAPI
 *                   runtime.valhalla.inlinetypes.InlineOops
 */

/**
 * @test id=ZGen
 * @requires vm.gc.Z & vm.opt.final.ZGenerational
 * @summary Test embedding oops into Inline types
 * @modules java.base/jdk.internal.value
 *          java.base/jdk.internal.vm.annotation
 * @library /test/lib /test/jdk/java/lang/invoke/common
 * @enablePreview
 * @compile Person.java InlineOops.java
 * @run driver jdk.test.lib.helpers.ClassFileInstaller jdk.test.whitebox.WhiteBox
 *                   jdk.test.whitebox.WhiteBox$WhiteBoxPermission
 * @run main/othervm -XX:+UnlockExperimentalVMOptions -XX:+UseZGC -XX:+ZGenerational -Xmx128m
 *                   -XX:+UnlockDiagnosticVMOptions -XX:+ZVerifyViews -XX:InlineFieldMaxFlatSize=160
>>>>>>> 896cca55
 *                   -Xbootclasspath/a:. -XX:+UnlockDiagnosticVMOptions -XX:+WhiteBoxAPI
 *                   runtime.valhalla.inlinetypes.InlineOops
 */
public class InlineOops {

    // Extra debug: -XX:+VerifyOops -XX:+VerifyStack -XX:+VerifyLastFrame -XX:+VerifyBeforeGC -XX:+VerifyAfterGC -XX:+VerifyDuringGC -XX:VerifySubSet=threads,heap
    // Even more debugging: -XX:+TraceNewOopMapGeneration -Xlog:gc*=info

    static final int NOF_PEOPLE = 10000; // Exercise arrays of this size

    static int MIN_ACTIVE_GC_COUNT = 10; // Run active workload for this number of GC passes

    static int MED_ACTIVE_GC_COUNT = 4;  // Medium life span in terms of GC passes

    static final String TEST_STRING1 = "Test String 1";
    static final String TEST_STRING2 = "Test String 2";

    static WhiteBox WB = WhiteBox.getWhiteBox();

    static boolean USE_COMPILER = WB.getBooleanVMFlag("UseCompiler");

    static MethodHandles.Lookup LOOKUP = MethodHandles.lookup();

    public static void main(String[] args) {
        if (args.length > 0) {
            MIN_ACTIVE_GC_COUNT = Integer.parseInt(args[0]);
        }
        testClassLoad();
        testValues();

        if (!USE_COMPILER) {
            testOopMaps();
        }

        // Check we survive GC...
        testOverGc();   // Exercise root scan / oopMap
        testActiveGc(); // Brute force
    }

    /**
     * Test ClassFileParser can load inline types with reference fields
     */
    public static void testClassLoad() {
        String s = Person.class.toString();
        new Bar();
        new BarWithValue();
        s = BarValue.class.toString();
        s = ObjectWithObjectValue.class.toString();
        s = ObjectWithObjectValues.class.toString();
    }


    static class Couple {
        @NullRestricted
        public Person onePerson;
        @NullRestricted
        public Person otherPerson;
    }

    @ImplicitlyConstructible
    @LooselyConsistentValue
    static value class Composition {
        @NullRestricted
        public Person onePerson;
        @NullRestricted
        public Person otherPerson;

        public Composition(Person onePerson, Person otherPerson) {
            this.onePerson = onePerson;
            this.otherPerson = otherPerson;
        }
    }

    /**
     * Check inline type operations with "Valhalla Inline Types" (VVT)
     */
    public static void testValues() {
        // Exercise creation, getfield, vreturn with null refs
        validateDefaultPerson(createDefaultPerson());

        // anewarray, aaload, aastore
        int index = 7;
        Person[] array = (Person[])ValueClass.newNullRestrictedArray(Person.class, NOF_PEOPLE);
        validateDefaultPerson(array[index]);

        // Now with refs...
        validateIndexedPerson(createIndexedPerson(index), index);
        array[index] = createIndexedPerson(index);
        validateIndexedPerson(array[index], index);

        // Check the neighbours
        validateDefaultPerson(array[index - 1]);
        validateDefaultPerson(array[index + 1]);

        // getfield/putfield
        Couple couple = new Couple();
        validateDefaultPerson(couple.onePerson);
        validateDefaultPerson(couple.otherPerson);

        couple.onePerson = createIndexedPerson(index);
        validateIndexedPerson(couple.onePerson, index);

        Composition composition = new Composition(couple.onePerson, couple.onePerson);
        validateIndexedPerson(composition.onePerson, index);
        validateIndexedPerson(composition.otherPerson, index);
    }

    /**
     * Check oop map generation for klass layout and frame...
     */
    public static void testOopMaps() {
        Object[] objects = WB.getObjectsViaKlassOopMaps(new Couple());
        assertTrue(objects.length == 4, "Expected 4 oops");
        for (int i = 0; i < objects.length; i++) {
            assertTrue(objects[i] == null, "not-null");
        }

        String fn1 = "Sam";
        String ln1 = "Smith";
        String fn2 = "Jane";
        String ln2 = "Jones";
        Couple couple = new Couple();
        couple.onePerson = new Person(0, fn1, ln1);
        couple.otherPerson = new Person(1, fn2, ln2);
        objects = WB.getObjectsViaKlassOopMaps(couple);
        assertTrue(objects.length == 4, "Expected 4 oops");
        assertTrue(objects[0] == fn1, "Bad oop fn1");
        assertTrue(objects[1] == ln1, "Bad oop ln1");
        assertTrue(objects[2] == fn2, "Bad oop fn2");
        assertTrue(objects[3] == ln2, "Bad oop ln2");

        objects = WB.getObjectsViaOopIterator(couple);
        assertTrue(objects.length == 4, "Expected 4 oops");
        assertTrue(objects[0] == fn1, "Bad oop fn1");
        assertTrue(objects[1] == ln1, "Bad oop ln1");
        assertTrue(objects[2] == fn2, "Bad oop fn2");
        assertTrue(objects[3] == ln2, "Bad oop ln2");

        // Array..
        objects = WB.getObjectsViaOopIterator(createPeople());
        assertTrue(objects.length == NOF_PEOPLE * 2, "Unexpected length: " + objects.length);
        int o = 0;
        for (int i = 0; i < NOF_PEOPLE; i++) {
            assertTrue(objects[o++].equals(firstName(i)), "Bad firstName");
            assertTrue(objects[o++].equals(lastName(i)), "Bad lastName");
        }

        // Sanity check, FixMe need more test cases
        objects = testFrameOops(couple);
        assertTrue(objects.length == 5, "Number of frame oops incorrect = " + objects.length);
        assertTrue(objects[0] == couple, "Bad oop 0");
        assertTrue(objects[1] == fn1, "Bad oop 1");
        assertTrue(objects[2] == ln1, "Bad oop 2");
        assertTrue(objects[3] == TEST_STRING1, "Bad oop 3");
        assertTrue(objects[4] == TEST_STRING2, "Bad oop 4");

        testFrameOopsVBytecodes();
    }

    static final String GET_OOP_MAP_NAME = "getOopMap";
    static final MethodTypeDesc GET_OOP_MAP_DESC = MethodTypeDesc.ofDescriptor("()[Ljava/lang/Object;");

    public static Object[] getOopMap() {
        Object[] oopMap = WB.getObjectsViaFrameOopIterator(2);
        /* Remove this frame (class mirror for this method), and above class mirror */
        Object[] trimmedOopMap = new Object[oopMap.length - 2];
        System.arraycopy(oopMap, 2, trimmedOopMap, 0, trimmedOopMap.length);
        return trimmedOopMap;
    }

    // Expecting Couple couple, Person couple.onePerson, and Person (created here)
    public static Object[] testFrameOops(Couple couple) {
        int someId = 89898;
        Person person = couple.onePerson;
        assertTrue(person.getId() == 0, "Bad Person");
        Person anotherPerson = new Person(someId, TEST_STRING1, TEST_STRING2);
        assertTrue(anotherPerson.getId() == someId, "Bad Person");
        return getOopMap();
    }

    // Debug...
    static void dumpOopMap(Object[] oopMap) {
        System.out.println("Oop Map len: " + oopMap.length);
        for (int i = 0; i < oopMap.length; i++) {
            System.out.println("[" + i + "] = " + oopMap[i]);
        }
    }

    /**
     * Just some check sanity checks with aconst_init, withfield, astore and aload
     *
     * Changes to javac slot usage may well break this test
     */
    public static void testFrameOopsVBytecodes() {
        int nofOopMaps = 4;
        Object[][] oopMaps = new Object[nofOopMaps][];
        String[] inputArgs = new String[] { "aName", "aDescription", "someNotes" };

        FooValue.testFrameOopsDefault(oopMaps);

        // Test-D0 Slots=R Stack=Q(RRR)RV
        assertTrue(oopMaps[0].length == 5 &&
                oopMaps[0][1] == null &&
                oopMaps[0][2] == null &&
                oopMaps[0][3] == null, "Test-D0 incorrect");

        // Test-D1 Slots=R Stack=RV
        assertTrue(oopMaps[1].length == 2, "Test-D1 incorrect");

        // Test-D2 Slots=RQ(RRR) Stack=RV
        assertTrue(oopMaps[2].length == 5 &&
                oopMaps[2][1] == null &&
                oopMaps[2][2] == null &&
                oopMaps[2][3] == null, "Test-D2 incorrect");

        // Test-D3 Slots=R Stack=Q(RRR)RV
        assertTrue(oopMaps[3].length == 6 &&
                oopMaps[3][1] == null &&
                oopMaps[3][2] == null &&
                oopMaps[3][3] == null &&
                oopMaps[3][4] == null, "Test-D3 incorrect");

        // With ref fields...
        String name = "TestName";
        String desc = "TestDesc";
        String note = "TestNotes";
        FooValue.testFrameOopsRefs(name, desc, note, oopMaps);

        // Test-R0 Slots=RR Stack=Q(RRR)RV
        assertTrue(oopMaps[0].length == 6 &&
                oopMaps[0][2] == name &&
                oopMaps[0][3] == desc &&
                oopMaps[0][4] == note, "Test-R0 incorrect");

        /**
         * TODO: vwithfield from method handle cooked from anonymous class within the inline class
         *       even with "MethodHandles.privateLookupIn()" will fail final putfield rules
         */
    }

    /**
     * Check forcing GC for combination of VT on stack/LVT etc works
     */
    public static void testOverGc() {
        try {
            Class<?> vtClass = Person.class;

            System.out.println("vtClass="+vtClass);

            doGc();

            // VT on stack and lvt, null refs, see if GC flies
            MethodHandle moveValueThroughStackAndLvt = InstructionHelper.buildMethodHandle(
                    LOOKUP,
                    "gcOverPerson",
                    MethodType.methodType(vtClass, vtClass),
                    CODE->{
                        CODE
                        .aload(0)
                        .invokestatic(classDesc(InlineOops.class), "doGc", MethodTypeDesc.ofDescriptor("()V")) // Stack
                        .astore(0)
                        .invokestatic(classDesc(InlineOops.class), "doGc", MethodTypeDesc.ofDescriptor("()V")) // LVT
                        .aload(0)
                        .astore(1024) // LVT wide index
                        .aload(1024)
                        .iconst_1()  // push a litte further down
                        .invokestatic(classDesc(InlineOops.class), "doGc", MethodTypeDesc.ofDescriptor("()V")) // Stack,LVT
                        .pop()
                        .areturn();
                    });
            Person person = (Person) moveValueThroughStackAndLvt.invokeExact(createDefaultPerson());
            validateDefaultPerson(person);
            doGc();

            int index = 4711;
            person = (Person) moveValueThroughStackAndLvt.invokeExact(createIndexedPerson(index));
            validateIndexedPerson(person, index);
            doGc();
            person = createDefaultPerson();
            doGc();
        }
        catch (Throwable t) { fail("testOverGc", t); }
    }

    static void submitNewWork(ForkJoinPool fjPool) {
        for (int j = 0; j < 100; j++) {
            fjPool.execute(InlineOops::testValues);
        }
    }

    static void sleepNoThrow(long ms) {
        try {
            Thread.sleep(ms);
        }
        catch (Throwable t) {}
    }

    /**
     * Run some workloads with different object/value life times...
     */
    public static void testActiveGc() {
        try {
            int nofThreads = 1;

            Object longLivedObjects = createLongLived();
            Object longLivedPeople = createPeople();

            Object medLivedObjects = createLongLived();
            Object medLivedPeople = createPeople();

            doGc();

            // Setup some background work, where GC roots are stack local only, short lifetimes...
            ForkJoinPool fjPool = new ForkJoinPool(nofThreads, ForkJoinPool.defaultForkJoinWorkerThreadFactory, null, true);

            // Work on this stack's long and medium lived objects
            for (int nofActiveGc = 0; nofActiveGc < MIN_ACTIVE_GC_COUNT; nofActiveGc++) {
                // Medium lifetime, check and renew
                if (nofActiveGc % MED_ACTIVE_GC_COUNT == 0) {
                    validateLongLived(medLivedObjects);
                    validatePeople(medLivedPeople);

                    medLivedObjects = createLongLived();
                    medLivedPeople = createPeople();
                }
                // More short lived background, if needed
                if (!fjPool.hasQueuedSubmissions()) {
                    submitNewWork(fjPool);
                }
                // Forced, synchronous GC
                doGc();
            }

            fjPool.shutdown();

            validateLongLived(medLivedObjects);
            validatePeople(medLivedPeople);
            medLivedObjects = null;
            medLivedPeople = null;

            validateLongLived(longLivedObjects);
            validatePeople(longLivedPeople);

            longLivedObjects = null;
            longLivedPeople = null;

            doGc();
        }
        catch (Throwable t) { fail("testActiveGc", t); }
    }

    static final ReferenceQueue<Object> REFQ = new ReferenceQueue<>();

    public static void doGc() {
        WB.fullGC();
    }

    static void validatePerson(Person person, int id, String fn, String ln, boolean equals) {
        assertTrue(person.id == id);
        if (equals) {
            assertTrue(fn.equals(person.getFirstName()), "Invalid field firstName");
            assertTrue(ln.equals(person.getLastName()), "Invalid  field lastName");
        }
        else {
            assertTrue(person.getFirstName() == fn, "Invalid field firstName");
            assertTrue(person.getLastName() == ln, "Invalid  field lastName");
        }
    }

    static Person createIndexedPerson(int i) {
        return new Person(i, firstName(i), lastName(i));
    }

    static void validateIndexedPerson(Person person, int i) {
        validatePerson(person, i, firstName(i), lastName(i), true);
    }

    static Person createDefaultPerson() {
        return (Person)ValueClass.newNullRestrictedArray(Person.class, 1)[0];
    }

    static void validateDefaultPerson(Person person) {
        validatePerson(person, 0, null, null, false);
    }

    static String firstName(int i) {
        return "FirstName-" + i;
    }

    static String lastName(int i) {
        return "LastName-" + i;
    }

    static Object createLongLived()  throws Throwable {
        Object[] population = new Object[1];
        population[0] = createPeople();
        return population;
    }

    static void validateLongLived(Object pop) throws Throwable {
        Object[] population = (Object[]) pop;
        validatePeople(population[0]);
    }

    static Object createPeople() {
        int arrayLength = NOF_PEOPLE;
        Person[] people = new Person[arrayLength];
        for (int i = 0; i < arrayLength; i++) {
            people[i] = createIndexedPerson(i);
        }
        return people;
    }

    static void validatePeople(Object array) {
        Person[] people = (Person[]) array;
        int arrayLength = people.length;
        assertTrue(arrayLength == NOF_PEOPLE);
        for (int i = 0; i < arrayLength; i++) {
            validateIndexedPerson(people[i], i);
        }
    }

    // Various field layouts...sanity testing, see MVTCombo testing for full-set

    @ImplicitlyConstructible
    @LooselyConsistentValue
    static value class ObjectValue {
        final Object object;

        private ObjectValue(Object obj) {
            object = obj;
        }
    }

    static class ObjectWithObjectValue {
        ObjectValue value1;
        Object      ref1;
    }

    static class ObjectWithObjectValues {
        ObjectValue value1;
        ObjectValue value2;
        Object      ref1;
    }

    static class Foo {
        int id;
        String name;
        String description;
        long timestamp;
        String notes;
    }

    static class Bar extends Foo {
        long extendedId;
        String moreNotes;
        int count;
        String otherStuff;
    }

    @ImplicitlyConstructible
    @LooselyConsistentValue
    public static value class FooValue {
        public final int id;
        public final String name;
        public final String description;
        public final long timestamp;
        public final String notes;

        public FooValue() {
            id = 0;
            name = null;
            description = null;
            timestamp = 0L;
            notes = null;
        }

        public FooValue(int id, String name, String description, long timestamp, String notes) {
            this.id = id;
            this.name = name;
            this.description = description;
            this.timestamp = timestamp;
            this.notes = notes;
        }

        public static void testFrameOopsDefault(Object[][] oopMaps) {
            MethodType mt = MethodType.methodType(Void.TYPE, oopMaps.getClass());
            int oopMapsSlot   = 0;
            int vtSlot        = 1;

            // Slots 1=oopMaps
            // OopMap Q=RRR (.name .description .someNotes)
            try {
                InstructionHelper.buildMethodHandle(
                        LOOKUP, "exerciseVBytecodeExprStackWithDefault", mt,
                        CODE->{
                            CODE
                            .new_(classDesc(FooValue.class))
                            .dup()
                            .invokespecial(classDesc(FooValue.class), "<init>", MethodTypeDesc.ofDescriptor("()V"))
                            .aload(oopMapsSlot)
                            .iconst_0()  // Test-D0 Slots=R Stack=Q(RRR)RV
                            .invokestatic(classDesc(InlineOops.class), GET_OOP_MAP_NAME, GET_OOP_MAP_DESC)
                            .aastore()
                            .pop()
                            .aload(oopMapsSlot)
                            .iconst_1()  // Test-D1 Slots=R Stack=RV
                            .invokestatic(classDesc(InlineOops.class), GET_OOP_MAP_NAME, GET_OOP_MAP_DESC)
                            .aastore()
                            .new_(classDesc(FooValue.class))
                            .dup()
                            .invokespecial(classDesc(FooValue.class), "<init>", MethodTypeDesc.ofDescriptor("()V"))
                            .astore(vtSlot)
                            .aload(oopMapsSlot)
                            .iconst_2()  // Test-D2 Slots=RQ(RRR) Stack=RV
                            .invokestatic(classDesc(InlineOops.class), GET_OOP_MAP_NAME, GET_OOP_MAP_DESC)
                            .aastore()
                            .aload(vtSlot)
                            .aconst_null()
                            .astore(vtSlot) // Storing null over the Q slot won't remove the ref, but should be single null ref
                            .aload(oopMapsSlot)
                            .iconst_3()  // Test-D3 Slots=R Stack=Q(RRR)RV
                            .invokestatic(classDesc(InlineOops.class), GET_OOP_MAP_NAME, GET_OOP_MAP_DESC)
                            .aastore()
                            .pop()
                            .return_();
                        }).invoke(oopMaps);
            } catch (Throwable t) { fail("exerciseVBytecodeExprStackWithDefault", t); }
        }

        public static void testFrameOopsRefs(String name, String description, String notes, Object[][] oopMaps) {
            FooValue f = new FooValue(4711, name, description, 9876543231L, notes);
            FooValue[] fa = (FooValue[])ValueClass.newNullRestrictedArray(FooValue.class, 1);
            fa[0] = f;
            MethodType mt = MethodType.methodType(Void.TYPE, fa.getClass(), oopMaps.getClass());
            int fooArraySlot  = 0;
            int oopMapsSlot   = 1;
            try {
                InstructionHelper.buildMethodHandle(LOOKUP, "exerciseVBytecodeExprStackWithRefs", mt,
                        CODE->{
                            CODE
                            .aload(fooArraySlot)
                            .iconst_0()
                            .aaload()
                            .aload(oopMapsSlot)
                            .iconst_0()  // Test-R0 Slots=RR Stack=Q(RRR)RV
                            .invokestatic(classDesc(InlineOops.class), GET_OOP_MAP_NAME, GET_OOP_MAP_DESC)
                            .aastore()
                            .pop()
                            .return_();
                        }).invoke(fa, oopMaps);
            } catch (Throwable t) { fail("exerciseVBytecodeExprStackWithRefs", t); }
        }
    }

    static class BarWithValue {
        FooValue foo;
        long extendedId;
        String moreNotes;
        int count;
        String otherStuff;
    }

    @ImplicitlyConstructible
    @LooselyConsistentValue
    static value class BarValue {
        @NullRestricted
        FooValue foo;
        long extendedId;
        String moreNotes;
        int count;
        String otherStuff;

        private BarValue(FooValue f, long extId, String mNotes, int c, String other) {
            foo = f;
            extendedId = extId;
            moreNotes = mNotes;
            count = c;
            otherStuff = other;
        }
    }

}<|MERGE_RESOLUTION|>--- conflicted
+++ resolved
@@ -101,10 +101,7 @@
  * @run driver jdk.test.lib.helpers.ClassFileInstaller jdk.test.whitebox.WhiteBox
  *                   jdk.test.whitebox.WhiteBox$WhiteBoxPermission
  * @run main/othervm -XX:+UnlockExperimentalVMOptions -XX:+UseZGC -Xmx128m
-<<<<<<< HEAD
  *                   -XX:+UnlockDiagnosticVMOptions -XX:InlineFieldMaxFlatSize=160
-=======
- *                   -XX:+UnlockDiagnosticVMOptions -XX:+ZVerifyViews -XX:InlineFieldMaxFlatSize=160
  *                   -Xbootclasspath/a:. -XX:+UnlockDiagnosticVMOptions -XX:+WhiteBoxAPI
  *                   runtime.valhalla.inlinetypes.InlineOops
  */
@@ -121,25 +118,7 @@
  * @run driver jdk.test.lib.helpers.ClassFileInstaller jdk.test.whitebox.WhiteBox
  *                   jdk.test.whitebox.WhiteBox$WhiteBoxPermission
  * @run main/othervm -Xint -XX:+UnlockExperimentalVMOptions -XX:+UseZGC -Xmx128m
- *                   -XX:+UnlockDiagnosticVMOptions -XX:+ZVerifyViews -XX:InlineFieldMaxFlatSize=160
- *                   -Xbootclasspath/a:. -XX:+UnlockDiagnosticVMOptions -XX:+WhiteBoxAPI
- *                   runtime.valhalla.inlinetypes.InlineOops
- */
-
-/**
- * @test id=ZGen
- * @requires vm.gc.Z & vm.opt.final.ZGenerational
- * @summary Test embedding oops into Inline types
- * @modules java.base/jdk.internal.value
- *          java.base/jdk.internal.vm.annotation
- * @library /test/lib /test/jdk/java/lang/invoke/common
- * @enablePreview
- * @compile Person.java InlineOops.java
- * @run driver jdk.test.lib.helpers.ClassFileInstaller jdk.test.whitebox.WhiteBox
- *                   jdk.test.whitebox.WhiteBox$WhiteBoxPermission
- * @run main/othervm -XX:+UnlockExperimentalVMOptions -XX:+UseZGC -XX:+ZGenerational -Xmx128m
- *                   -XX:+UnlockDiagnosticVMOptions -XX:+ZVerifyViews -XX:InlineFieldMaxFlatSize=160
->>>>>>> 896cca55
+ *                   -XX:+UnlockDiagnosticVMOptions -XX:InlineFieldMaxFlatSize=160
  *                   -Xbootclasspath/a:. -XX:+UnlockDiagnosticVMOptions -XX:+WhiteBoxAPI
  *                   runtime.valhalla.inlinetypes.InlineOops
  */
