/*
 * Copyright (c) 2019, 2021, Oracle and/or its affiliates. All rights reserved.
 * DO NOT ALTER OR REMOVE COPYRIGHT NOTICES OR THIS FILE HEADER.
 *
 * This code is free software; you can redistribute it and/or modify it
 * under the terms of the GNU General Public License version 2 only, as
 * published by the Free Software Foundation.
 *
 * This code is distributed in the hope that it will be useful, but WITHOUT
 * ANY WARRANTY; without even the implied warranty of MERCHANTABILITY or
 * FITNESS FOR A PARTICULAR PURPOSE.  See the GNU General Public License
 * version 2 for more details (a copy is included in the LICENSE file that
 * accompanied this code).
 *
 * You should have received a copy of the GNU General Public License version
 * 2 along with this work; if not, write to the Free Software Foundation,
 * Inc., 51 Franklin St, Fifth Floor, Boston, MA 02110-1301 USA.
 *
 * Please contact Oracle, 500 Oracle Parkway, Redwood Shores, CA 94065 USA
 * or visit www.oracle.com if you need additional information or have any
 * questions.
 */
package runtime.valhalla.inlinetypes;

import jdk.test.lib.Asserts;

/*
 * @test
 * @summary Test initialization of static inline fields with circularity
 * @library /test/lib
<<<<<<< HEAD
 * @compile CircularityTest.java
 * @run main/othervm -XX:+EnableValhalla -XX:+EnablePrimitiveClasses runtime.valhalla.inlinetypes.CircularityTest
=======
 * @compile -XDenablePrimitiveClasses CircularityTest.java
 * @run main runtime.valhalla.inlinetypes.CircularityTest
>>>>>>> 9290cc97
 */


public class CircularityTest {
    static boolean b = true;
    static int counter = 0;

    static primitive class A {
        static B b;
        static C c;
        int i = 0;
    }

    static primitive class B {
        static {
            Asserts.assertNotNull(A.c, "Should have returned C's default value");
        }
        int i = 0;
    }

    static primitive class C {
        int i;
        public C(int i) {
            this.i = i;
        }
    }

    static primitive class D {
        static C c;
        int i = 0;
        static {
            if (CircularityTest.b) {
                // throw an exception to cause D's initialization to fail
                throw new RuntimeException();
            }
        }
    }

    static primitive class E {
        static F f;
        static C c;
        int i = 0;
    }

    static primitive class F {
        int i = 0;
        static {
            E.c = new C(5);
        }
    }

    static primitive class G {
        static H h;
        int i = 0;
    }

    static primitive class H {
        int i = 0;
        static {
            if (CircularityTest.b) {
                // throw an exception to cause H's initialization to fail
                throw new RuntimeException();
            }
        }
    }

    static primitive class I {
        static J j;
        static H h;
        int i = 0;
    }

    static primitive class J {
        int i = 0;
        static {
            CircularityTest.counter = 1;
            H h = I.h;
            CircularityTest.counter = 2;
        }
    }

    static public void main(String[] args) {
        Throwable exception = null;
        // Test 1:
        // Initialization of A will trigger initialization of B which, in its static
        // initializer will access a static inline field c of A that has not been initialized
        // yet. The access must succeed (no exception) because the field is being
        // accessed during the initialization of D, by the thread initializing D,
        // and the value must be the default value of C (not null).
        try {
            A a = new A();
        } catch (Throwable t) {
            exception = t;
        }
        Asserts.assertNull(exception, "Circularity should not have caused exceptions");

        // Test 2:
        // Class D will fail to initialized (exception thrown in its static initializer).
        // Attempt to access a static inline field of D *after* its failed initialization
        // should trigger an exception.
        exception = null;
        try {
            D d = new D();
        } catch (Throwable t) {
            // ignoring the exception thrown to cause initialization failure
        }
        try {
            C c = D.c;
        } catch (Throwable t) {
            exception = t;
        }
        Asserts.assertNotNull(exception, "Accessing static fields of a class which failed to initialized should throw an exception");
        Asserts.assertEquals(exception.getClass(), java.lang.NoClassDefFoundError.class, "Wrong exception class");
        // Test 3:
        // Initialization of E will trigger the initialization of F which, in its static initalizer,
        // will initialized a static inline field of F before the JVM does. The JVM must not
        // overwrite the value set by user code.
        E e = new E();
        Asserts.assertEquals(E.c.i, 5, "JVM must not overwrite fields initialized by user code");

        // Test 4:
        // Initialization of G should fail because its static inline field h
        exception = null;
        try {
            G g = new G();
        } catch(Throwable t) {
            exception = t;
        }
        Asserts.assertNotNull(exception, "G's initialization should have failed");
        Asserts.assertEquals(exception.getClass(), java.lang.ExceptionInInitializerError.class, "Wrong exception");

        // Test 5:
        // Initialization of of I should fail when J tries to access I.h
        exception = null;
        try {
            I i = new I();
        } catch(Throwable t) {
            exception = t;
        }
        Asserts.assertNotNull(exception, "I's initialization should have failed");
        Asserts.assertEquals(exception.getClass(), java.lang.NoClassDefFoundError.class, "Wrong exception");
        Asserts.assertEquals(CircularityTest.counter, 1, "Didn't failed at the right place");
    }
}<|MERGE_RESOLUTION|>--- conflicted
+++ resolved
@@ -28,13 +28,8 @@
  * @test
  * @summary Test initialization of static inline fields with circularity
  * @library /test/lib
-<<<<<<< HEAD
- * @compile CircularityTest.java
+ * @compile -XDenablePrimitiveClasses CircularityTest.java
  * @run main/othervm -XX:+EnableValhalla -XX:+EnablePrimitiveClasses runtime.valhalla.inlinetypes.CircularityTest
-=======
- * @compile -XDenablePrimitiveClasses CircularityTest.java
- * @run main runtime.valhalla.inlinetypes.CircularityTest
->>>>>>> 9290cc97
  */
 
 
