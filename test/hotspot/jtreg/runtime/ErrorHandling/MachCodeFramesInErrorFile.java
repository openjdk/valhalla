--- conflicted
+++ resolved
@@ -154,9 +154,6 @@
             return;
         }
 
-<<<<<<< HEAD
-        Matcher matcher = Pattern.compile("\\[MachCode\\]\\s[^{]+\\{method\\} \\{[^}]*\\} '([^']+)' '([^']+)' in '([^']+)'", Pattern.DOTALL).matcher(hsErr);
-=======
         String preCodeBlobSectionHeader = "Stack slot to memory mapping:";
         if (!hsErr.contains(preCodeBlobSectionHeader) &&
             System.getProperty("os.arch").equals("aarch64") &&
@@ -168,8 +165,7 @@
             return;
         }
 
-        Matcher matcher = Pattern.compile("\\[MachCode\\]\\s*\\[Verified Entry Point\\]\\s*  # \\{method\\} \\{[^}]*\\} '([^']+)' '([^']+)' in '([^']+)'", Pattern.DOTALL).matcher(hsErr);
->>>>>>> c1040897
+        Matcher matcher = Pattern.compile("\\[MachCode\\]\\s[^{]+\\{method\\} \\{[^}]*\\} '([^']+)' '([^']+)' in '([^']+)'", Pattern.DOTALL).matcher(hsErr);
         List<String> machCodeHeaders = matcher.results().map(mr -> String.format("'%s' '%s' in '%s'", mr.group(1), mr.group(2), mr.group(3))).collect(Collectors.toList());
         int minExpectedMachCodeSections = Math.max(1, compiledJavaFrames);
         if (machCodeHeaders.size() < minExpectedMachCodeSections) {
