/*
 * Copyright (c) 2019 SAP SE. All rights reserved.
 * DO NOT ALTER OR REMOVE COPYRIGHT NOTICES OR THIS FILE HEADER.
 *
 * This code is free software; you can redistribute it and/or modify it
 * under the terms of the GNU General Public License version 2 only, as
 * published by the Free Software Foundation.
 *
 * This code is distributed in the hope that it will be useful, but WITHOUT
 * ANY WARRANTY; without even the implied warranty of MERCHANTABILITY or
 * FITNESS FOR A PARTICULAR PURPOSE.  See the GNU General Public License
 * version 2 for more details (a copy is included in the LICENSE file that
 * accompanied this code).
 *
 * You should have received a copy of the GNU General Public License version
 * 2 along with this work; if not, write to the Free Software Foundation,
 * Inc., 51 Franklin St, Fifth Floor, Boston, MA 02110-1301 USA.
 *
 * Please contact Oracle, 500 Oracle Parkway, Redwood Shores, CA 94065 USA
 * or visit www.oracle.com if you need additional information or have any
 * questions.
 */

/**
 * @test
 * @bug 8230677
 * @summary Test JVMTI's GetOwnedMonitorInfo with scalar replaced objects and eliminated locks on stack (optimizations based on escape analysis).
 * @comment Without RFE 8227745 escape analysis needs to be switched off to pass the test. For the implementation of RFE 8227745 it serves as a regression test.
 * @requires (vm.compMode != "Xcomp" & vm.compiler2.enabled)
 * @requires vm.jvmti
 * @library /test/lib
 * @compile GetOwnedMonitorInfoWithEATest.java
 * @run main/othervm/native
 *                  -agentlib:GetOwnedMonitorInfoWithEATest
 *                  -XX:+UnlockDiagnosticVMOptions
 *                  -Xms128m -Xmx128m
 *                  -XX:CompileCommand=dontinline,*::dontinline_*
 *                  -XX:+PrintCompilation
 *                  -XX:+PrintInlining
 *                  -XX:-TieredCompilation
 *                  -Xbatch
 *                  -XX:CICompilerCount=1
<<<<<<< HEAD
 *                  -XX:+DoEscapeAnalysis -XX:+EliminateAllocations -XX:+EliminateLocks -XX:+EliminateNestedLocks -XX:-UseBiasedLocking
=======
 *                  -XX:+DoEscapeAnalysis -XX:+EliminateAllocations -XX:+EliminateLocks -XX:+EliminateNestedLocks
>>>>>>> 024c4027
 *                  GetOwnedMonitorInfoWithEATest
 * @run main/othervm/native
 *                  -agentlib:GetOwnedMonitorInfoWithEATest
 *                  -XX:+UnlockDiagnosticVMOptions
 *                  -Xms128m -Xmx128m
 *                  -XX:CompileCommand=dontinline,*::dontinline_*
 *                  -XX:+PrintCompilation
 *                  -XX:+PrintInlining
 *                  -XX:-TieredCompilation
 *                  -Xbatch
 *                  -XX:CICompilerCount=1
<<<<<<< HEAD
 *                  -XX:+DoEscapeAnalysis -XX:-EliminateAllocations -XX:+EliminateLocks -XX:+EliminateNestedLocks -XX:-UseBiasedLocking
=======
 *                  -XX:+DoEscapeAnalysis -XX:+EliminateAllocations -XX:-EliminateLocks -XX:+EliminateNestedLocks
>>>>>>> 024c4027
 *                  GetOwnedMonitorInfoWithEATest
 * @run main/othervm/native
 *                  -agentlib:GetOwnedMonitorInfoWithEATest
 *                  -XX:+UnlockDiagnosticVMOptions
 *                  -Xms128m -Xmx128m
 *                  -XX:CompileCommand=dontinline,*::dontinline_*
 *                  -XX:+PrintCompilation
 *                  -XX:+PrintInlining
 *                  -XX:-TieredCompilation
 *                  -Xbatch
 *                  -XX:CICompilerCount=1
<<<<<<< HEAD
 *                  -XX:-DoEscapeAnalysis -XX:-EliminateAllocations -XX:+EliminateLocks -XX:+EliminateNestedLocks -XX:-UseBiasedLocking
=======
 *                  -XX:+DoEscapeAnalysis -XX:-EliminateAllocations -XX:+EliminateLocks -XX:+EliminateNestedLocks
 *                  GetOwnedMonitorInfoWithEATest
 * @run main/othervm/native
 *                  -agentlib:GetOwnedMonitorInfoWithEATest
 *                  -XX:+UnlockDiagnosticVMOptions
 *                  -Xms128m -Xmx128m
 *                  -XX:CompileCommand=dontinline,*::dontinline_*
 *                  -XX:+PrintCompilation
 *                  -XX:+PrintInlining
 *                  -XX:-TieredCompilation
 *                  -Xbatch
 *                  -XX:CICompilerCount=1
 *                  -XX:-DoEscapeAnalysis -XX:-EliminateAllocations -XX:+EliminateLocks -XX:+EliminateNestedLocks
>>>>>>> 024c4027
 *                  GetOwnedMonitorInfoWithEATest
 */

import jdk.test.lib.Asserts;

public class GetOwnedMonitorInfoWithEATest {

    public static final int COMPILE_THRESHOLD = 20000;

    /**
     * Native wrapper arround JVMTI's GetOwnedMonitorInfo().
     * @param t The thread for which the owned monitors information should be retrieved.
     * @param ownedMonitors Array filled in by the call with the objects associated
     *        with the monitors owned by the given thread.
     * @param depths Per owned monitor the depth of the frame were it was locked.
     *        Filled in by the call
     * @return Number of monitors owned by the given thread.
     */
    public static native int getOwnedMonitorInfo(Thread t, Object[] ownedMonitors);

    public static void main(String[] args) throws Exception {
        new GetOwnedMonitorInfoWithEATest().runTest();
    }

    public void runTest() throws Exception {
        new TestCase_1().run();
        new TestCase_2().run();
    }

    public static abstract class TestCaseBase implements Runnable {

        public long checkSum;
        public boolean doLoop;
        public volatile long loopCount;
        public volatile boolean targetIsInLoop;

        public void run() {
            try {
                msgHL("Executing test case " + getClass().getName());
                warmUp();
                runTest();
            } catch (Exception e) {
                Asserts.fail("Unexpected Exception", e);
            }
        }

        public void warmUp() {
            int callCount = COMPILE_THRESHOLD + 1000;
            doLoop = true;
            while (callCount-- > 0) {
                dontinline_testMethod();
            }
        }

        public abstract void runTest() throws Exception;
        public abstract void dontinline_testMethod();

        public long dontinline_endlessLoop() {
            long cs = checkSum;
            while (doLoop && loopCount-- > 0) {
                targetIsInLoop = true;
                checkSum += checkSum % ++cs;
            }
            loopCount = 3;
            targetIsInLoop = false;
            return checkSum;
        }

        public void waitUntilTargetThreadHasEnteredEndlessLoop() throws Exception {
            while(!targetIsInLoop) {
                msg("Target has not yet entered the loop. Sleep 200ms.");
                try { Thread.sleep(200); } catch (InterruptedException e) { /*ignore */ }
            }
            msg("Target has entered the loop.");
        }

        public void terminateEndlessLoop() throws Exception {
            msg("Terminate endless loop");
            do {
                doLoop = false;
            } while(targetIsInLoop);
        }

        public void msg(String m) {
            System.out.println();
            System.out.println("### " + m);
            System.out.println();
        }

        public void msgHL(String m) {
            System.out.println();
            System.out.println("#####################################################");
            System.out.println("### " + m);
            System.out.println("###");
            System.out.println();
        }
    }

    /**
     * Starts target thread T and then queries monitor information for T using JVMTI's GetOwnedMonitorInfo().
     * With escape analysis enabled the jit compiled method {@link #dontinline_testMethod()} has
     * scalar replaced objects with eliminated (nested) locking in scope when the monitor
     * information is retrieved. Effectively the objects escape through the JVMTI call. This works
     * only with RFE 8227745. Without it escape analysis needs to be disabled.
     */
    public static class TestCase_1 extends TestCaseBase {

        public void runTest() throws Exception {
            loopCount = 1L << 62; // endless loop
            Thread t1 = new Thread(() -> dontinline_testMethod(), "Target Thread");
            t1.start();
            try {
                waitUntilTargetThreadHasEnteredEndlessLoop();
                int expectedMonitorCount = 1;
                int resultSize = expectedMonitorCount + 3;
                Object[] ownedMonitors = new Object[resultSize];
                msg("Get monitor info");
                int monitorCount = getOwnedMonitorInfo(t1, ownedMonitors);
                terminateEndlessLoop();
                t1.join();
                Asserts.assertGreaterThanOrEqual(monitorCount, 0, "getOwnedMonitorsFor() call failed");
                msg("Monitor info:");
                for (int i = 0; i < monitorCount; i++) {
                    System.out.println(i + ": cls=" + (ownedMonitors[i] != null ? ownedMonitors[i].getClass() : null));
                }
                Asserts.assertEQ(monitorCount, expectedMonitorCount, "unexpected monitor count returned by getOwnedMonitorsFor()");
                Asserts.assertNotNull(ownedMonitors[0]);
                Asserts.assertSame(ownedMonitors[0].getClass(), LockCls.class);
            } finally {
                terminateEndlessLoop();
                t1.join();
            }
        }

        public void dontinline_testMethod() {
            LockCls l1 = new LockCls();        // to be scalar replaced
            synchronized (l1) {
                inlinedTestMethodWithNestedLocking(l1);
            }
        }

        public void inlinedTestMethodWithNestedLocking(LockCls l1) {
            synchronized (l1) {              // nested
                dontinline_endlessLoop();
            }
        }
    }

    /**
     * Similar to {@link TestCase_1}. Additionally the target thread T has got eliminated locking
     * for a synchronized method of a different type {@linkplain LockCls2}.
     */
    public static class TestCase_2 extends TestCaseBase {

        public void runTest() throws Exception {
            loopCount = 1L << 62; // endless loop
            Thread t1 = new Thread(() -> dontinline_testMethod(), "Target Thread");
            t1.start();
            try {
                waitUntilTargetThreadHasEnteredEndlessLoop();
                int expectedMonitorCount = 2;
                int resultSize = expectedMonitorCount + 3;
                Object[] ownedMonitors = new Object[resultSize];
                msg("Get monitor info");
                int monitorCount = getOwnedMonitorInfo(t1, ownedMonitors);
                terminateEndlessLoop();
                t1.join();
                Asserts.assertGreaterThanOrEqual(monitorCount, 0, "getOwnedMonitorsFor() call failed");
                msg("Monitor info:");
                for (int i = 0; i < monitorCount; i++) {
                    System.out.println(i + ": cls=" + (ownedMonitors[i] != null ? ownedMonitors[i].getClass() : null));
                }
                Asserts.assertEQ(monitorCount, expectedMonitorCount, "unexpected monitor count returned by getOwnedMonitorsFor()");
                Asserts.assertNotNull(ownedMonitors[0]);
                Asserts.assertSame(ownedMonitors[0].getClass(), LockCls2.class);

                Asserts.assertNotNull(ownedMonitors[1]);
                Asserts.assertSame(ownedMonitors[1].getClass(), LockCls.class);
            } finally {
                terminateEndlessLoop();
                t1.join();
            }
        }

        public void dontinline_testMethod() {
            LockCls l1 = new LockCls();
            synchronized (l1) {
                inlinedTestMethodWithNestedLocking(l1);
            }
        }

        public void inlinedTestMethodWithNestedLocking(LockCls l1) {
            synchronized (l1) {
                dontinline_testMethod2();
            }
        }

        public void dontinline_testMethod2() {
            // Call synchronized method. Receiver of the call will be scalar replaced,
            // and locking will be eliminated. Here we use a different type.
            new LockCls2().inline_synchronized_testMethod(this);
        }
    }

    public static class LockCls {
    }

    public static class LockCls2 {
        public synchronized void inline_synchronized_testMethod(TestCaseBase testCase) {
            testCase.dontinline_endlessLoop();
        }
    }
}<|MERGE_RESOLUTION|>--- conflicted
+++ resolved
@@ -40,41 +40,30 @@
  *                  -XX:-TieredCompilation
  *                  -Xbatch
  *                  -XX:CICompilerCount=1
-<<<<<<< HEAD
- *                  -XX:+DoEscapeAnalysis -XX:+EliminateAllocations -XX:+EliminateLocks -XX:+EliminateNestedLocks -XX:-UseBiasedLocking
-=======
  *                  -XX:+DoEscapeAnalysis -XX:+EliminateAllocations -XX:+EliminateLocks -XX:+EliminateNestedLocks
->>>>>>> 024c4027
- *                  GetOwnedMonitorInfoWithEATest
- * @run main/othervm/native
- *                  -agentlib:GetOwnedMonitorInfoWithEATest
- *                  -XX:+UnlockDiagnosticVMOptions
- *                  -Xms128m -Xmx128m
- *                  -XX:CompileCommand=dontinline,*::dontinline_*
- *                  -XX:+PrintCompilation
- *                  -XX:+PrintInlining
- *                  -XX:-TieredCompilation
- *                  -Xbatch
- *                  -XX:CICompilerCount=1
-<<<<<<< HEAD
- *                  -XX:+DoEscapeAnalysis -XX:-EliminateAllocations -XX:+EliminateLocks -XX:+EliminateNestedLocks -XX:-UseBiasedLocking
-=======
+ *                  GetOwnedMonitorInfoWithEATest
+ * @run main/othervm/native
+ *                  -agentlib:GetOwnedMonitorInfoWithEATest
+ *                  -XX:+UnlockDiagnosticVMOptions
+ *                  -Xms128m -Xmx128m
+ *                  -XX:CompileCommand=dontinline,*::dontinline_*
+ *                  -XX:+PrintCompilation
+ *                  -XX:+PrintInlining
+ *                  -XX:-TieredCompilation
+ *                  -Xbatch
+ *                  -XX:CICompilerCount=1
  *                  -XX:+DoEscapeAnalysis -XX:+EliminateAllocations -XX:-EliminateLocks -XX:+EliminateNestedLocks
->>>>>>> 024c4027
- *                  GetOwnedMonitorInfoWithEATest
- * @run main/othervm/native
- *                  -agentlib:GetOwnedMonitorInfoWithEATest
- *                  -XX:+UnlockDiagnosticVMOptions
- *                  -Xms128m -Xmx128m
- *                  -XX:CompileCommand=dontinline,*::dontinline_*
- *                  -XX:+PrintCompilation
- *                  -XX:+PrintInlining
- *                  -XX:-TieredCompilation
- *                  -Xbatch
- *                  -XX:CICompilerCount=1
-<<<<<<< HEAD
- *                  -XX:-DoEscapeAnalysis -XX:-EliminateAllocations -XX:+EliminateLocks -XX:+EliminateNestedLocks -XX:-UseBiasedLocking
-=======
+ *                  GetOwnedMonitorInfoWithEATest
+ * @run main/othervm/native
+ *                  -agentlib:GetOwnedMonitorInfoWithEATest
+ *                  -XX:+UnlockDiagnosticVMOptions
+ *                  -Xms128m -Xmx128m
+ *                  -XX:CompileCommand=dontinline,*::dontinline_*
+ *                  -XX:+PrintCompilation
+ *                  -XX:+PrintInlining
+ *                  -XX:-TieredCompilation
+ *                  -Xbatch
+ *                  -XX:CICompilerCount=1
  *                  -XX:+DoEscapeAnalysis -XX:-EliminateAllocations -XX:+EliminateLocks -XX:+EliminateNestedLocks
  *                  GetOwnedMonitorInfoWithEATest
  * @run main/othervm/native
@@ -88,7 +77,6 @@
  *                  -Xbatch
  *                  -XX:CICompilerCount=1
  *                  -XX:-DoEscapeAnalysis -XX:-EliminateAllocations -XX:+EliminateLocks -XX:+EliminateNestedLocks
->>>>>>> 024c4027
  *                  GetOwnedMonitorInfoWithEATest
  */
 
