--- conflicted
+++ resolved
@@ -29,11 +29,7 @@
  * @requires vm.jvmti
  * @enablePreview
  * @compile FieldAccessModify.java
-<<<<<<< HEAD
  * @run main/othervm/native -agentlib:FieldAccessModify FieldAccessModify
-=======
- * @run main/othervm/native -agentlib:FieldAccessModify -XX:+EnableValhalla FieldAccessModify
->>>>>>> 50fcd434
  */
 
 import java.lang.reflect.Field;
