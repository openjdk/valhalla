--- conflicted
+++ resolved
@@ -26,13 +26,8 @@
  * @summary Tests that all FieldAccess and FieldModification notifications
             are generated for primitive classes.
  * @requires vm.jvmti
-<<<<<<< HEAD
- * @compile FieldAccessModify.java
+ * @compile -XDenablePrimitiveClasses FieldAccessModify.java
  * @run main/othervm/native -agentlib:FieldAccessModify -XX:+EnableValhalla -XX:+EnablePrimitiveClasses FieldAccessModify
-=======
- * @compile -XDenablePrimitiveClasses FieldAccessModify.java
- * @run main/othervm/native -agentlib:FieldAccessModify FieldAccessModify
->>>>>>> 9290cc97
  */
 
 import java.lang.reflect.Field;
