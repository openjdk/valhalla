--- conflicted
+++ resolved
@@ -26,12 +26,8 @@
  * @modules java.base/jdk.internal.value
  * @library /test/lib
  * @requires vm.jvmti
-<<<<<<< HEAD
+ * @compile -XDenablePrimitiveClasses HeapDump.java
  * @run main/othervm -XX:+EnableValhalla -XX:+EnablePrimitiveClasses HeapDump
-=======
- * @compile -XDenablePrimitiveClasses HeapDump.java
- * @run main HeapDump
->>>>>>> 9290cc97
  */
 
 import java.io.File;
