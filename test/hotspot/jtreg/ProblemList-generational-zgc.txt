#
# Copyright (c) 2019, 2024, Oracle and/or its affiliates. All rights reserved.
# DO NOT ALTER OR REMOVE COPYRIGHT NOTICES OR THIS FILE HEADER.
#
# This code is free software; you can redistribute it and/or modify it
# under the terms of the GNU General Public License version 2 only, as
# published by the Free Software Foundation.
#
# This code is distributed in the hope that it will be useful, but WITHOUT
# ANY WARRANTY; without even the implied warranty of MERCHANTABILITY or
# FITNESS FOR A PARTICULAR PURPOSE.  See the GNU General Public License
# version 2 for more details (a copy is included in the LICENSE file that
# accompanied this code).
#
# You should have received a copy of the GNU General Public License version
# 2 along with this work; if not, write to the Free Software Foundation,
# Inc., 51 Franklin St, Fifth Floor, Boston, MA 02110-1301 USA.
#
# Please contact Oracle, 500 Oracle Parkway, Redwood Shores, CA 94065 USA
# or visit www.oracle.com if you need additional information or have any
# questions.
#

#############################################################################
#
# List of quarantined tests for testing with Generational ZGC.
#
#############################################################################

# Quiet all SA tests

resourcehogs/serviceability/sa/TestHeapDumpForLargeArray.java 8307393   generic-all
serviceability/sa/CDSJMapClstats.java                         8307393   generic-all
serviceability/sa/ClhsdbAttach.java                           8307393   generic-all
serviceability/sa/ClhsdbAttachDifferentJVMs.java              8307393   generic-all
serviceability/sa/ClhsdbCDSCore.java                          8307393   generic-all
serviceability/sa/ClhsdbCDSJstackPrintAll.java                8307393   generic-all
serviceability/sa/ClhsdbClasses.java                          8307393   generic-all
serviceability/sa/ClhsdbDumpclass.java                        8307393   generic-all
serviceability/sa/ClhsdbDumpheap.java                         8307393   generic-all
serviceability/sa/ClhsdbField.java                            8307393   generic-all
serviceability/sa/ClhsdbFindPC.java#apa                       8307393   generic-all
serviceability/sa/ClhsdbFindPC.java#no-xcomp-core             8307393   generic-all
serviceability/sa/ClhsdbFindPC.java#no-xcomp-process          8307393   generic-all
serviceability/sa/ClhsdbFindPC.java#xcomp-core                8307393   generic-all
serviceability/sa/ClhsdbFindPC.java#xcomp-process             8307393   generic-all
serviceability/sa/ClhsdbFlags.java                            8307393   generic-all
serviceability/sa/ClhsdbHistory.java                          8307393   generic-all
serviceability/sa/ClhsdbInspect.java                          8307393   generic-all
serviceability/sa/ClhsdbJdis.java                             8307393   generic-all
serviceability/sa/ClhsdbJhisto.java                           8307393   generic-all
serviceability/sa/ClhsdbJstack.java#id0                       8307393   generic-all
serviceability/sa/ClhsdbJstack.java#id1                       8307393   generic-all
serviceability/sa/ClhsdbJstackWithConcurrentLock.java         8307393   generic-all
serviceability/sa/ClhsdbJstackXcompStress.java                8307393   generic-all
serviceability/sa/ClhsdbLauncher.java                         8307393   generic-all
serviceability/sa/ClhsdbLongConstant.java                     8307393   generic-all
serviceability/sa/ClhsdbPmap.java                             8307393   generic-all
serviceability/sa/ClhsdbPmap.java#core                        8307393   generic-all
serviceability/sa/ClhsdbPmap.java#process                     8307393   generic-all
serviceability/sa/ClhsdbPrintAll.java                         8307393   generic-all
serviceability/sa/ClhsdbPrintAs.java                          8307393   generic-all
serviceability/sa/ClhsdbPrintStatics.java                     8307393   generic-all
serviceability/sa/ClhsdbPstack.java#core                      8307393   generic-all
serviceability/sa/ClhsdbPstack.java#process                   8307393   generic-all
serviceability/sa/ClhsdbScanOops.java                         8307393   generic-all
serviceability/sa/ClhsdbSource.java                           8307393   generic-all
serviceability/sa/ClhsdbSymbol.java                           8307393   generic-all
serviceability/sa/ClhsdbThread.java                           8307393   generic-all
serviceability/sa/ClhsdbThreadContext.java                    8307393   generic-all
serviceability/sa/ClhsdbVmStructsDump.java                    8307393   generic-all
serviceability/sa/ClhsdbWhere.java                            8307393   generic-all
serviceability/sa/DeadlockDetectionTest.java                  8307393   generic-all
serviceability/sa/JhsdbThreadInfoTest.java                    8307393   generic-all
serviceability/sa/LingeredAppSysProps.java                    8307393   generic-all
serviceability/sa/LingeredAppWithDefaultMethods.java          8307393   generic-all
serviceability/sa/LingeredAppWithEnum.java                    8307393   generic-all
serviceability/sa/LingeredAppWithInterface.java               8307393   generic-all
serviceability/sa/LingeredAppWithInvokeDynamic.java           8307393   generic-all
serviceability/sa/LingeredAppWithLock.java                    8307393   generic-all
serviceability/sa/LingeredAppWithNativeMethod.java            8307393   generic-all
serviceability/sa/LingeredAppWithRecComputation.java          8307393   generic-all
serviceability/sa/TestClassDump.java                          8307393   generic-all
serviceability/sa/TestClhsdbJstackLock.java                   8307393   generic-all
serviceability/sa/TestCpoolForInvokeDynamic.java              8307393   generic-all
serviceability/sa/TestDefaultMethods.java                     8307393   generic-all
serviceability/sa/TestG1HeapRegion.java                       8307393   generic-all
serviceability/sa/TestHeapDumpForInvokeDynamic.java           8307393   generic-all
serviceability/sa/TestInstanceKlassSize.java                  8307393   generic-all
serviceability/sa/TestInstanceKlassSizeForInterface.java      8307393   generic-all
serviceability/sa/TestIntConstant.java                        8307393   generic-all
serviceability/sa/TestJhsdbJstackLineNumbers.java             8307393   generic-all
serviceability/sa/TestJhsdbJstackLock.java                    8307393   generic-all
serviceability/sa/TestJhsdbJstackMixed.java                   8307393   generic-all
serviceability/sa/TestJmapCore.java                           8307393   generic-all
serviceability/sa/TestJmapCoreMetaspace.java                  8307393   generic-all
serviceability/sa/TestObjectAlignment.java                    8307393   generic-all
serviceability/sa/TestObjectMonitorIterate.java               8307393   generic-all
serviceability/sa/TestPrintMdo.java                           8307393   generic-all
serviceability/sa/TestRevPtrsForInvokeDynamic.java            8307393   generic-all
serviceability/sa/TestSysProps.java                           8307393   generic-all
serviceability/sa/TestType.java                               8307393   generic-all
serviceability/sa/TestUniverse.java                           8307393   generic-all
serviceability/sa/UniqueVtableTest.java                       8307393   generic-all
serviceability/sa/jmap-hprof/JMapHProfLargeHeapProc.java      8307393   generic-all
serviceability/sa/jmap-hprof/JMapHProfLargeHeapTest.java      8307393   generic-all
serviceability/sa/sadebugd/ClhsdbAttachToDebugServer.java     8307393   generic-all
serviceability/sa/sadebugd/ClhsdbTestConnectArgument.java     8307393   generic-all
serviceability/sa/ClhsdbTestAllocationMerge.java              8307393   generic-all
serviceability/sa/sadebugd/DebugdConnectTest.java             8307393   generic-all
serviceability/sa/sadebugd/DebugdUtils.java                   8307393   generic-all
serviceability/sa/sadebugd/DisableRegistryTest.java           8307393   generic-all
serviceability/sa/sadebugd/PmapOnDebugdTest.java              8307393   generic-all
serviceability/sa/sadebugd/RunCommandOnServerTest.java        8307393   generic-all
serviceability/sa/sadebugd/SADebugDTest.java                  8307393   generic-all

<<<<<<< HEAD
serviceability/dcmd/vm/SystemMapTest.java                     8335643   generic-all
serviceability/dcmd/vm/SystemDumpMapTest.java                 8335643   generic-all

vmTestbase/gc/gctests/MemoryEaterMT/MemoryEaterMT.java        8289582   windows-x64

# Valhalla...
compiler/valhalla/inlinetypes/TestArrayCopyWithOops.java      8341844   generic-all
compiler/valhalla/inlinetypes/TestCallingConvention.java      8341844   generic-all
compiler/valhalla/inlinetypes/TestNullableInlineTypes.java    8341844   generic-all
runtime/valhalla/inlinetypes/InlineTypesTest.java             8341844   generic-all

compiler/valhalla/inlinetypes/TestStressReturnBuffering.java  8341846   generic-all

compiler/valhalla/inlinetypes/TestUnloadedInlineTypeArray.java   8341848 generic-all
compiler/valhalla/inlinetypes/TestArrays.java                 8341848   generic-all
compiler/valhalla/inlinetypes/TestBasicFunctionality.java     8341848   generic-all
compiler/valhalla/inlinetypes/TestLWorld.java                 8341848   generic-all

compiler/valhalla/inlinetypes/TestIntrinsics.java             8341849   generic-all

compiler/valhalla/inlinetypes/TestNullableArrays.java         8341850   generic-all

compiler/valhalla/inlinetypes/TestBufferTearing.java          8341947   generic-aarch64
compiler/valhalla/inlinetypes/TestC1.java                     8341947   generic-aarch64
compiler/valhalla/inlinetypes/TestGetfieldChains.java         8341947   generic-aarch64
compiler/valhalla/inlinetypes/TestUnloadedInlineTypeField.java 8341947   generic-aarch64
runtime/valhalla/inlinetypes/CircularityTest.java             8341947   generic-aarch64
runtime/valhalla/inlinetypes/EmptyInlineTest.java             8341947   generic-aarch64
runtime/valhalla/inlinetypes/FlattenableSemanticTest.java     8341947   generic-aarch64
runtime/valhalla/inlinetypes/QuickeningTest.java              8341947   generic-aarch64
runtime/valhalla/inlinetypes/UninitializedInlineFieldsTest.java 8341947   generic-aarch64
runtime/valhalla/inlinetypes/ValueTearing.java                 8341947   generic-aarch64
=======
vmTestbase/gc/gctests/MemoryEaterMT/MemoryEaterMT.java        8289582   windows-x64
>>>>>>> b363de8c
<|MERGE_RESOLUTION|>--- conflicted
+++ resolved
@@ -114,10 +114,6 @@
 serviceability/sa/sadebugd/RunCommandOnServerTest.java        8307393   generic-all
 serviceability/sa/sadebugd/SADebugDTest.java                  8307393   generic-all
 
-<<<<<<< HEAD
-serviceability/dcmd/vm/SystemMapTest.java                     8335643   generic-all
-serviceability/dcmd/vm/SystemDumpMapTest.java                 8335643   generic-all
-
 vmTestbase/gc/gctests/MemoryEaterMT/MemoryEaterMT.java        8289582   windows-x64
 
 # Valhalla...
@@ -146,7 +142,4 @@
 runtime/valhalla/inlinetypes/FlattenableSemanticTest.java     8341947   generic-aarch64
 runtime/valhalla/inlinetypes/QuickeningTest.java              8341947   generic-aarch64
 runtime/valhalla/inlinetypes/UninitializedInlineFieldsTest.java 8341947   generic-aarch64
-runtime/valhalla/inlinetypes/ValueTearing.java                 8341947   generic-aarch64
-=======
-vmTestbase/gc/gctests/MemoryEaterMT/MemoryEaterMT.java        8289582   windows-x64
->>>>>>> b363de8c
+runtime/valhalla/inlinetypes/ValueTearing.java                 8341947   generic-aarch64