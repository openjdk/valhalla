--- conflicted
+++ resolved
@@ -117,9 +117,7 @@
 serviceability/dcmd/vm/SystemMapTest.java                     8335643   generic-all
 serviceability/dcmd/vm/SystemDumpMapTest.java                 8335643   generic-all
 
-<<<<<<< HEAD
-vmTestbase/nsk/sysdict/vm/stress/chain/chain007/chain007.java 8298991 linux-x64
-
+vmTestbase/gc/gctests/MemoryEaterMT/MemoryEaterMT.java        8289582   windows-x64
 
 # Valhalla...
 compiler/valhalla/inlinetypes/TestArrayCopyWithOops.java      8341844   generic-all
@@ -147,7 +145,4 @@
 runtime/valhalla/inlinetypes/FlattenableSemanticTest.java     8341947   generic-aarch64
 runtime/valhalla/inlinetypes/QuickeningTest.java              8341947   generic-aarch64
 runtime/valhalla/inlinetypes/UninitializedInlineFieldsTest.java 8341947   generic-aarch64
-runtime/valhalla/inlinetypes/ValueTearing.java                 8341947   generic-aarch64
-=======
-vmTestbase/gc/gctests/MemoryEaterMT/MemoryEaterMT.java        8289582   windows-x64
->>>>>>> 38a578d5
+runtime/valhalla/inlinetypes/ValueTearing.java                 8341947   generic-aarch64