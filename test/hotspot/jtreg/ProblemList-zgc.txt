--- conflicted
+++ resolved
@@ -41,10 +41,8 @@
 serviceability/sa/TestJmapCore.java                           8268722,8268283   macosx-x64,linux-aarch64
 serviceability/sa/TestJmapCoreMetaspace.java                  8268722,8268636   generic-all
 
-<<<<<<< HEAD
-compiler/valhalla/inlinetypes/TestNativeClone.java            8270098   generic-all
-=======
 serviceability/sa/TestJhsdbJstackMixed.java                   8248912   generic-all
 serviceability/sa/ClhsdbPstack.java#id0                       8248912   generic-all
 serviceability/sa/ClhsdbPstack.java#id1                       8248912   generic-all
->>>>>>> bdaa4af0
+
+compiler/valhalla/inlinetypes/TestNativeClone.java            8270098   generic-all