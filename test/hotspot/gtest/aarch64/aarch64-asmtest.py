import os
import random
import subprocess
import sys

AARCH64_AS = "as"
AARCH64_OBJDUMP = "objdump"
AARCH64_OBJCOPY = "objcopy"

# These tables are legal immediate logical operands
immediates8 \
     = [0x1, 0x0c, 0x3e, 0x60, 0x7c, 0x80, 0x83,
        0xe1, 0xbf, 0xef, 0xf3, 0xfe]

immediates16 \
     = [0x1, 0x38, 0x7e, 0xff, 0x1fc, 0x1ff, 0x3f0,
        0x7e0, 0xfc0, 0x1f80, 0x3ff0, 0x7e00, 0x7e00,
        0x8000, 0x81ff, 0xc1ff, 0xc003, 0xc7ff, 0xdfff,
        0xe03f, 0xe10f, 0xe1ff, 0xf801, 0xfc00, 0xfc07,
        0xff03, 0xfffe]

immediates32 \
     = [0x1, 0x3f, 0x1f0, 0x7e0,
        0x1c00, 0x3ff0, 0x8000, 0x1e000,
        0x3e000, 0x78000, 0xe0000, 0x100000,
        0x1fffe0, 0x3fe000, 0x780000, 0x7ffff8,
        0xff8000, 0x1800180, 0x1fffc00, 0x3c003c0,
        0x3ffff00, 0x7c00000, 0x7fffe00, 0xf000f00,
        0xfffe000, 0x18181818, 0x1ffc0000, 0x1ffffffe,
        0x3f003f00, 0x3fffe000, 0x60006000, 0x7f807f80,
        0x7ffffc00, 0x800001ff, 0x803fffff, 0x9f9f9f9f,
        0xc0000fff, 0xc0c0c0c0, 0xe0000000, 0xe003e003,
        0xe3ffffff, 0xf0000fff, 0xf0f0f0f0, 0xf80000ff,
        0xf83ff83f, 0xfc00007f, 0xfc1fffff, 0xfe0001ff,
        0xfe3fffff, 0xff003fff, 0xff800003, 0xff87ff87,
        0xffc00fff, 0xffe0000f, 0xffefffef, 0xfff1fff1,
        0xfff83fff, 0xfffc0fff, 0xfffe0fff, 0xffff3fff,
        0xffffc007, 0xffffe1ff, 0xfffff80f, 0xfffffe07,
        0xffffffbf, 0xfffffffd]

immediates64 \
     = [0x1, 0x1f80, 0x3fff0, 0x3ffffc,
        0x3fe0000, 0x1ffc0000, 0xf8000000, 0x3ffffc000,
        0xffffffe00, 0x3ffffff800, 0xffffc00000, 0x3f000000000,
        0x7fffffff800, 0x1fe000001fe0, 0x3ffffff80000, 0xc00000000000,
        0x1ffc000000000, 0x3ffff0003ffff, 0x7ffffffe00000, 0xfffffffffc000,
        0x1ffffffffffc00, 0x3fffffffffff00, 0x7ffffffffffc00, 0xffffffffff8000,
        0x1ffffffff800000, 0x3fffffc03fffffc, 0x7fffc0000000000, 0xff80ff80ff80ff8,
        0x1c00000000000000, 0x1fffffffffff0000, 0x3fffff803fffff80, 0x7fc000007fc00000,
        0x8000000000000000, 0x803fffff803fffff, 0xc000007fc000007f, 0xe00000000000ffff,
        0xe3ffffffffffffff, 0xf007f007f007f007, 0xf80003ffffffffff, 0xfc000003fc000003,
        0xfe000000007fffff, 0xff00000000007fff, 0xff800000000003ff, 0xffc00000000000ff,
        0xffe00000000003ff, 0xfff0000000003fff, 0xfff80000001fffff, 0xfffc0000fffc0000,
        0xfffe003fffffffff, 0xffff3fffffffffff, 0xffffc0000007ffff, 0xffffe01fffffe01f,
        0xfffff800000007ff, 0xfffffc0fffffffff, 0xffffff00003fffff, 0xffffffc0000007ff,
        0xfffffff0000001ff, 0xfffffffc00003fff, 0xffffffff07ffffff, 0xffffffffe003ffff,
        0xfffffffffc01ffff, 0xffffffffffc00003, 0xfffffffffffc000f, 0xffffffffffffe07f]

class Operand(object):

     def generate(self):
        return self

class Register(Operand):

    def generate(self):
        self.number = random.randint(0, 30)
        if self.number == 18:
            self.number = 17
        return self

    def astr(self, prefix):
        return prefix + str(self.number)

class FloatRegister(Register):

    def __str__(self):
        return self.astr("v")

    def nextReg(self):
        next = FloatRegister()
        next.number = (self.number + 1) % 32
        return next

class GeneralRegister(Register):

    def __str__(self):
        return self.astr("r")

class GeneralRegisterOrZr(Register):

    def generate(self):
        self.number = random.randint(0, 31)
        if self.number == 18:
            self.number = 16
        return self

    def astr(self, prefix = ""):
        if (self.number == 31):
            return prefix + "zr"
        else:
            return prefix + str(self.number)

    def __str__(self):
        if (self.number == 31):
            return self.astr()
        else:
            return self.astr("r")

class GeneralRegisterOrSp(Register):
    def generate(self):
        self.number = random.randint(0, 31)
        if self.number == 18:
            self.number = 15
        return self

    def astr(self, prefix = ""):
        if (self.number == 31):
            return "sp"
        else:
            return prefix + str(self.number)

    def __str__(self):
        if (self.number == 31):
            return self.astr()
        else:
            return self.astr("r")

class SVEVectorRegister(FloatRegister):
    def __str__(self):
        return self.astr("z")

class SVEPRegister(Register):
    def __str__(self):
        return self.astr("p")

    def generate(self):
        self.number = random.randint(0, 15)
        return self

class SVEGoverningPRegister(Register):
    def __str__(self):
        return self.astr("p")
    def generate(self):
        self.number = random.randint(0, 7)
        return self

class RegVariant(object):
    def __init__(self, low, high):
        self.number = random.randint(low, high)

    def astr(self):
        nameMap = {
             0: ".b",
             1: ".h",
             2: ".s",
             3: ".d",
             4: ".q"
        }
        return nameMap.get(self.number)

    def cstr(self):
        nameMap = {
             0: "__ B",
             1: "__ H",
             2: "__ S",
             3: "__ D",
             4: "__ Q"
        }
        return nameMap.get(self.number)

class FloatZero(Operand):

    def __str__(self):
        return "0.0"

    def astr(self, ignored):
        return "#0.0"

class OperandFactory:

    _modes = {'x' : GeneralRegister,
              'w' : GeneralRegister,
              'b' : FloatRegister,
              'h' : FloatRegister,
              's' : FloatRegister,
              'd' : FloatRegister,
              'z' : FloatZero,
              'p' : SVEPRegister,
              'P' : SVEGoverningPRegister,
              'Z' : SVEVectorRegister}

    @classmethod
    def create(cls, mode):
        return OperandFactory._modes[mode]()

class ShiftKind:

    def generate(self):
        self.kind = ["LSL", "LSR", "ASR"][random.randint(0,2)]
        return self

    def cstr(self):
        return self.kind

class Instruction(object):

    def __init__(self, name):
        self._name = name
        self.isWord = name.endswith("w") | name.endswith("wi")
        self.asmRegPrefix = ["x", "w"][self.isWord]
        self.isPostfixException = False

    def aname(self):
        if self.isPostfixException:
            return self._name
        elif (self._name.endswith("wi")):
            return self._name[:len(self._name)-2]
        elif (self._name.endswith("i") | self._name.endswith("w")):
            return self._name[:len(self._name)-1]
        else:
            return self._name

    def emit(self) :
        pass

    def compare(self) :
        pass

    def generate(self) :
        return self

    def cstr(self):
        return '__ %s(' % self.name()

    def astr(self):
        return '%s\t' % self.aname()

    def name(self):
        name = self._name
        if name == "and":
            name = "andr" # Special case: the name "and" can't be used
                          # in HotSpot, even for a member.
        return name

    def multipleForms(self):
         return 0

class InstructionWithModes(Instruction):

    def __init__(self, name, mode):
        Instruction.__init__(self, name)
        self.mode = mode
        self.isFloat = (mode == 'd') | (mode == 's')
        if self.isFloat:
            self.isWord = mode != 'd'
            self.asmRegPrefix = ["d", "s"][self.isWord]
        else:
            self.isWord = mode != 'x'
            self.asmRegPrefix = ["x", "w"][self.isWord]

    def name(self):
        return self._name + (self.mode if self.mode != 'x' else '')

    def aname(self):
        return (self._name+mode if (mode == 'b' or mode == 'h')
            else self._name)

class ThreeRegInstruction(Instruction):

    def generate(self):
        self.reg = [GeneralRegister().generate(), GeneralRegister().generate(),
                    GeneralRegister().generate()]
        return self


    def cstr(self):
        return (super(ThreeRegInstruction, self).cstr()
                + ('%s, %s, %s'
                   % (self.reg[0],
                      self.reg[1], self.reg[2])))

    def astr(self):
        prefix = self.asmRegPrefix
        return (super(ThreeRegInstruction, self).astr()
                + ('%s, %s, %s'
                   % (self.reg[0].astr(prefix),
                      self.reg[1].astr(prefix), self.reg[2].astr(prefix))))

class FourRegInstruction(ThreeRegInstruction):

    def generate(self):
        self.reg = ThreeRegInstruction.generate(self).reg + [GeneralRegister().generate()]
        return self


    def cstr(self):
        return (super(FourRegInstruction, self).cstr()
                + (', %s' % self.reg[3]))

    def astr(self):
        prefix = self.asmRegPrefix
        return (super(FourRegInstruction, self).astr()
                + (', %s' % self.reg[3].astr(prefix)))

class TwoRegInstruction(Instruction):

    def generate(self):
        self.reg = [GeneralRegister().generate(), GeneralRegister().generate()]
        return self

    def cstr(self):
        return (super(TwoRegInstruction, self).cstr()
                + '%s, %s' % (self.reg[0],
                              self.reg[1]))

    def astr(self):
        prefix = self.asmRegPrefix
        return (super(TwoRegInstruction, self).astr()
                + ('%s, %s'
                   % (self.reg[0].astr(prefix),
                      self.reg[1].astr(prefix))))

class TwoRegImmedInstruction(TwoRegInstruction):

    def generate(self):
        super(TwoRegImmedInstruction, self).generate()
        self.immed = random.randint(0, 1<<11 -1)
        return self

    def cstr(self):
        return (super(TwoRegImmedInstruction, self).cstr()
                + ', %su' % self.immed)

    def astr(self):
        return (super(TwoRegImmedInstruction, self).astr()
                + ', #%s' % self.immed)

class OneRegOp(Instruction):

    def generate(self):
        self.reg = GeneralRegister().generate()
        return self

    def cstr(self):
        return (super(OneRegOp, self).cstr()
                + '%s);' % self.reg)

    def astr(self):
        return (super(OneRegOp, self).astr()
                + '%s' % self.reg.astr(self.asmRegPrefix))

class SystemRegOp(Instruction):
    def __init__(self, args):
        name, self.system_reg = args
        Instruction.__init__(self, name)
        if self.system_reg == 'fpsr':
            self.op1 = 0b011
            self.CRn = 0b0100
            self.CRm = 0b0100
            self.op2 = 0b001
        elif self.system_reg == 'dczid_el0':
            self.op1 = 0b011
            self.CRn = 0b0000
            self.CRm = 0b0000
            self.op2 = 0b111
        elif self.system_reg == 'ctr_el0':
            self.op1 = 0b011
            self.CRn = 0b0000
            self.CRm = 0b0000
            self.op2 = 0b001
        elif self.system_reg == 'nzcv':
            self.op1 = 0b011
            self.CRn = 0b0100
            self.CRm = 0b0010
            self.op2 = 0b000

    def generate(self):
        self.reg = [GeneralRegister().generate()]
        return self

class SystemOneRegOp(SystemRegOp):

    def cstr(self):
        return (super(SystemOneRegOp, self).cstr()
                + '%s' % self.op1
                + ', %s' % self.CRn
                + ', %s' % self.CRm
                + ', %s' % self.op2
                + ', %s);' % self.reg[0])

    def astr(self):
        prefix = self.asmRegPrefix
        return (super(SystemOneRegOp, self).astr()
                + '%s' % self.system_reg
                + ', %s' % self.reg[0].astr(prefix))

class OneRegSystemOp(SystemRegOp):

    def cstr(self):
        return (super(OneRegSystemOp, self).cstr()
                + '%s' % self.op1
                + ', %s' % self.CRn
                + ', %s' % self.CRm
                + ', %s' % self.op2
                + ', %s);' % self.reg[0])

    def astr(self):
        prefix = self.asmRegPrefix
        return (super(OneRegSystemOp, self).astr()
                + '%s' % self.reg[0].astr(prefix)
                + ', %s' % self.system_reg)

class PostfixExceptionOneRegOp(OneRegOp):

    def __init__(self, op):
        OneRegOp.__init__(self, op)
        self.isPostfixException=True

class ArithOp(ThreeRegInstruction):

    def generate(self):
        super(ArithOp, self).generate()
        self.kind = ShiftKind().generate()
        self.distance = random.randint(0, (1<<5)-1 if self.isWord else (1<<6)-1)
        return self

    def cstr(self):
        return ('%s, Assembler::%s, %s);'
                % (ThreeRegInstruction.cstr(self),
                   self.kind.cstr(), self.distance))

    def astr(self):
        return ('%s, %s #%s'
                % (ThreeRegInstruction.astr(self),
                   self.kind.cstr(),
                   self.distance))

class AddSubCarryOp(ThreeRegInstruction):

    def cstr(self):
        return ('%s);'
                % (ThreeRegInstruction.cstr(self)))

class AddSubExtendedOp(ThreeRegInstruction):

    uxtb, uxth, uxtw, uxtx, sxtb, sxth, sxtw, sxtx = range(8)
    optNames = ["uxtb", "uxth", "uxtw", "uxtx", "sxtb", "sxth", "sxtw", "sxtx"]

    def generate(self):
        super(AddSubExtendedOp, self).generate()
        self.amount = random.randint(1, 4)
        self.option = random.randint(0, 7)
        return self

    def cstr(self):
        return (super(AddSubExtendedOp, self).cstr()
                + (", ext::" + AddSubExtendedOp.optNames[self.option]
                   + ", " + str(self.amount) + ");"))

    def astr(self):
        return (super(AddSubExtendedOp, self).astr()
                + (", " + AddSubExtendedOp.optNames[self.option]
                   + " #" + str(self.amount)))

class AddSubImmOp(TwoRegImmedInstruction):

    def cstr(self):
         return super(AddSubImmOp, self).cstr() + ");"

class LogicalImmOp(AddSubImmOp):
     def generate(self):
          AddSubImmOp.generate(self)
          self.immed = \
              immediates32[random.randint(0, len(immediates32)-1)] \
              if self.isWord else \
              immediates64[random.randint(0, len(immediates64)-1)]

          return self

     def astr(self):
          return (super(TwoRegImmedInstruction, self).astr()
                  + ', #0x%x' % self.immed)

     def cstr(self):
          return super(AddSubImmOp, self).cstr() + "ll);"

class SVEBinaryImmOp(Instruction):
    def __init__(self, name):
        reg = SVEVectorRegister().generate()
        self.reg = [reg, reg]
        self.numRegs = len(self.reg)
        self._width = RegVariant(0, 3)
        self._isLogical = False
        if name in ["and", "eor", "orr"]:
            self._isLogical = True
        Instruction.__init__(self, name)

    def generate(self):
        Instruction.generate(self)
        self.immed = random.randint(0, (1<<8)-1)
        if self._isLogical:
            vectype = self._width.cstr()
            if vectype == "__ B":
                self.immed = immediates8[random.randint(0, len(immediates8)-1)]
            elif vectype == "__ H":
                self.immed = immediates16[random.randint(0, len(immediates16)-1)]
            elif vectype == "__ S":
                self.immed = immediates32[random.randint(0, len(immediates32)-1)]
            elif vectype == "__ D":
                self.immed = immediates64[random.randint(0, len(immediates64)-1)]
        return self

    def cstr(self):
        formatStr = "%s%s, %s, %su);"
        return (formatStr
                % tuple(["__ sve_" + self._name + "("] +
                        [str(self.reg[0]), self._width.cstr(), self.immed]))

    def astr(self):
        formatStr = "%s%s, %s, #0x%x"
        Regs = [str(self.reg[i]) + self._width.astr() for i in range(0, self.numRegs)]
        return (formatStr
                % tuple([Instruction.astr(self)] + Regs + [self.immed]))

class SVEComparisonWithZero(Instruction):
     def __init__(self, arg):
          Instruction.__init__(self, "fcm")
          self.condition = arg
          self.dest = OperandFactory.create('p').generate()
          self.reg = SVEVectorRegister().generate()
          self._width = RegVariant(2, 3)
          self.preg = OperandFactory.create('P').generate()

     def generate(self):
          return Instruction.generate(self)

     def cstr(self):
          return ("%s(%s, %s, %s, %s, %s, 0.0);"
                  % ("__ sve_" + self._name, "Assembler::" + self.condition,
                     str(self.dest), self._width.cstr(), str(self.preg), str(self.reg)))

     def astr(self):
          val = ("%s%s\t%s%s, %s/z, %s%s, #0.0"
                 % (self._name, self.condition.lower(), str(self.dest), self._width.astr(),
                    str(self.preg), str(self.reg), self._width.astr()))
          return val

class MultiOp():

    def multipleForms(self):
         return 3

    def forms(self):
         return ["__ pc()", "back", "forth"]

    def aforms(self):
         return [".", "back", "forth"]

class AbsOp(MultiOp, Instruction):

    def cstr(self):
        return super(AbsOp, self).cstr() + "%s);"

    def astr(self):
        return Instruction.astr(self) + "%s"

class RegAndAbsOp(MultiOp, Instruction):

    def multipleForms(self):
        if self.name() == "adrp":
            # We can only test one form of adrp because anything other
            # than "adrp ." requires relocs in the assembler output
            return 1
        return 3

    def generate(self):
        Instruction.generate(self)
        self.reg = GeneralRegister().generate()
        return self

    def cstr(self):
        if self.name() == "adrp":
            return "__ _adrp(" + "%s, %s);" % (self.reg, "%s")
        return (super(RegAndAbsOp, self).cstr()
                + "%s, %s);" % (self.reg, "%s"))

    def astr(self):
        return (super(RegAndAbsOp, self).astr()
                + self.reg.astr(self.asmRegPrefix) + ", %s")

class RegImmAbsOp(RegAndAbsOp):

    def cstr(self):
        return (Instruction.cstr(self)
                + "%s, %s, %s);" % (self.reg, self.immed, "%s"))

    def astr(self):
        return (Instruction.astr(self)
                + ("%s, #%s, %s"
                   % (self.reg.astr(self.asmRegPrefix), self.immed, "%s")))

    def generate(self):
        super(RegImmAbsOp, self).generate()
        self.immed = random.randint(0, 1<<5 -1)
        return self

class MoveWideImmOp(RegImmAbsOp):

    def multipleForms(self):
         return 0

    def cstr(self):
        return (Instruction.cstr(self)
                + "%s, %s, %s);" % (self.reg, self.immed, self.shift))

    def astr(self):
        return (Instruction.astr(self)
                + ("%s, #%s, lsl %s"
                   % (self.reg.astr(self.asmRegPrefix),
                      self.immed, self.shift)))

    def generate(self):
        super(RegImmAbsOp, self).generate()
        self.immed = random.randint(0, 1<<16 -1)
        if self.isWord:
            self.shift = random.randint(0, 1) * 16
        else:
            self.shift = random.randint(0, 3) * 16
        return self

class BitfieldOp(TwoRegInstruction):

    def cstr(self):
        return (Instruction.cstr(self)
                + ("%s, %s, %s, %s);"
                   % (self.reg[0], self.reg[1], self.immr, self.imms)))

    def astr(self):
        return (TwoRegInstruction.astr(self)
                + (", #%s, #%s"
                   % (self.immr, self.imms)))

    def generate(self):
        TwoRegInstruction.generate(self)
        self.immr = random.randint(0, 31)
        self.imms = random.randint(0, 31)
        return self

class ExtractOp(ThreeRegInstruction):

    def generate(self):
        super(ExtractOp, self).generate()
        self.lsb = random.randint(0, (1<<5)-1 if self.isWord else (1<<6)-1)
        return self

    def cstr(self):
        return (ThreeRegInstruction.cstr(self)
                + (", %s);" % self.lsb))

    def astr(self):
        return (ThreeRegInstruction.astr(self)
                + (", #%s" % self.lsb))

class CondBranchOp(MultiOp, Instruction):

    def cstr(self):
        return "__ br(Assembler::" + self.name() + ", %s);"

    def astr(self):
        return "b." + self.name() + "\t%s"

class ImmOp(Instruction):

    def cstr(self):
        return "%s%s);" % (Instruction.cstr(self), self.immed)

    def astr(self):
        return Instruction.astr(self) + "#" + str(self.immed)

    def generate(self):
        self.immed = random.randint(0, 1<<16 -1)
        return self

class Op(Instruction):

    def cstr(self):
        return Instruction.cstr(self) + ");"
    def astr(self):
        return self.aname();


class PostfixExceptionOp(Op):

    def __init__(self, op):
        Op.__init__(self, op)
        self.isPostfixException=True

class SystemOp(Instruction):

     def __init__(self, op):
          Instruction.__init__(self, op[0])
          self.barriers = op[1]

     def generate(self):
          Instruction.generate(self)
          self.barrier \
              = self.barriers[random.randint(0, len(self.barriers)-1)]
          return self

     def cstr(self):
          return Instruction.cstr(self) + "Assembler::" + self.barrier + ");"

     def astr(self):
          return Instruction.astr(self) + self.barrier

conditionCodes = ["EQ", "NE", "HS", "CS", "LO", "CC", "MI", "PL", "VS", \
                       "VC", "HI", "LS", "GE", "LT", "GT", "LE", "AL", "NV"]

class ConditionalCompareOp(TwoRegImmedInstruction):

    def generate(self):
        TwoRegImmedInstruction.generate(self)
        self.cond = random.randint(0, 15)
        self.immed = random.randint(0, 15)
        return self

    def cstr(self):
        return (super(ConditionalCompareOp, self).cstr() + ", "
                + "Assembler::" + conditionCodes[self.cond] + ");")

    def astr(self):
        return (super(ConditionalCompareOp, self).astr() +
                 ", " + conditionCodes[self.cond])

class ConditionalCompareImmedOp(Instruction):

    def generate(self):
        self.reg = GeneralRegister().generate()
        self.cond = random.randint(0, 15)
        self.immed2 = random.randint(0, 15)
        self.immed = random.randint(0, 31)
        return self

    def cstr(self):
        return (Instruction.cstr(self) + str(self.reg) + ", "
                + str(self.immed) + ", "
                + str(self.immed2) + ", "
                + "Assembler::" + conditionCodes[self.cond] + ");")

    def astr(self):
        return (Instruction.astr(self)
                + self.reg.astr(self.asmRegPrefix)
                + ", #" + str(self.immed)
                + ", #" + str(self.immed2)
                + ", " + conditionCodes[self.cond])

class TwoRegOp(TwoRegInstruction):

    def cstr(self):
        return TwoRegInstruction.cstr(self) + ");"

class ThreeRegOp(ThreeRegInstruction):

    def cstr(self):
        return ThreeRegInstruction.cstr(self) + ");"

class FourRegMulOp(FourRegInstruction):

    def cstr(self):
        return FourRegInstruction.cstr(self) + ");"

    def astr(self):
        isMaddsub = self.name().startswith("madd") | self.name().startswith("msub")
        midPrefix = self.asmRegPrefix if isMaddsub else "w"
        return (Instruction.astr(self)
                + self.reg[0].astr(self.asmRegPrefix)
                + ", " + self.reg[1].astr(midPrefix)
                + ", " + self.reg[2].astr(midPrefix)
                + ", " + self.reg[3].astr(self.asmRegPrefix))

class ConditionalSelectOp(ThreeRegInstruction):

    def generate(self):
        ThreeRegInstruction.generate(self)
        self.cond = random.randint(0, 15)
        return self

    def cstr(self):
        return (ThreeRegInstruction.cstr(self) + ", "
                + "Assembler::" + conditionCodes[self.cond] + ");")

    def astr(self):
        return (ThreeRegInstruction.astr(self)
                + ", " + conditionCodes[self.cond])

class LoadStoreExclusiveOp(InstructionWithModes):

    def __init__(self, op): # op is a tuple of ["name", "mode", registers]
        InstructionWithModes.__init__(self, op[0], op[1])
        self.num_registers = op[2]

    def astr(self):
        result = self.aname() + '\t'
        regs = list(self.regs)
        index = regs.pop() # The last reg is the index register
        prefix = ('x' if (self.mode == 'x')
                  & ((self.name().startswith("ld"))
                     | (self.name().startswith("stlr"))) # Ewww :-(
                  else 'w')
        result = result + regs.pop(0).astr(prefix) + ", "
        for s in regs:
            result = result + s.astr(self.asmRegPrefix) + ", "
        result = result + "[" + index.astr("x") + "]"
        return result

    def cstr(self):
        result = InstructionWithModes.cstr(self)
        regs = list(self.regs)
        index = regs.pop() # The last reg is the index register
        for s in regs:
            result = result + str(s) + ", "
        result = result + str(index) + ");"
        return result

    def appendUniqueReg(self):
        result = 0
        while result == 0:
            newReg = GeneralRegister().generate()
            result = 1
            for i in self.regs:
                result = result and (i.number != newReg.number)
        self.regs.append(newReg)

    def generate(self):
        self.regs = []
        for i in range(self.num_registers):
            self.appendUniqueReg()
        return self

    def name(self):
        if self.mode == 'x':
            return self._name
        else:
            return self._name + self.mode

    def aname(self):
        if (self.mode == 'b') | (self.mode == 'h'):
            return self._name + self.mode
        else:
            return self._name

class Address(object):

    base_plus_unscaled_offset, pre, post, base_plus_reg, \
        base_plus_scaled_offset, pcrel, post_reg, base_only = range(8)
    kinds = ["base_plus_unscaled_offset", "pre", "post", "base_plus_reg",
             "base_plus_scaled_offset", "pcrel", "post_reg", "base_only"]
    extend_kinds = ["uxtw", "lsl", "sxtw", "sxtx"]

    @classmethod
    def kindToStr(cls, i):
         return cls.kinds[i]

    def generate(self, kind, shift_distance):
        self.kind = kind
        self.base = GeneralRegister().generate()
        self.index = GeneralRegister().generate()
        self.offset = {
            Address.base_plus_unscaled_offset: random.randint(-1<<8, 1<<8-1) | 1,
            Address.pre: random.randint(-1<<8, 1<<8-1),
            Address.post: random.randint(-1<<8, 1<<8-1),
            Address.pcrel: random.randint(0, 2),
            Address.base_plus_reg: 0,
            Address.base_plus_scaled_offset: (random.randint(0, 1<<11-1) | (3 << 9))*8,
            Address.post_reg: 0,
            Address.base_only: 0} [kind]
        self.offset >>= (3 - shift_distance)
        self.extend_kind = Address.extend_kinds[random.randint(0, 3)]
        self.shift_distance = random.randint(0, 1) * shift_distance
        return self

    def __str__(self):
        result = {
            Address.base_plus_unscaled_offset: "Address(%s, %s)" \
                % (str(self.base), self.offset),
            Address.pre: "Address(__ pre(%s, %s))" % (str(self.base), self.offset),
            Address.post: "Address(__ post(%s, %s))" % (str(self.base), self.offset),
            Address.post_reg: "Address(__ post(%s, %s))" % (str(self.base), self.index),
            Address.base_only: "Address(%s)" % (str(self.base)),
            Address.pcrel: "",
            Address.base_plus_reg: "Address(%s, %s, Address::%s(%s))" \
                % (self.base, self.index, self.extend_kind, self.shift_distance),
            Address.base_plus_scaled_offset:
            "Address(%s, %s)" % (self.base, self.offset) } [self.kind]
        if (self.kind == Address.pcrel):
            result = ["__ pc()", "back", "forth"][self.offset]
        return result

    def astr(self, prefix):
        extend_prefix = prefix
        if self.kind == Address.base_plus_reg:
            if self.extend_kind.endswith("w"):
                extend_prefix = "w"
        result = {
            Address.base_plus_unscaled_offset: "[%s, %s]" \
                 % (self.base.astr(prefix), self.offset),
            Address.pre: "[%s, %s]!" % (self.base.astr(prefix), self.offset),
            Address.post: "[%s], %s" % (self.base.astr(prefix), self.offset),
            Address.post_reg: "[%s], %s" % (self.base.astr(prefix), self.index.astr(prefix)),
            Address.base_only: "[%s]" %  (self.base.astr(prefix)),
            Address.pcrel: "",
            Address.base_plus_reg: "[%s, %s, %s #%s]" \
                % (self.base.astr(prefix), self.index.astr(extend_prefix),
                   self.extend_kind, self.shift_distance),
            Address.base_plus_scaled_offset: \
                "[%s, %s]" \
                % (self.base.astr(prefix), self.offset)
            } [self.kind]
        if (self.kind == Address.pcrel):
            result = [".", "back", "forth"][self.offset]
        return result

class LoadStoreOp(InstructionWithModes):

    def __init__(self, args):
        name, self.asmname, self.kind, mode = args
        InstructionWithModes.__init__(self, name, mode)

    def generate(self):

        # This is something of a kludge, but the offset needs to be
        # scaled by the memory datamode somehow.
        shift = 3
        if (self.mode == 'b') | (self.asmname.endswith("b")):
            shift = 0
        elif (self.mode == 'h') | (self.asmname.endswith("h")):
            shift = 1
        elif (self.mode == 'w') | (self.asmname.endswith("w")) \
                | (self.mode == 's') :
            shift = 2

        self.adr = Address().generate(self.kind, shift)

        isFloat = (self.mode == 'd') | (self.mode == 's')

        regMode = FloatRegister if isFloat else GeneralRegister
        self.reg = regMode().generate()
        kindStr = Address.kindToStr(self.kind);
        if (not isFloat) and (kindStr is "pre" or kindStr is "post"):
            (self.reg.number, self.adr.base.number) = random.sample(list(set(range(31)) - set([18])), 2)
        return self

    def cstr(self):
        if not(self._name.startswith("prfm")):
            return "%s%s, %s);" % (Instruction.cstr(self), str(self.reg), str(self.adr))
        else: # No target register for a prefetch
            return "%s%s);" % (Instruction.cstr(self), str(self.adr))

    def astr(self):
        if not(self._name.startswith("prfm")):
            return "%s\t%s, %s" % (self.aname(), self.reg.astr(self.asmRegPrefix),
                                     self.adr.astr("x"))
        else: # No target register for a prefetch
            return "%s %s" % (self.aname(),
                                     self.adr.astr("x"))

    def aname(self):
         result = self.asmname
         # if self.kind == Address.base_plus_unscaled_offset:
         #      result = result.replace("ld", "ldu", 1)
         #      result = result.replace("st", "stu", 1)
         return result

class LoadStorePairOp(InstructionWithModes):

     numRegs = 2

     def __init__(self, args):
          name, self.asmname, self.kind, mode = args
          InstructionWithModes.__init__(self, name, mode)
          self.offset = random.randint(-1<<4, 1<<4-1) << 4

     def generate(self):
          self.reg = [OperandFactory.create(self.mode).generate()
                      for i in range(self.numRegs)]
          self.base = OperandFactory.create('x').generate()
          kindStr = Address.kindToStr(self.kind);
          if kindStr is "pre" or kindStr is "post":
              if self._name.startswith("ld"):
                  (self.reg[0].number, self.reg[1].number, self.base.number) = random.sample(list(set(range(31)) - set([18])), 3)
              if self._name.startswith("st"):
                  self.base.number = random.choice(list(set(range(31)) - set([self.reg[0].number, self.reg[1].number, 18])))
          elif self._name.startswith("ld"):
              (self.reg[0].number, self.reg[1].number) = random.sample(list(set(range(31)) - set([18])), 2)
          return self

     def astr(self):
          address = ["[%s, #%s]", "[%s, #%s]!", "[%s], #%s"][self.kind]
          address = address % (self.base.astr('x'), self.offset)
          result = "%s\t%s, %s, %s" \
              % (self.asmname,
                 self.reg[0].astr(self.asmRegPrefix),
                 self.reg[1].astr(self.asmRegPrefix), address)
          return result

     def cstr(self):
          address = {
               Address.base_plus_unscaled_offset: "Address(%s, %s)" \
                    % (str(self.base), self.offset),
               Address.pre: "Address(__ pre(%s, %s))" % (str(self.base), self.offset),
               Address.post: "Address(__ post(%s, %s))" % (str(self.base), self.offset),
               } [self.kind]
          result = "__ %s(%s, %s, %s);" \
              % (self.name(), self.reg[0], self.reg[1], address)
          return result

class FloatInstruction(Instruction):

    def aname(self):
        if (self._name in ["fcvtsh", "fcvths"]):
            return self._name[:len(self._name)-2]
        elif (self._name.endswith("s") | self._name.endswith("d")):
            return self._name[:len(self._name)-1]
        else:
            return self._name

    def __init__(self, args):
        name, self.modes = args
        Instruction.__init__(self, name)

    def generate(self):
        self.reg = [OperandFactory.create(self.modes[i]).generate()
                    for i in range(self.numRegs)]
        return self

    def cstr(self):
        formatStr = "%s%s" + ''.join([", %s" for i in range(1, self.numRegs)] + [");"])
        return (formatStr
                % tuple([Instruction.cstr(self)] +
                        [str(self.reg[i]) for i in range(self.numRegs)])) # Yowza

    def astr(self):
        formatStr = "%s%s" + ''.join([", %s" for i in range(1, self.numRegs)])
        return (formatStr
                % tuple([Instruction.astr(self)] +
                        [(self.reg[i].astr(self.modes[i])) for i in range(self.numRegs)]))

class SVEVectorOp(Instruction):
    def __init__(self, args):
        name = args[0]
        regTypes = args[1]
        regs = []
        for c in regTypes:
            regs.append(OperandFactory.create(c).generate())
        self.reg = regs
        self.numRegs = len(regs)
        if regTypes[0] != "p" and regTypes[1] == 'P':
           self._isPredicated = True
           assert len(args) > 2, "Must specify predicate type"
           for arg in args[2:]:
              if arg == 'm':
                 self._merge = "/m"
              elif arg == 'z':
                 self._merge = "/z"
              else:
                 assert arg == "dn", "Unknown predicate type"
        else:
           self._isPredicated = False
           self._merge = ""

        self._bitwiseop = False
        if name[0] == 'f':
            self._width = RegVariant(2, 3)
        elif not self._isPredicated and (name in ["and", "eor", "orr", "bic", "eor3"]):
            self._width = RegVariant(3, 3)
            self._bitwiseop = True
        elif name == "revb":
            self._width = RegVariant(1, 3)
        else:
            self._width = RegVariant(0, 3)

        self._dnm = None
        if len(args) > 2:
           for arg in args[2:]:
             if arg == "dn":
               self._dnm = arg

        Instruction.__init__(self, name)

    def cstr(self):
        formatStr = "%s%s" + ''.join([", %s" for i in range(0, self.numRegs)] + [");"])
        if self._bitwiseop:
            width = []
            formatStr = "%s%s" + ''.join([", %s" for i in range(1, self.numRegs)] + [");"])
        else:
            width = [self._width.cstr()]
        return (formatStr
                % tuple(["__ sve_" + self._name + "("] +
                        [str(self.reg[0])] +
                        width +
                        [str(self.reg[i]) for i in range(1, self.numRegs)]))
    def astr(self):
        firstArg = 0 if self._name == "eor3" else 1
        formatStr = "%s%s" + ''.join([", %s" for i in range(firstArg, self.numRegs)])
        if self._dnm == 'dn':
            formatStr += ", %s"
            dnReg = [str(self.reg[0]) + self._width.astr()]
        else:
            dnReg = []

        if self._isPredicated:
            restRegs = [str(self.reg[1]) + self._merge] + dnReg + [str(self.reg[i]) + self._width.astr() for i in range(2, self.numRegs)]
        else:
            restRegs = dnReg + [str(self.reg[i]) + self._width.astr() for i in range(firstArg, self.numRegs)]
        return (formatStr
                % tuple([Instruction.astr(self)] +
                        [str(self.reg[0]) + self._width.astr()] +
                        restRegs))
    def generate(self):
        return self

class SVEReductionOp(Instruction):
    def __init__(self, args):
        name = args[0]
        lowRegType = args[1]
        self.reg = []
        Instruction.__init__(self, name)
        self.reg.append(OperandFactory.create('s').generate())
        self.reg.append(OperandFactory.create('P').generate())
        self.reg.append(OperandFactory.create('Z').generate())
        self._width = RegVariant(lowRegType, 3)
    def cstr(self):
        return "__ sve_%s(%s, %s, %s, %s);" % (self.name(),
                                              str(self.reg[0]),
                                              self._width.cstr(),
                                              str(self.reg[1]),
                                              str(self.reg[2]))
    def astr(self):
        if self.name() == "uaddv":
            dstRegName = "d" + str(self.reg[0].number)
        else:
            dstRegName = self._width.astr()[1] + str(self.reg[0].number)
        formatStr = "%s %s, %s, %s"
        if self.name() == "fadda":
            formatStr += ", %s"
            moreReg = [dstRegName]
        else:
            moreReg = []
        return formatStr % tuple([self.name()] +
                                 [dstRegName] +
                                 [str(self.reg[1])] +
                                 moreReg +
                                 [str(self.reg[2]) + self._width.astr()])

class LdStNEONOp(Instruction):
    def __init__(self, args):
        self._name, self.regnum, self.arrangement, self.addresskind = args

    def generate(self):
        self.address = Address().generate(self.addresskind, 0)
        self._firstSIMDreg = FloatRegister().generate()
        if (self.addresskind  == Address.post):
            if (self._name in ["ld1r", "ld2r", "ld3r", "ld4r"]):
                elem_size = {"8B" : 1, "16B" : 1, "4H" : 2, "8H" : 2, "2S" : 4, "4S" : 4, "1D" : 8, "2D" : 8} [self.arrangement]
                self.address.offset = self.regnum * elem_size
            else:
                if (self.arrangement in ["8B", "4H", "2S", "1D"]):
                    self.address.offset = self.regnum * 8
                else:
                    self.address.offset = self.regnum * 16
        return self

    def cstr(self):
        buf = super(LdStNEONOp, self).cstr() + str(self._firstSIMDreg)
        current = self._firstSIMDreg
        for cnt in range(1, self.regnum):
            buf = '%s, %s' % (buf, current.nextReg())
            current = current.nextReg()
        return '%s, __ T%s, %s);' % (buf, self.arrangement, str(self.address))

    def astr(self):
        buf = '%s\t{%s.%s' % (self._name, self._firstSIMDreg, self.arrangement)
        current = self._firstSIMDreg
        for cnt in range(1, self.regnum):
            buf = '%s, %s.%s' % (buf, current.nextReg(), self.arrangement)
            current = current.nextReg()
        return  '%s}, %s' % (buf, self.address.astr("x"))

    def aname(self):
         return self._name

class NEONReduceInstruction(Instruction):
    def __init__(self, args):
        self._name, self.insname, self.arrangement = args

    def generate(self):
        current = FloatRegister().generate()
        self.dstSIMDreg = current
        self.srcSIMDreg = current.nextReg()
        return self

    def cstr(self):
        buf = Instruction.cstr(self) + str(self.dstSIMDreg)
        if self._name == "fmaxp" or self._name == "fminp":
            buf = '%s, %s, __ %s);' % (buf, self.srcSIMDreg, self.arrangement[1:])
        else:
            buf = '%s, __ T%s, %s);' % (buf, self.arrangement, self.srcSIMDreg)
        return buf

    def astr(self):
        buf = '%s\t%s' % (self.insname, self.dstSIMDreg.astr(self.arrangement[-1].lower()))
        buf = '%s, %s.%s' % (buf, self.srcSIMDreg, self.arrangement)
        return buf

    def aname(self):
        return self._name

class CommonNEONInstruction(Instruction):
    def __init__(self, args):
        self._name, self.insname, self.arrangement = args

    def generate(self):
        self._firstSIMDreg = FloatRegister().generate()
        return self

    def cstr(self):
        buf = Instruction.cstr(self) + str(self._firstSIMDreg)
        buf = '%s, __ T%s' % (buf, self.arrangement)
        current = self._firstSIMDreg
        for cnt in range(1, self.numRegs):
            buf = '%s, %s' % (buf, current.nextReg())
            current = current.nextReg()
        return '%s);' % (buf)

    def astr(self):
        buf = '%s\t%s.%s' % (self.insname, self._firstSIMDreg, self.arrangement)
        current = self._firstSIMDreg
        for cnt in range(1, self.numRegs):
            buf = '%s, %s.%s' % (buf, current.nextReg(), self.arrangement)
            current = current.nextReg()
        return buf

    def aname(self):
        return self._name

class SHA512SIMDOp(Instruction):

    def generate(self):
        if (self._name == 'sha512su0'):
            self.reg = [FloatRegister().generate(), FloatRegister().generate()]
        else:
            self.reg = [FloatRegister().generate(), FloatRegister().generate(),
                        FloatRegister().generate()]
        return self

    def cstr(self):
        if (self._name == 'sha512su0'):
            return (super(SHA512SIMDOp, self).cstr()
                    + ('%s, __ T2D, %s);' % (self.reg[0], self.reg[1])))
        else:
            return (super(SHA512SIMDOp, self).cstr()
                    + ('%s, __ T2D, %s, %s);' % (self.reg[0], self.reg[1], self.reg[2])))

    def astr(self):
        if (self._name == 'sha512su0'):
            return (super(SHA512SIMDOp, self).astr()
                    + ('\t%s.2D, %s.2D' % (self.reg[0].astr("v"), self.reg[1].astr("v"))))
        elif (self._name == 'sha512su1'):
            return (super(SHA512SIMDOp, self).astr()
                    + ('\t%s.2D, %s.2D, %s.2D' % (self.reg[0].astr("v"),
                       self.reg[1].astr("v"), self.reg[2].astr("v"))))
        else:
            return (super(SHA512SIMDOp, self).astr()
                    + ('\t%s, %s, %s.2D' % (self.reg[0].astr("q"),
                       self.reg[1].astr("q"), self.reg[2].astr("v"))))

class SHA3SIMDOp(Instruction):

    def generate(self):
        if ((self._name == 'eor3') or (self._name == 'bcax')):
            self.reg = [FloatRegister().generate(), FloatRegister().generate(),
                        FloatRegister().generate(), FloatRegister().generate()]
        else:
            self.reg = [FloatRegister().generate(), FloatRegister().generate(),
                        FloatRegister().generate()]
            if (self._name == 'xar'):
                self.imm6 = random.randint(0, 63)
        return self

    def cstr(self):
        if ((self._name == 'eor3') or (self._name == 'bcax')):
            return (super(SHA3SIMDOp, self).cstr()
                    + ('%s, __ T16B, %s, %s, %s);' % (self.reg[0], self.reg[1], self.reg[2], self.reg[3])))
        elif (self._name == 'rax1'):
            return (super(SHA3SIMDOp, self).cstr()
                    + ('%s, __ T2D, %s, %s);' % (self.reg[0], self.reg[1], self.reg[2])))
        else:
            return (super(SHA3SIMDOp, self).cstr()
                    + ('%s, __ T2D, %s, %s, %s);' % (self.reg[0], self.reg[1], self.reg[2], self.imm6)))

    def astr(self):
        if ((self._name == 'eor3') or (self._name == 'bcax')):
            return (super(SHA3SIMDOp, self).astr()
                    + ('\t%s.16B, %s.16B, %s.16B, %s.16B' % (self.reg[0].astr("v"), self.reg[1].astr("v"),
                        self.reg[2].astr("v"), self.reg[3].astr("v"))))
        elif (self._name == 'rax1'):
            return (super(SHA3SIMDOp, self).astr()
                    + ('\t%s.2D, %s.2D, %s.2D') % (self.reg[0].astr("v"), self.reg[1].astr("v"),
                        self.reg[2].astr("v")))
        else:
            return (super(SHA3SIMDOp, self).astr()
                    + ('\t%s.2D, %s.2D, %s.2D, #%s') % (self.reg[0].astr("v"), self.reg[1].astr("v"),
                        self.reg[2].astr("v"), self.imm6))

class LSEOp(Instruction):
    def __init__(self, args):
        self._name, self.asmname, self.size, self.suffix = args

    def generate(self):
        self._name = "%s%s" % (self._name, self.suffix)
        self.asmname = "%s%s" % (self.asmname, self.suffix)
        self.srcReg = GeneralRegisterOrZr().generate()
        self.tgtReg = GeneralRegisterOrZr().generate()
        self.adrReg = GeneralRegisterOrSp().generate()

        return self

    def cstr(self):
        sizeSpec = {"x" : "Assembler::xword", "w" : "Assembler::word"} [self.size]
        return super(LSEOp, self).cstr() + "%s, %s, %s, %s);" % (sizeSpec, self.srcReg, self.tgtReg, self.adrReg)

    def astr(self):
        return "%s\t%s, %s, [%s]" % (self.asmname, self.srcReg.astr(self.size), self.tgtReg.astr(self.size), self.adrReg.astr("x"))

    def aname(self):
         return self.asmname

class TwoRegFloatOp(FloatInstruction):
    numRegs = 2

class ThreeRegFloatOp(TwoRegFloatOp):
    numRegs = 3

class FourRegFloatOp(TwoRegFloatOp):
    numRegs = 4

class FloatConvertOp(TwoRegFloatOp):

    def __init__(self, args):
        self._cname, self._aname, modes = args
        TwoRegFloatOp.__init__(self, [self._cname, modes])

    def aname(self):
        return self._aname

    def cname(self):
        return self._cname

class TwoRegNEONOp(CommonNEONInstruction):
    numRegs = 2

class ThreeRegNEONOp(TwoRegNEONOp):
    numRegs = 3

class NEONFloatCompareWithZero(TwoRegNEONOp):
    def __init__(self, args):
        self._name = 'fcm'
        self.arrangement, self.condition = args
        self.insname = self._name + (self.condition).lower()

    def cstr(self):
        return ("%s(%s, %s, %s, %s);"
                % ("__ " + self._name,
                   "Assembler::" + self.condition,
                   self._firstSIMDreg,
                   "__ T" + self.arrangement,
                   self._firstSIMDreg.nextReg()))

    def astr(self):
        return ("%s\t%s.%s, %s.%s, #0.0"
                % (self.insname,
                   self._firstSIMDreg,
                   self.arrangement,
                   self._firstSIMDreg.nextReg(),
                   self.arrangement))

<<<<<<< HEAD
=======
class NEONVectorCompare(ThreeRegNEONOp):
    def __init__(self, args):
        self._name, self.arrangement, self.condition = args
        self.insname = self._name + (self.condition).lower()

    def cstr(self):
        return ("%s(%s, %s, %s, %s, %s);"
                % ("__ " + self._name,
                   "Assembler::" + self.condition,
                   self._firstSIMDreg,
                   "__ T" + self.arrangement,
                   self._firstSIMDreg.nextReg(),
                   self._firstSIMDreg.nextReg().nextReg()))

    def astr(self):
        return ("%s\t%s.%s, %s.%s, %s.%s"
                % (self.insname,
                   self._firstSIMDreg,
                   self.arrangement,
                   self._firstSIMDreg.nextReg(),
                   self.arrangement,
                   self._firstSIMDreg.nextReg().nextReg(),
                   self.arrangement))

>>>>>>> 8fee93fa
class SpecialCases(Instruction):
    def __init__(self, data):
        self._name = data[0]
        self._cstr = data[1]
        self._astr = data[2]

    def cstr(self):
        return self._cstr

    def astr(self):
        return self._astr

def generate(kind, names):
    outfile.write("# " + kind.__name__ + "\n");
    print "\n// " + kind.__name__
    for name in names:
        for i in range(1):
             op = kind(name).generate()
             if op.multipleForms():
                  forms = op.forms()
                  aforms = op.aforms()
                  for i in range(op.multipleForms()):
                       cstr = op.cstr() % forms[i]
                       astr = op.astr() % aforms[i]
                       print "    %-50s //\t%s" % (cstr, astr)
                       outfile.write("\t" + astr + "\n")
             else:
                  print "    %-50s //\t%s" % (op.cstr(), op.astr())
                  outfile.write("\t" + op.astr() + "\n")

outfile = open("aarch64ops.s", "w")

# To minimize the changes of assembler test code
random.seed(0)

print "// BEGIN  Generated code -- do not edit"
print "// Generated by aarch64-asmtest.py"

print "    Label back, forth;"
print "    __ bind(back);"

outfile.write("back:\n")

generate (ArithOp,
          [ "add", "sub", "adds", "subs",
            "addw", "subw", "addsw", "subsw",
            "and", "orr", "eor", "ands",
            "andw", "orrw", "eorw", "andsw",
            "bic", "orn", "eon", "bics",
            "bicw", "ornw", "eonw", "bicsw" ])

generate (AddSubImmOp,
          [ "addw", "addsw", "subw", "subsw",
            "add", "adds", "sub", "subs"])
generate (LogicalImmOp,
          [ "andw", "orrw", "eorw", "andsw",
            "and", "orr", "eor", "ands"])

generate (AbsOp, [ "b", "bl" ])

generate (RegAndAbsOp, ["cbzw", "cbnzw", "cbz", "cbnz", "adr", "adrp"])

generate (RegImmAbsOp, ["tbz", "tbnz"])

generate (MoveWideImmOp, ["movnw", "movzw", "movkw", "movn", "movz", "movk"])

generate (BitfieldOp, ["sbfm", "bfmw", "ubfmw", "sbfm", "bfm", "ubfm"])

generate (ExtractOp, ["extrw", "extr"])

generate (CondBranchOp, ["EQ", "NE", "HS", "CS", "LO", "CC", "MI", "PL", "VS", "VC",
                        "HI", "LS", "GE", "LT", "GT", "LE", "AL", "NV" ])

generate (ImmOp, ["svc", "hvc", "smc", "brk", "hlt", # "dcps1",  "dcps2",  "dcps3"
               ])

generate (Op, ["nop", "yield", "wfe", "sev", "sevl",
               "autia1716", "autiasp", "autiaz", "autib1716", "autibsp", "autibz",
               "pacia1716", "paciasp", "paciaz", "pacib1716", "pacibsp", "pacibz",
               "eret", "drps", "isb",])

# Ensure the "i" is not stripped off the end of the instruction
generate (PostfixExceptionOp, ["wfi", "xpaclri"])

barriers = ["OSHLD", "OSHST", "OSH", "NSHLD", "NSHST", "NSH",
            "ISHLD", "ISHST", "ISH", "LD", "ST", "SY"]

generate (SystemOp, [["dsb", barriers], ["dmb", barriers]])

generate (OneRegOp, ["br", "blr",
                     "paciza", "pacizb", "pacdza", "pacdzb",
                     "autiza", "autizb", "autdza", "autdzb", "xpacd",
                     "braaz", "brabz", "blraaz", "blrabz"])

for system_reg in ["fpsr", "nzcv"]:
    generate (SystemOneRegOp, [ ["msr", system_reg] ])

for system_reg in ["fpsr", "nzcv", "dczid_el0", "ctr_el0"]:
    generate (OneRegSystemOp, [ ["mrs", system_reg] ])

# Ensure the "i" is not stripped off the end of the instruction
generate (PostfixExceptionOneRegOp, ["xpaci"])

for mode in 'xwhb':
    generate (LoadStoreExclusiveOp, [["stxr", mode, 3], ["stlxr", mode, 3],
                                     ["ldxr", mode, 2], ["ldaxr", mode, 2],
                                     ["stlr", mode, 2], ["ldar", mode, 2]])

for mode in 'xw':
    generate (LoadStoreExclusiveOp, [["ldxp", mode, 3], ["ldaxp", mode, 3],
                                     ["stxp", mode, 4], ["stlxp", mode, 4]])

for kind in range(6):
    sys.stdout.write("\n// " + Address.kindToStr(kind))
    if kind != Address.pcrel:
        generate (LoadStoreOp,
                  [["str", "str", kind, "x"], ["str", "str", kind, "w"],
                   ["str", "strb", kind, "b"], ["str", "strh", kind, "h"],
                   ["ldr", "ldr", kind, "x"], ["ldr", "ldr", kind, "w"],
                   ["ldr", "ldrb", kind, "b"], ["ldr", "ldrh", kind, "h"],
                   ["ldrsb", "ldrsb", kind, "x"], ["ldrsh", "ldrsh", kind, "x"],
                   ["ldrsh", "ldrsh", kind, "w"], ["ldrsw", "ldrsw", kind, "x"],
                   ["ldr", "ldr", kind, "d"], ["ldr", "ldr", kind, "s"],
                   ["str", "str", kind, "d"], ["str", "str", kind, "s"],
                   ])
    else:
        generate (LoadStoreOp,
                  [["ldr", "ldr", kind, "x"], ["ldr", "ldr", kind, "w"]])


for kind in (Address.base_plus_unscaled_offset, Address.pcrel, Address.base_plus_reg, \
                 Address.base_plus_scaled_offset):
    generate (LoadStoreOp,
              [["prfm", "prfm\tPLDL1KEEP,", kind, "x"]])

generate(AddSubCarryOp, ["adcw", "adcsw", "sbcw", "sbcsw", "adc", "adcs", "sbc", "sbcs"])

generate(AddSubExtendedOp, ["addw", "addsw", "sub", "subsw", "add", "adds", "sub", "subs"])

generate(ConditionalCompareOp, ["ccmnw", "ccmpw", "ccmn", "ccmp"])
generate(ConditionalCompareImmedOp, ["ccmnw", "ccmpw", "ccmn", "ccmp"])
generate(ConditionalSelectOp,
         ["cselw", "csincw", "csinvw", "csnegw", "csel", "csinc", "csinv", "csneg"])

generate(TwoRegOp,
         ["rbitw", "rev16w", "revw", "clzw", "clsw", "rbit",
          "rev16", "rev32", "rev", "clz", "cls",
          "pacia",  "pacib", "pacda", "pacdb", "autia", "autib", "autda", "autdb",
          "braa", "brab", "blraa", "blrab"])

generate(ThreeRegOp,
         ["udivw", "sdivw", "lslvw", "lsrvw", "asrvw", "rorvw", "udiv", "sdiv",
          "lslv", "lsrv", "asrv", "rorv", "umulh", "smulh"])
generate(FourRegMulOp,
         ["maddw", "msubw", "madd", "msub", "smaddl", "smsubl", "umaddl", "umsubl"])

generate(ThreeRegFloatOp,
         [["fabds", "sss"], ["fmuls", "sss"], ["fdivs", "sss"], ["fadds", "sss"], ["fsubs", "sss"],
          ["fabdd", "ddd"], ["fmuld", "ddd"], ["fdivd", "ddd"], ["faddd", "ddd"], ["fsubd", "ddd"],
          ])

generate(FourRegFloatOp,
         [["fmadds", "ssss"], ["fmsubs", "ssss"], ["fnmadds", "ssss"], ["fnmadds", "ssss"],
          ["fmaddd", "dddd"], ["fmsubd", "dddd"], ["fnmaddd", "dddd"], ["fnmaddd", "dddd"],])

generate(TwoRegFloatOp,
         [["fmovs", "ss"], ["fabss", "ss"], ["fnegs", "ss"], ["fsqrts", "ss"],
          ["fcvts", "ds"], ["fcvtsh", "hs"], ["fcvths", "sh"],
          ["fmovd", "dd"], ["fabsd", "dd"], ["fnegd", "dd"], ["fsqrtd", "dd"],
          ["fcvtd", "sd"],
          ])

generate(FloatConvertOp, [["fcvtzsw", "fcvtzs", "ws"], ["fcvtzs", "fcvtzs", "xs"],
                          ["fcvtzdw", "fcvtzs", "wd"], ["fcvtzd", "fcvtzs", "xd"],
                          ["scvtfws", "scvtf", "sw"], ["scvtfs", "scvtf", "sx"],
                          ["scvtfwd", "scvtf", "dw"], ["scvtfd", "scvtf", "dx"],
                          ["fcvtassw", "fcvtas", "ws"], ["fcvtasd", "fcvtas", "xd"],
                          ["fcvtmssw", "fcvtms", "ws"], ["fcvtmsd", "fcvtms", "xd"],
                          ["fmovs", "fmov", "ws"], ["fmovd", "fmov", "xd"],
                          ["fmovs", "fmov", "sw"], ["fmovd", "fmov", "dx"]])

generate(TwoRegFloatOp, [["fcmps", "ss"], ["fcmpd", "dd"],
                         ["fcmps", "sz"], ["fcmpd", "dz"]])

for kind in range(3):
     generate(LoadStorePairOp, [["stp", "stp", kind, "w"], ["ldp", "ldp", kind, "w"],
                                ["ldpsw", "ldpsw", kind, "x"],
                                ["stp", "stp", kind, "x"], ["ldp", "ldp", kind, "x"]
                                ])
generate(LoadStorePairOp, [["stnp", "stnp", 0, "w"], ["ldnp", "ldnp", 0, "w"],
                           ["stnp", "stnp", 0, "x"], ["ldnp", "ldnp", 0, "x"]])

generate(LdStNEONOp, [["ld1",  1, "8B",  Address.base_only],
                      ["ld1",  2, "16B", Address.post],
                      ["ld1",  3, "1D",  Address.post_reg],
                      ["ld1",  4, "8H",  Address.post],
                      ["ld1r", 1, "8B",  Address.base_only],
                      ["ld1r", 1, "4S",  Address.post],
                      ["ld1r", 1, "1D",  Address.post_reg],
                      ["ld2",  2, "2D",  Address.base_only],
                      ["ld2",  2, "4H",  Address.post],
                      ["ld2r", 2, "16B", Address.base_only],
                      ["ld2r", 2, "2S",  Address.post],
                      ["ld2r", 2, "2D",  Address.post_reg],
                      ["ld3",  3, "4S",  Address.post_reg],
                      ["ld3",  3, "2S",  Address.base_only],
                      ["ld3r", 3, "8H",  Address.base_only],
                      ["ld3r", 3, "4S",  Address.post],
                      ["ld3r", 3, "1D",  Address.post_reg],
                      ["ld4",  4, "8H",  Address.post],
                      ["ld4",  4, "8B",  Address.post_reg],
                      ["ld4r", 4, "8B",  Address.base_only],
                      ["ld4r", 4, "4H",  Address.post],
                      ["ld4r", 4, "2S",  Address.post_reg],
])

generate(NEONReduceInstruction,
         [["addv", "addv", "8B"], ["addv", "addv", "16B"],
          ["addv", "addv", "4H"], ["addv", "addv", "8H"],
          ["addv", "addv", "4S"],
          ["smaxv", "smaxv", "8B"], ["smaxv", "smaxv", "16B"],
          ["smaxv", "smaxv", "4H"], ["smaxv", "smaxv", "8H"],
          ["smaxv", "smaxv", "4S"], ["fmaxv", "fmaxv", "4S"],
          ["sminv", "sminv", "8B"], ["uminv", "uminv", "8B"],
          ["sminv", "sminv", "16B"],["uminv", "uminv", "16B"],
          ["sminv", "sminv", "4H"], ["uminv", "uminv", "4H"],
          ["sminv", "sminv", "8H"], ["uminv", "uminv", "8H"],
          ["sminv", "sminv", "4S"], ["uminv", "uminv", "4S"],
          ["fminv", "fminv", "4S"],
          ["fmaxp", "fmaxp", "2S"], ["fmaxp", "fmaxp", "2D"],
          ["fminp", "fminp", "2S"], ["fminp", "fminp", "2D"],
          ])

neonFloatCompareWithZeroConditions = ['GT', 'GE', 'EQ', 'LT', 'LE']
neonFloatArrangement = ['2S', '4S', '2D']
neonFloatCompareWithZeroArgs = []
for condition in neonFloatCompareWithZeroConditions:
    for currentArrangement in neonFloatArrangement:
        currentArgs = [currentArrangement, condition]
        neonFloatCompareWithZeroArgs.append(currentArgs)

generate(NEONFloatCompareWithZero, neonFloatCompareWithZeroArgs)

generate(TwoRegNEONOp,
         [["absr", "abs", "8B"], ["absr", "abs", "16B"],
          ["absr", "abs", "4H"], ["absr", "abs", "8H"],
          ["absr", "abs", "2S"], ["absr", "abs", "4S"],
          ["absr", "abs", "2D"],
          ["fabs", "fabs", "2S"], ["fabs", "fabs", "4S"],
          ["fabs", "fabs", "2D"],
          ["fneg", "fneg", "2S"], ["fneg", "fneg", "4S"],
          ["fneg", "fneg", "2D"],
          ["fsqrt", "fsqrt", "2S"], ["fsqrt", "fsqrt", "4S"],
          ["fsqrt", "fsqrt", "2D"],
          ["notr", "not", "8B"], ["notr", "not", "16B"],
          ])

generate(ThreeRegNEONOp,
         [["andr", "and", "8B"], ["andr", "and", "16B"],
          ["orr", "orr", "8B"], ["orr", "orr", "16B"],
          ["eor", "eor", "8B"], ["eor", "eor", "16B"],
          ["addv", "add", "8B"], ["addv", "add", "16B"],
          ["addv", "add", "4H"], ["addv", "add", "8H"],
          ["addv", "add", "2S"], ["addv", "add", "4S"],
          ["addv", "add", "2D"],
          ["fadd", "fadd", "2S"], ["fadd", "fadd", "4S"],
          ["fadd", "fadd", "2D"],
          ["subv", "sub", "8B"], ["subv", "sub", "16B"],
          ["subv", "sub", "4H"], ["subv", "sub", "8H"],
          ["subv", "sub", "2S"], ["subv", "sub", "4S"],
          ["subv", "sub", "2D"],
          ["fsub", "fsub", "2S"], ["fsub", "fsub", "4S"],
          ["fsub", "fsub", "2D"],
          ["mulv", "mul", "8B"], ["mulv", "mul", "16B"],
          ["mulv", "mul", "4H"], ["mulv", "mul", "8H"],
          ["mulv", "mul", "2S"], ["mulv", "mul", "4S"],
          ["fabd", "fabd", "2S"], ["fabd", "fabd", "4S"],
          ["fabd", "fabd", "2D"],
          ["faddp", "faddp", "2S"], ["faddp", "faddp", "4S"],
          ["faddp", "faddp", "2D"],
          ["fmul", "fmul", "2S"], ["fmul", "fmul", "4S"],
          ["fmul", "fmul", "2D"],
          ["mlav", "mla", "4H"], ["mlav", "mla", "8H"],
          ["mlav", "mla", "2S"], ["mlav", "mla", "4S"],
          ["fmla", "fmla", "2S"], ["fmla", "fmla", "4S"],
          ["fmla", "fmla", "2D"],
          ["mlsv", "mls", "4H"], ["mlsv", "mls", "8H"],
          ["mlsv", "mls", "2S"], ["mlsv", "mls", "4S"],
          ["fmls", "fmls", "2S"], ["fmls", "fmls", "4S"],
          ["fmls", "fmls", "2D"],
          ["fdiv", "fdiv", "2S"], ["fdiv", "fdiv", "4S"],
          ["fdiv", "fdiv", "2D"],
          ["maxv", "smax", "8B"], ["maxv", "smax", "16B"],
          ["maxv", "smax", "4H"], ["maxv", "smax", "8H"],
          ["maxv", "smax", "2S"], ["maxv", "smax", "4S"],
          ["smaxp", "smaxp", "8B"], ["smaxp", "smaxp", "16B"],
          ["smaxp", "smaxp", "4H"], ["smaxp", "smaxp", "8H"],
          ["smaxp", "smaxp", "2S"], ["smaxp", "smaxp", "4S"],
          ["fmax", "fmax", "2S"], ["fmax", "fmax", "4S"],
          ["fmax", "fmax", "2D"],
          ["minv", "smin", "8B"], ["minv", "smin", "16B"],
          ["minv", "smin", "4H"], ["minv", "smin", "8H"],
          ["minv", "smin", "2S"], ["minv", "smin", "4S"],
          ["sminp", "sminp", "8B"], ["sminp", "sminp", "16B"],
          ["sminp", "sminp", "4H"], ["sminp", "sminp", "8H"],
          ["sminp", "sminp", "2S"], ["sminp", "sminp", "4S"],
          ["fmin", "fmin", "2S"], ["fmin", "fmin", "4S"],
          ["fmin", "fmin", "2D"],
          ["facgt", "facgt", "2S"], ["facgt", "facgt", "4S"],
          ["facgt", "facgt", "2D"],
          ])

neonVectorCompareInstructionPrefix = ['cm', 'fcm']
neonIntegerVectorCompareConditions = ['GT', 'GE', 'EQ', 'HI', 'HS']
neonFloatVectorCompareConditions = ['EQ', 'GT', 'GE']
neonIntegerArrangement = ['8B', '16B', '4H', '8H', '2S', '4S', '2D']
neonFloatArrangement = ['2S', '4S', '2D']
neonVectorCompareArgs = []
for pre in neonVectorCompareInstructionPrefix:
    conditions = neonFloatVectorCompareConditions if pre == 'fcm' else neonIntegerVectorCompareConditions
    arrangements = neonFloatArrangement if pre == 'fcm' else neonIntegerArrangement
    for condition in conditions:
        for currentArrangement in arrangements:
            currentArgs = [pre, currentArrangement, condition]
            neonVectorCompareArgs.append(currentArgs)

generate(NEONVectorCompare, neonVectorCompareArgs)

generate(SVEComparisonWithZero, ["EQ", "GT", "GE", "LT", "LE", "NE"])

generate(SpecialCases, [["ccmn",   "__ ccmn(zr, zr, 3u, Assembler::LE);",                "ccmn\txzr, xzr, #3, LE"],
                        ["ccmnw",  "__ ccmnw(zr, zr, 5u, Assembler::EQ);",               "ccmn\twzr, wzr, #5, EQ"],
                        ["ccmp",   "__ ccmp(zr, 1, 4u, Assembler::NE);",                 "ccmp\txzr, 1, #4, NE"],
                        ["ccmpw",  "__ ccmpw(zr, 2, 2, Assembler::GT);",                 "ccmp\twzr, 2, #2, GT"],
                        ["extr",   "__ extr(zr, zr, zr, 0);",                            "extr\txzr, xzr, xzr, 0"],
                        ["stlxp",  "__ stlxp(r0, zr, zr, sp);",                          "stlxp\tw0, xzr, xzr, [sp]"],
                        ["stlxpw", "__ stlxpw(r2, zr, zr, r3);",                         "stlxp\tw2, wzr, wzr, [x3]"],
                        ["stxp",   "__ stxp(r4, zr, zr, r5);",                           "stxp\tw4, xzr, xzr, [x5]"],
                        ["stxpw",  "__ stxpw(r6, zr, zr, sp);",                          "stxp\tw6, wzr, wzr, [sp]"],
                        ["dup",    "__ dup(v0, __ T16B, zr);",                           "dup\tv0.16b, wzr"],
                        ["dup",    "__ dup(v0, __ S, v1);",                              "dup\ts0, v1.s[0]"],
                        ["mov",    "__ mov(v1, __ D, 0, zr);",                           "mov\tv1.d[0], xzr"],
                        ["mov",    "__ mov(v1, __ S, 1, zr);",                           "mov\tv1.s[1], wzr"],
                        ["mov",    "__ mov(v1, __ H, 2, zr);",                           "mov\tv1.h[2], wzr"],
                        ["mov",    "__ mov(v1, __ B, 3, zr);",                           "mov\tv1.b[3], wzr"],
                        ["smov",   "__ smov(r0, v1, __ S, 0);",                          "smov\tx0, v1.s[0]"],
                        ["smov",   "__ smov(r0, v1, __ H, 1);",                          "smov\tx0, v1.h[1]"],
                        ["smov",   "__ smov(r0, v1, __ B, 2);",                          "smov\tx0, v1.b[2]"],
                        ["umov",   "__ umov(r0, v1, __ D, 0);",                          "umov\tx0, v1.d[0]"],
                        ["umov",   "__ umov(r0, v1, __ S, 1);",                          "umov\tw0, v1.s[1]"],
                        ["umov",   "__ umov(r0, v1, __ H, 2);",                          "umov\tw0, v1.h[2]"],
                        ["umov",   "__ umov(r0, v1, __ B, 3);",                          "umov\tw0, v1.b[3]"],
                        ["fmov",   "__ fmovhid(r0, v1);",                                "fmov\tx0, v1.d[1]"],
                        ["fmov",   "__ fmovs(v9, __ T2S, 0.5f);",                        "fmov\tv9.2s, 0.5"],
                        ["fmov",   "__ fmovd(v14, __ T2D, 0.5f);",                       "fmov\tv14.2d, 0.5"],
                        ["ld1",    "__ ld1(v31, v0, __ T2D, Address(__ post(r1, r0)));", "ld1\t{v31.2d, v0.2d}, [x1], x0"],
                        ["fcvtzs", "__ fcvtzs(v0, __ T2S, v1);",                         "fcvtzs\tv0.2s, v1.2s"],
                        ["fcvtas", "__ fcvtas(v2, __ T4S, v3);",                         "fcvtas\tv2.4s, v3.4s"],
                        ["fcvtms", "__ fcvtms(v4, __ T2D, v5);",                         "fcvtms\tv4.2d, v5.2d"],
                        # SVE instructions
                        ["cpy",      "__ sve_cpy(z0, __ S, p0, v1);",                      "mov\tz0.s, p0/m, s1"],
                        ["cpy",      "__ sve_cpy(z0, __ B, p0, 127, true);",               "mov\tz0.b, p0/m, 127"],
                        ["cpy",      "__ sve_cpy(z1, __ H, p0, -128, true);",              "mov\tz1.h, p0/m, -128"],
                        ["cpy",      "__ sve_cpy(z2, __ S, p0, 32512, true);",             "mov\tz2.s, p0/m, 32512"],
                        ["cpy",      "__ sve_cpy(z5, __ D, p0, -32768, false);",           "mov\tz5.d, p0/z, -32768"],
                        ["cpy",      "__ sve_cpy(z10, __ B, p0, -1, false);",              "mov\tz10.b, p0/z, -1"],
                        ["cpy",      "__ sve_cpy(z11, __ S, p0, -1, false);",              "mov\tz11.s, p0/z, -1"],
                        ["inc",      "__ sve_inc(r0, __ S);",                              "incw\tx0"],
                        ["dec",      "__ sve_dec(r1, __ H);",                              "dech\tx1"],
                        ["lsl",      "__ sve_lsl(z0, __ B, z1, 7);",                       "lsl\tz0.b, z1.b, #7"],
                        ["lsl",      "__ sve_lsl(z21, __ H, z1, 15);",                     "lsl\tz21.h, z1.h, #15"],
                        ["lsl",      "__ sve_lsl(z0, __ S, z1, 31);",                      "lsl\tz0.s, z1.s, #31"],
                        ["lsl",      "__ sve_lsl(z0, __ D, z1, 63);",                      "lsl\tz0.d, z1.d, #63"],
                        ["lsr",      "__ sve_lsr(z0, __ B, z1, 7);",                       "lsr\tz0.b, z1.b, #7"],
                        ["asr",      "__ sve_asr(z0, __ H, z11, 15);",                     "asr\tz0.h, z11.h, #15"],
                        ["lsr",      "__ sve_lsr(z30, __ S, z1, 31);",                     "lsr\tz30.s, z1.s, #31"],
                        ["asr",      "__ sve_asr(z0, __ D, z1, 63);",                      "asr\tz0.d, z1.d, #63"],
                        ["lsl",      "__ sve_lsl(z0, __ B, p0, 0);",                       "lsl\tz0.b, p0/m, z0.b, #0"],
                        ["lsl",      "__ sve_lsl(z0, __ B, p0, 5);",                       "lsl\tz0.b, p0/m, z0.b, #5"],
                        ["lsl",      "__ sve_lsl(z1, __ H, p1, 15);",                      "lsl\tz1.h, p1/m, z1.h, #15"],
                        ["lsl",      "__ sve_lsl(z2, __ S, p2, 31);",                      "lsl\tz2.s, p2/m, z2.s, #31"],
                        ["lsl",      "__ sve_lsl(z3, __ D, p3, 63);",                      "lsl\tz3.d, p3/m, z3.d, #63"],
                        ["lsr",      "__ sve_lsr(z0, __ B, p0, 1);",                       "lsr\tz0.b, p0/m, z0.b, #1"],
                        ["lsr",      "__ sve_lsr(z0, __ B, p0, 8);",                       "lsr\tz0.b, p0/m, z0.b, #8"],
                        ["lsr",      "__ sve_lsr(z1, __ H, p1, 15);",                      "lsr\tz1.h, p1/m, z1.h, #15"],
                        ["lsr",      "__ sve_lsr(z2, __ S, p2, 7);",                       "lsr\tz2.s, p2/m, z2.s, #7"],
                        ["lsr",      "__ sve_lsr(z2, __ S, p2, 31);",                      "lsr\tz2.s, p2/m, z2.s, #31"],
                        ["lsr",      "__ sve_lsr(z3, __ D, p3, 63);",                      "lsr\tz3.d, p3/m, z3.d, #63"],
                        ["asr",      "__ sve_asr(z0, __ B, p0, 1);",                       "asr\tz0.b, p0/m, z0.b, #1"],
                        ["asr",      "__ sve_asr(z0, __ B, p0, 7);",                       "asr\tz0.b, p0/m, z0.b, #7"],
                        ["asr",      "__ sve_asr(z1, __ H, p1, 5);",                       "asr\tz1.h, p1/m, z1.h, #5"],
                        ["asr",      "__ sve_asr(z1, __ H, p1, 15);",                      "asr\tz1.h, p1/m, z1.h, #15"],
                        ["asr",      "__ sve_asr(z2, __ S, p2, 31);",                      "asr\tz2.s, p2/m, z2.s, #31"],
                        ["asr",      "__ sve_asr(z3, __ D, p3, 63);",                      "asr\tz3.d, p3/m, z3.d, #63"],
                        ["addvl",    "__ sve_addvl(sp, r0, 31);",                          "addvl\tsp, x0, #31"],
                        ["addpl",    "__ sve_addpl(r1, sp, -32);",                         "addpl\tx1, sp, -32"],
                        ["cntp",     "__ sve_cntp(r8, __ B, p0, p1);",                     "cntp\tx8, p0, p1.b"],
                        ["dup",      "__ sve_dup(z0, __ B, 127);",                         "dup\tz0.b, 127"],
                        ["dup",      "__ sve_dup(z1, __ H, -128);",                        "dup\tz1.h, -128"],
                        ["dup",      "__ sve_dup(z2, __ S, 32512);",                       "dup\tz2.s, 32512"],
                        ["dup",      "__ sve_dup(z7, __ D, -32768);",                      "dup\tz7.d, -32768"],
                        ["dup",      "__ sve_dup(z10, __ B, -1);",                         "dup\tz10.b, -1"],
                        ["dup",      "__ sve_dup(z11, __ S, -1);",                         "dup\tz11.s, -1"],
                        ["ld1b",     "__ sve_ld1b(z0, __ B, p0, Address(sp));",            "ld1b\t{z0.b}, p0/z, [sp]"],
                        ["ld1b",     "__ sve_ld1b(z0, __ H, p1, Address(sp));",            "ld1b\t{z0.h}, p1/z, [sp]"],
                        ["ld1b",     "__ sve_ld1b(z0, __ S, p2, Address(sp, r8));",        "ld1b\t{z0.s}, p2/z, [sp, x8]"],
                        ["ld1b",     "__ sve_ld1b(z0, __ D, p3, Address(sp, 7));",         "ld1b\t{z0.d}, p3/z, [sp, #7, MUL VL]"],
                        ["ld1h",     "__ sve_ld1h(z10, __ H, p1, Address(sp, -8));",       "ld1h\t{z10.h}, p1/z, [sp, #-8, MUL VL]"],
                        ["ld1w",     "__ sve_ld1w(z20, __ S, p2, Address(r0, 7));",        "ld1w\t{z20.s}, p2/z, [x0, #7, MUL VL]"],
                        ["ld1b",     "__ sve_ld1b(z30, __ B, p3, Address(sp, r8));",       "ld1b\t{z30.b}, p3/z, [sp, x8]"],
                        ["ld1w",     "__ sve_ld1w(z0, __ S, p4, Address(sp, r28));",       "ld1w\t{z0.s}, p4/z, [sp, x28, LSL #2]"],
                        ["ld1d",     "__ sve_ld1d(z11, __ D, p5, Address(r0, r1));",       "ld1d\t{z11.d}, p5/z, [x0, x1, LSL #3]"],
                        ["st1b",     "__ sve_st1b(z22, __ B, p6, Address(sp));",           "st1b\t{z22.b}, p6, [sp]"],
                        ["st1b",     "__ sve_st1b(z31, __ B, p7, Address(sp, -8));",       "st1b\t{z31.b}, p7, [sp, #-8, MUL VL]"],
                        ["st1b",     "__ sve_st1b(z0, __ H, p1, Address(sp));",            "st1b\t{z0.h}, p1, [sp]"],
                        ["st1b",     "__ sve_st1b(z0, __ S, p2, Address(sp, r8));",        "st1b\t{z0.s}, p2, [sp, x8]"],
                        ["st1b",     "__ sve_st1b(z0, __ D, p3, Address(sp));",            "st1b\t{z0.d}, p3, [sp]"],
                        ["st1w",     "__ sve_st1w(z0, __ S, p1, Address(r0, 7));",         "st1w\t{z0.s}, p1, [x0, #7, MUL VL]"],
                        ["st1b",     "__ sve_st1b(z0, __ B, p2, Address(sp, r1));",        "st1b\t{z0.b}, p2, [sp, x1]"],
                        ["st1h",     "__ sve_st1h(z0, __ H, p3, Address(sp, r8));",        "st1h\t{z0.h}, p3, [sp, x8, LSL #1]"],
                        ["st1d",     "__ sve_st1d(z0, __ D, p4, Address(r0, r17));",       "st1d\t{z0.d}, p4, [x0, x17, LSL #3]"],
                        ["ldr",      "__ sve_ldr(z0, Address(sp));",                       "ldr\tz0, [sp]"],
                        ["ldr",      "__ sve_ldr(z31, Address(sp, -256));",                "ldr\tz31, [sp, #-256, MUL VL]"],
                        ["str",      "__ sve_str(z8, Address(r8, 255));",                  "str\tz8, [x8, #255, MUL VL]"],
                        ["cntb",     "__ sve_cntb(r9);",                                   "cntb\tx9"],
                        ["cnth",     "__ sve_cnth(r10);",                                  "cnth\tx10"],
                        ["cntw",     "__ sve_cntw(r11);",                                  "cntw\tx11"],
                        ["cntd",     "__ sve_cntd(r12);",                                  "cntd\tx12"],
                        ["brka",     "__ sve_brka(p2, p0, p2, false);",                    "brka\tp2.b, p0/z, p2.b"],
                        ["brka",     "__ sve_brka(p1, p2, p3, true);",                     "brka\tp1.b, p2/m, p3.b"],
                        ["brkb",     "__ sve_brkb(p1, p2, p3, false);",                    "brkb\tp1.b, p2/z, p3.b"],
                        ["brkb",     "__ sve_brkb(p2, p3, p4, true);",                     "brkb\tp2.b, p3/m, p4.b"],
                        ["rev",      "__ sve_rev(p0, __ B, p1);",                          "rev\tp0.b, p1.b"],
                        ["rev",      "__ sve_rev(p1, __ H, p2);",                          "rev\tp1.h, p2.h"],
                        ["rev",      "__ sve_rev(p2, __ S, p3);",                          "rev\tp2.s, p3.s"],
                        ["rev",      "__ sve_rev(p3, __ D, p4);",                          "rev\tp3.d, p4.d"],
                        ["incp",     "__ sve_incp(r0, __ B, p2);",                         "incp\tx0, p2.b"],
                        ["whilelt",  "__ sve_whilelt(p0, __ B, r1, r28);",                 "whilelt\tp0.b, x1, x28"],
                        ["whilele",  "__ sve_whilele(p2, __ H, r11, r8);",                 "whilele\tp2.h, x11, x8"],
                        ["whilelo",  "__ sve_whilelo(p3, __ S, r7, r2);",                  "whilelo\tp3.s, x7, x2"],
                        ["whilels",  "__ sve_whilels(p4, __ D, r17, r10);",                "whilels\tp4.d, x17, x10"],
                        ["whileltw", "__ sve_whileltw(p1, __ B, r1, r28);",                "whilelt\tp1.b, w1, w28"],
                        ["whilelew", "__ sve_whilelew(p2, __ H, r11, r8);",                "whilele\tp2.h, w11, w8"],
                        ["whilelow", "__ sve_whilelow(p3, __ S, r7, r2);",                 "whilelo\tp3.s, w7, w2"],
                        ["whilelsw", "__ sve_whilelsw(p4, __ D, r17, r10);",               "whilels\tp4.d, w17, w10"],
                        ["sel",      "__ sve_sel(z0, __ B, p0, z1, z2);",                  "sel\tz0.b, p0, z1.b, z2.b"],
                        ["sel",      "__ sve_sel(z4, __ D, p0, z5, z6);",                  "sel\tz4.d, p0, z5.d, z6.d"],
                        ["cmpeq",    "__ sve_cmp(Assembler::EQ, p1, __ B, p0, z0, z1);",   "cmpeq\tp1.b, p0/z, z0.b, z1.b"],
                        ["cmpne",    "__ sve_cmp(Assembler::NE, p1, __ H, p0, z2, z3);",   "cmpne\tp1.h, p0/z, z2.h, z3.h"],
                        ["cmpge",    "__ sve_cmp(Assembler::GE, p1, __ S, p2, z4, z5);",   "cmpge\tp1.s, p2/z, z4.s, z5.s"],
                        ["cmpgt",    "__ sve_cmp(Assembler::GT, p1, __ D, p3, z6, z7);",   "cmpgt\tp1.d, p3/z, z6.d, z7.d"],
                        ["cmphi",    "__ sve_cmp(Assembler::HI, p1, __ S, p2, z4, z5);",   "cmphi\tp1.s, p2/z, z4.s, z5.s"],
                        ["cmphs",    "__ sve_cmp(Assembler::HS, p1, __ D, p3, z6, z7);",   "cmphs\tp1.d, p3/z, z6.d, z7.d"],
                        ["cmpeq",    "__ sve_cmp(Assembler::EQ, p1, __ B, p4, z0, 15);",   "cmpeq\tp1.b, p4/z, z0.b, #15"],
                        ["cmpne",    "__ sve_cmp(Assembler::NE, p1, __ H, p0, z2, -16);",  "cmpne\tp1.h, p0/z, z2.h, #-16"],
                        ["cmple",    "__ sve_cmp(Assembler::LE, p1, __ S, p1, z4, 0);",    "cmple\tp1.s, p1/z, z4.s, #0"],
                        ["cmplt",    "__ sve_cmp(Assembler::LT, p1, __ D, p2, z6, -1);",   "cmplt\tp1.d, p2/z, z6.d, #-1"],
                        ["cmpge",    "__ sve_cmp(Assembler::GE, p1, __ S, p3, z4, 5);",    "cmpge\tp1.s, p3/z, z4.s, #5"],
                        ["cmpgt",    "__ sve_cmp(Assembler::GT, p1, __ B, p4, z6, -2);",   "cmpgt\tp1.b, p4/z, z6.b, #-2"],
                        ["fcmeq",    "__ sve_fcm(Assembler::EQ, p1, __ S, p0, z0, z1);",   "fcmeq\tp1.s, p0/z, z0.s, z1.s"],
                        ["fcmne",    "__ sve_fcm(Assembler::NE, p1, __ D, p0, z2, z3);",   "fcmne\tp1.d, p0/z, z2.d, z3.d"],
                        ["fcmgt",    "__ sve_fcm(Assembler::GT, p1, __ S, p2, z4, z5);",   "fcmgt\tp1.s, p2/z, z4.s, z5.s"],
                        ["fcmge",    "__ sve_fcm(Assembler::GE, p1, __ D, p3, z6, z7);",   "fcmge\tp1.d, p3/z, z6.d, z7.d"],
                        ["uunpkhi",  "__ sve_uunpkhi(z0, __ H, z1);",                      "uunpkhi\tz0.h, z1.b"],
                        ["uunpklo",  "__ sve_uunpklo(z4, __ S, z5);",                      "uunpklo\tz4.s, z5.h"],
                        ["sunpkhi",  "__ sve_sunpkhi(z6, __ D, z7);",                      "sunpkhi\tz6.d, z7.s"],
                        ["sunpklo",  "__ sve_sunpklo(z10, __ H, z11);",                    "sunpklo\tz10.h, z11.b"],
                        ["scvtf",    "__ sve_scvtf(z1, __ D, p0, z0, __ S);",              "scvtf\tz1.d, p0/m, z0.s"],
                        ["scvtf",    "__ sve_scvtf(z3, __ D, p1, z2, __ D);",              "scvtf\tz3.d, p1/m, z2.d"],
                        ["scvtf",    "__ sve_scvtf(z6, __ S, p2, z1, __ D);",              "scvtf\tz6.s, p2/m, z1.d"],
                        ["scvtf",    "__ sve_scvtf(z6, __ S, p3, z1, __ S);",              "scvtf\tz6.s, p3/m, z1.s"],
                        ["scvtf",    "__ sve_scvtf(z6, __ H, p3, z1, __ S);",              "scvtf\tz6.h, p3/m, z1.s"],
                        ["scvtf",    "__ sve_scvtf(z6, __ H, p3, z1, __ D);",              "scvtf\tz6.h, p3/m, z1.d"],
                        ["scvtf",    "__ sve_scvtf(z6, __ H, p3, z1, __ H);",              "scvtf\tz6.h, p3/m, z1.h"],
                        ["fcvt",     "__ sve_fcvt(z5, __ D, p3, z4, __ S);",               "fcvt\tz5.d, p3/m, z4.s"],
                        ["fcvt",     "__ sve_fcvt(z1, __ S, p3, z0, __ D);",               "fcvt\tz1.s, p3/m, z0.d"],
                        ["fcvt",     "__ sve_fcvt(z5, __ S, p3, z4, __ H);",               "fcvt\tz5.s, p3/m, z4.h"],
                        ["fcvt",     "__ sve_fcvt(z1, __ H, p3, z0, __ S);",               "fcvt\tz1.h, p3/m, z0.s"],
                        ["fcvt",     "__ sve_fcvt(z5, __ D, p3, z4, __ H);",               "fcvt\tz5.d, p3/m, z4.h"],
                        ["fcvt",     "__ sve_fcvt(z1, __ H, p3, z0, __ D);",               "fcvt\tz1.h, p3/m, z0.d"],
                        ["fcvtzs",   "__ sve_fcvtzs(z19, __ D, p2, z1, __ D);",            "fcvtzs\tz19.d, p2/m, z1.d"],
                        ["fcvtzs",   "__ sve_fcvtzs(z9, __ S, p1, z8, __ S);",             "fcvtzs\tz9.s, p1/m, z8.s"],
                        ["fcvtzs",   "__ sve_fcvtzs(z1, __ S, p2, z0, __ D);",             "fcvtzs\tz1.s, p2/m, z0.d"],
                        ["fcvtzs",   "__ sve_fcvtzs(z1, __ D, p3, z0, __ S);",             "fcvtzs\tz1.d, p3/m, z0.s"],
                        ["fcvtzs",   "__ sve_fcvtzs(z1, __ S, p4, z18, __ H);",            "fcvtzs\tz1.s, p4/m, z18.h"],
                        ["lasta",    "__ sve_lasta(r0, __ B, p0, z15);",                   "lasta\tw0, p0, z15.b"],
                        ["lastb",    "__ sve_lastb(r1, __ B, p1, z16);",                   "lastb\tw1, p1, z16.b"],
                        ["lasta",    "__ sve_lasta(v0, __ B, p0, z15);",                   "lasta\tb0, p0, z15.b"],
                        ["lastb",    "__ sve_lastb(v1, __ B, p1, z16);",                   "lastb\tb1, p1, z16.b"],
                        ["index",    "__ sve_index(z6, __ S, 1, 1);",                      "index\tz6.s, #1, #1"],
                        ["index",    "__ sve_index(z6, __ B, r5, 2);",                     "index\tz6.b, w5, #2"],
                        ["index",    "__ sve_index(z6, __ H, r5, 3);",                     "index\tz6.h, w5, #3"],
                        ["index",    "__ sve_index(z6, __ S, r5, 4);",                     "index\tz6.s, w5, #4"],
                        ["index",    "__ sve_index(z7, __ D, r5, 5);",                     "index\tz7.d, x5, #5"],
                        ["cpy",      "__ sve_cpy(z7, __ H, p3, r5);",                      "cpy\tz7.h, p3/m, w5"],
                        ["tbl",      "__ sve_tbl(z16, __ S, z17, z18);",                   "tbl\tz16.s, {z17.s}, z18.s"],
                        ["ld1w",     "__ sve_ld1w_gather(z15, p0, r5, z16);",              "ld1w\t{z15.s}, p0/z, [x5, z16.s, uxtw #2]"],
                        ["ld1d",     "__ sve_ld1d_gather(z15, p0, r5, z16);",              "ld1d\t{z15.d}, p0/z, [x5, z16.d, uxtw #3]"],
                        ["st1w",     "__ sve_st1w_scatter(z15, p0, r5, z16);",             "st1w\t{z15.s}, p0, [x5, z16.s, uxtw #2]"],
                        ["st1d",     "__ sve_st1d_scatter(z15, p0, r5, z16);",             "st1d\t{z15.d}, p0, [x5, z16.d, uxtw #3]"],
                        ["and",      "__ sve_and(p0, p1, p2, p3);",                        "and\tp0.b, p1/z, p2.b, p3.b"],
                        ["ands",     "__ sve_ands(p4, p5, p6, p0);",                       "ands\tp4.b, p5/z, p6.b, p0.b"],
                        ["eor",      "__ sve_eor(p0, p1, p2, p3);",                        "eor\tp0.b, p1/z, p2.b, p3.b"],
                        ["eors",     "__ sve_eors(p5, p6, p0, p1);",                       "eors\tp5.b, p6/z, p0.b, p1.b"],
                        ["orr",      "__ sve_orr(p0, p1, p2, p3);",                        "orr\tp0.b, p1/z, p2.b, p3.b"],
                        ["orrs",     "__ sve_orrs(p9, p1, p4, p5);",                       "orrs\tp9.b, p1/z, p4.b, p5.b"],
                        ["bic",      "__ sve_bic(p10, p7, p9, p11);",                      "bic\tp10.b, p7/z, p9.b, p11.b"],
                        ["ptest",    "__ sve_ptest(p7, p1);",                              "ptest\tp7, p1.b"],
                        ["ptrue",    "__ sve_ptrue(p1, __ B);",                            "ptrue\tp1.b"],
                        ["ptrue",    "__ sve_ptrue(p1, __ B, 0b00001);",                   "ptrue\tp1.b, vl1"],
                        ["ptrue",    "__ sve_ptrue(p1, __ B, 0b00101);",                   "ptrue\tp1.b, vl5"],
                        ["ptrue",    "__ sve_ptrue(p1, __ B, 0b01001);",                   "ptrue\tp1.b, vl16"],
                        ["ptrue",    "__ sve_ptrue(p1, __ B, 0b01101);",                   "ptrue\tp1.b, vl256"],
                        ["ptrue",    "__ sve_ptrue(p2, __ H);",                            "ptrue\tp2.h"],
                        ["ptrue",    "__ sve_ptrue(p2, __ H, 0b00010);",                   "ptrue\tp2.h, vl2"],
                        ["ptrue",    "__ sve_ptrue(p2, __ H, 0b00110);",                   "ptrue\tp2.h, vl6"],
                        ["ptrue",    "__ sve_ptrue(p2, __ H, 0b01010);",                   "ptrue\tp2.h, vl32"],
                        ["ptrue",    "__ sve_ptrue(p3, __ S);",                            "ptrue\tp3.s"],
                        ["ptrue",    "__ sve_ptrue(p3, __ S, 0b00011);",                   "ptrue\tp3.s, vl3"],
                        ["ptrue",    "__ sve_ptrue(p3, __ S, 0b00111);",                   "ptrue\tp3.s, vl7"],
                        ["ptrue",    "__ sve_ptrue(p3, __ S, 0b01011);",                   "ptrue\tp3.s, vl64"],
                        ["ptrue",    "__ sve_ptrue(p4, __ D);",                            "ptrue\tp4.d"],
                        ["ptrue",    "__ sve_ptrue(p4, __ D, 0b00100);",                   "ptrue\tp4.d, vl4"],
                        ["ptrue",    "__ sve_ptrue(p4, __ D, 0b01000);",                   "ptrue\tp4.d, vl8"],
                        ["ptrue",    "__ sve_ptrue(p4, __ D, 0b01100);",                   "ptrue\tp4.d, vl128"],
                        ["pfalse",   "__ sve_pfalse(p7);",                                 "pfalse\tp7.b"],
                        ["uzp1",     "__ sve_uzp1(p0, __ B, p0, p1);",                     "uzp1\tp0.b, p0.b, p1.b"],
                        ["uzp1",     "__ sve_uzp1(p0, __ H, p0, p1);",                     "uzp1\tp0.h, p0.h, p1.h"],
                        ["uzp1",     "__ sve_uzp1(p0, __ S, p0, p1);",                     "uzp1\tp0.s, p0.s, p1.s"],
                        ["uzp1",     "__ sve_uzp1(p0, __ D, p0, p1);",                     "uzp1\tp0.d, p0.d, p1.d"],
                        ["uzp2",     "__ sve_uzp2(p0, __ B, p0, p1);",                     "uzp2\tp0.b, p0.b, p1.b"],
                        ["uzp2",     "__ sve_uzp2(p0, __ H, p0, p1);",                     "uzp2\tp0.h, p0.h, p1.h"],
                        ["uzp2",     "__ sve_uzp2(p0, __ S, p0, p1);",                     "uzp2\tp0.s, p0.s, p1.s"],
                        ["uzp2",     "__ sve_uzp2(p0, __ D, p0, p1);",                     "uzp2\tp0.d, p0.d, p1.d"],
                        ["punpklo",  "__ sve_punpklo(p1, p0);",                            "punpklo\tp1.h, p0.b"],
                        ["punpkhi",  "__ sve_punpkhi(p1, p0);",                            "punpkhi\tp1.h, p0.b"],
                        ["compact",  "__ sve_compact(z16, __ S, z16, p1);",                "compact\tz16.s, p1, z16.s"],
                        ["compact",  "__ sve_compact(z16, __ D, z16, p1);",                "compact\tz16.d, p1, z16.d"],
                        ["ext",      "__ sve_ext(z17, z16, 63);",                          "ext\tz17.b, z17.b, z16.b, #63"],
                        ["facgt",    "__ sve_fac(Assembler::GT, p1, __ H, p2, z4, z5);",   "facgt\tp1.h, p2/z, z4.h, z5.h"],
                        ["facgt",    "__ sve_fac(Assembler::GT, p1, __ S, p2, z4, z5);",   "facgt\tp1.s, p2/z, z4.s, z5.s"],
                        ["facgt",    "__ sve_fac(Assembler::GT, p1, __ D, p2, z4, z5);",   "facgt\tp1.d, p2/z, z4.d, z5.d"],
                        ["facge",    "__ sve_fac(Assembler::GE, p1, __ H, p2, z4, z5);",   "facge\tp1.h, p2/z, z4.h, z5.h"],
                        ["facge",    "__ sve_fac(Assembler::GE, p1, __ S, p2, z4, z5);",   "facge\tp1.s, p2/z, z4.s, z5.s"],
                        ["facge",    "__ sve_fac(Assembler::GE, p1, __ D, p2, z4, z5);",   "facge\tp1.d, p2/z, z4.d, z5.d"],
                        # SVE2 instructions
                        ["histcnt",  "__ sve_histcnt(z16, __ S, p0, z16, z16);",           "histcnt\tz16.s, p0/z, z16.s, z16.s"],
                        ["histcnt",  "__ sve_histcnt(z17, __ D, p0, z17, z17);",           "histcnt\tz17.d, p0/z, z17.d, z17.d"],
])

print "\n// FloatImmediateOp"
for float in ("2.0", "2.125", "4.0", "4.25", "8.0", "8.5", "16.0", "17.0", "0.125",
              "0.1328125", "0.25", "0.265625", "0.5", "0.53125", "1.0", "1.0625",
              "-2.0", "-2.125", "-4.0", "-4.25", "-8.0", "-8.5", "-16.0", "-17.0",
              "-0.125", "-0.1328125", "-0.25", "-0.265625", "-0.5", "-0.53125", "-1.0", "-1.0625"):
    astr = "fmov d0, #" + float
    cstr = "__ fmovd(v0, " + float + ");"
    print "    %-50s //\t%s" % (cstr, astr)
    outfile.write("\t" + astr + "\n")

# ARMv8.1A
for size in ("x", "w"):
    for suffix in ("", "a", "al", "l"):
        generate(LSEOp, [["swp", "swp", size, suffix],
                         ["ldadd", "ldadd", size, suffix],
                         ["ldbic", "ldclr", size, suffix],
                         ["ldeor", "ldeor", size, suffix],
                         ["ldorr", "ldset", size, suffix],
                         ["ldsmin", "ldsmin", size, suffix],
                         ["ldsmax", "ldsmax", size, suffix],
                         ["ldumin", "ldumin", size, suffix],
                         ["ldumax", "ldumax", size, suffix]]);

# ARMv8.2A
generate(SHA3SIMDOp, ["bcax", "eor3", "rax1", "xar"])

generate(SHA512SIMDOp, ["sha512h", "sha512h2", "sha512su0", "sha512su1"])

for i in range(6):
    generate(SVEBinaryImmOp, ["add", "sub", "and", "eor", "orr"])

generate(SVEVectorOp, [["add", "ZZZ"],
                       ["sub", "ZZZ"],
                       ["fadd", "ZZZ"],
                       ["fmul", "ZZZ"],
                       ["fsub", "ZZZ"],
                       ["abs", "ZPZ", "m"],
                       ["add", "ZPZ", "m", "dn"],
                       ["and", "ZPZ", "m", "dn"],
                       ["asr", "ZPZ", "m", "dn"],
                       ["bic", "ZPZ", "m", "dn"],
                       ["clz", "ZPZ", "m"],
                       ["cnt", "ZPZ", "m"],
                       ["eor", "ZPZ", "m", "dn"],
                       ["lsl", "ZPZ", "m", "dn"],
                       ["lsr", "ZPZ", "m", "dn"],
                       ["mul", "ZPZ", "m", "dn"],
                       ["neg", "ZPZ", "m"],
                       ["not", "ZPZ", "m"],
                       ["orr", "ZPZ", "m", "dn"],
                       ["rbit", "ZPZ", "m"],
                       ["revb", "ZPZ", "m"],
                       ["smax", "ZPZ", "m", "dn"],
                       ["smin", "ZPZ", "m", "dn"],
                       ["sub", "ZPZ", "m", "dn"],
                       ["fabs", "ZPZ", "m"],
                       ["fadd", "ZPZ", "m", "dn"],
                       ["fdiv", "ZPZ", "m", "dn"],
                       ["fmax", "ZPZ", "m", "dn"],
                       ["fmin", "ZPZ", "m", "dn"],
                       ["fmul", "ZPZ", "m", "dn"],
                       ["fneg", "ZPZ", "m"],
                       ["frintm", "ZPZ", "m"],
                       ["frintn", "ZPZ", "m"],
                       ["frintp", "ZPZ", "m"],
                       ["fsqrt", "ZPZ", "m"],
                       ["fsub", "ZPZ", "m", "dn"],
                       ["fmad", "ZPZZ", "m"],
                       ["fmla", "ZPZZ", "m"],
                       ["fmls", "ZPZZ", "m"],
                       ["fmsb", "ZPZZ", "m"],
                       ["fnmad", "ZPZZ", "m"],
                       ["fnmsb", "ZPZZ", "m"],
                       ["fnmla", "ZPZZ", "m"],
                       ["fnmls", "ZPZZ", "m"],
                       ["mla", "ZPZZ", "m"],
                       ["mls", "ZPZZ", "m"],
                       ["and", "ZZZ"],
                       ["eor", "ZZZ"],
                       ["orr", "ZZZ"],
                       ["bic", "ZZZ"],
                       ["uzp1", "ZZZ"],
                       ["uzp2", "ZZZ"],
                       ["fabd", "ZPZ", "m", "dn"],
                       # SVE2 instructions
                       ["bext", "ZZZ"],
                       ["bdep", "ZZZ"],
                       ["eor3", "ZZZ"],
                      ])

generate(SVEReductionOp, [["andv", 0], ["orv", 0], ["eorv", 0], ["smaxv", 0], ["sminv", 0],
                          ["fminv", 2], ["fmaxv", 2], ["fadda", 2], ["uaddv", 0]])

print "\n    __ bind(forth);"
outfile.write("forth:\n")

outfile.close()

# compile for sve with armv9-a+sha3+sve2-bitperm because of SHA3 crypto extension and SVE2 bitperm instructions.
# armv9-a enables sve and sve2 by default.
subprocess.check_call([AARCH64_AS, "-march=armv9-a+sha3+sve2-bitperm", "aarch64ops.s", "-o", "aarch64ops.o"])

print
print "/*"
print "*/"

subprocess.check_call([AARCH64_OBJCOPY, "-O", "binary", "-j", ".text", "aarch64ops.o", "aarch64ops.bin"])

infile = open("aarch64ops.bin", "r")
bytes = bytearray(infile.read())

print
print "  static const unsigned int insns[] ="
print "  {"

i = 0
while i < len(bytes):
     print "    0x%02x%02x%02x%02x," % (bytes[i+3], bytes[i+2], bytes[i+1], bytes[i]),
     i += 4
     if i%16 == 0:
          print
print
print "  };"
print "// END  Generated code -- do not edit"

infile.close()

for f in ["aarch64ops.s", "aarch64ops.o", "aarch64ops.bin"]:
    os.remove(f)<|MERGE_RESOLUTION|>--- conflicted
+++ resolved
@@ -1385,8 +1385,6 @@
                    self._firstSIMDreg.nextReg(),
                    self.arrangement))
 
-<<<<<<< HEAD
-=======
 class NEONVectorCompare(ThreeRegNEONOp):
     def __init__(self, args):
         self._name, self.arrangement, self.condition = args
@@ -1411,7 +1409,6 @@
                    self._firstSIMDreg.nextReg().nextReg(),
                    self.arrangement))
 
->>>>>>> 8fee93fa
 class SpecialCases(Instruction):
     def __init__(self, data):
         self._name = data[0]
