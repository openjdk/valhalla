/*
 * Copyright (c) 2017, 2024, Oracle and/or its affiliates. All rights reserved.
 * DO NOT ALTER OR REMOVE COPYRIGHT NOTICES OR THIS FILE HEADER.
 *
 * This code is free software; you can redistribute it and/or modify it
 * under the terms of the GNU General Public License version 2 only, as
 * published by the Free Software Foundation.
 *
 * This code is distributed in the hope that it will be useful, but WITHOUT
 * ANY WARRANTY; without even the implied warranty of MERCHANTABILITY or
 * FITNESS FOR A PARTICULAR PURPOSE.  See the GNU General Public License
 * version 2 for more details (a copy is included in the LICENSE file that
 * accompanied this code).
 *
 * You should have received a copy of the GNU General Public License version
 * 2 along with this work; if not, write to the Free Software Foundation,
 * Inc., 51 Franklin St, Fifth Floor, Boston, MA 02110-1301 USA.
 *
 * Please contact Oracle, 500 Oracle Parkway, Redwood Shores, CA 94065 USA
 * or visit www.oracle.com if you need additional information or have any
 * questions.
 */

#include "precompiled.hpp"
#include "gc/shared/preservedMarks.inline.hpp"
#include "gc/shared/fullGCForwarding.inline.hpp"
#include "oops/oop.inline.hpp"
#include "unittest.hpp"

<<<<<<< HEAD
// Class to create a "fake" oop with a mark that will
// return true for calls to must_be_preserved().
class FakeOop {
  oopDesc _oop;

public:
  FakeOop() : _oop() { _oop.set_mark(originalMark()); }

  oop get_oop() { return &_oop; }
  markWord mark() { return _oop.mark(); }
  void set_mark(markWord m) { _oop.set_mark(m); }
  void forward_to(oop obj) {
    markWord m = markWord::encode_pointer_as_mark(obj);
    _oop.set_mark(m);
  }

  static markWord originalMark() { return markWord(markWord::lock_mask_in_place); }
  static markWord changedMark()  { return markWord((uintptr_t)0x4711 << markWord::hash_shift); }
};
=======
static markWord originalMark() { return markWord(markWord::lock_mask_in_place); }
static markWord changedMark()  { return markWord(0x4711); }
>>>>>>> 95a00f8a

#define ASSERT_MARK_WORD_EQ(a, b) ASSERT_EQ((a).value(), (b).value())

TEST_VM(PreservedMarks, iterate_and_restore) {
  PreservedMarks pm;

  HeapWord fakeheap[32] = { nullptr };
  HeapWord* heap = align_up(fakeheap, 8 * sizeof(HeapWord));
  FullGCForwarding::initialize(MemRegion(&heap[0], &heap[16]));

  oop o1 = cast_to_oop(&heap[0]); o1->set_mark(originalMark());
  oop o2 = cast_to_oop(&heap[2]); o2->set_mark(originalMark());
  oop o3 = cast_to_oop(&heap[4]); o3->set_mark(originalMark());
  oop o4 = cast_to_oop(&heap[6]); o4->set_mark(originalMark());

  // Make sure initial marks are correct.
  ASSERT_MARK_WORD_EQ(o1->mark(), originalMark());
  ASSERT_MARK_WORD_EQ(o2->mark(), originalMark());
  ASSERT_MARK_WORD_EQ(o3->mark(), originalMark());
  ASSERT_MARK_WORD_EQ(o4->mark(), originalMark());

  // Change the marks and verify change.
  o1->set_mark(changedMark());
  o2->set_mark(changedMark());
  ASSERT_MARK_WORD_EQ(o1->mark(), changedMark());
  ASSERT_MARK_WORD_EQ(o2->mark(), changedMark());

  // Push o1 and o2 to have their marks preserved.
  pm.push_if_necessary(o1, o1->mark());
  pm.push_if_necessary(o2, o2->mark());

  // Fake a move from o1->o3 and o2->o4.
  FullGCForwarding::forward_to(o1, o3);
  FullGCForwarding::forward_to(o2, o4);
  ASSERT_EQ(FullGCForwarding::forwardee(o1), o3);
  ASSERT_EQ(FullGCForwarding::forwardee(o2), o4);
  // Adjust will update the PreservedMarks stack to
  // make sure the mark is updated at the new location.
  pm.adjust_during_full_gc();

  // Restore all preserved and verify that the changed
  // mark is now present at o3 and o4.
  pm.restore();
  ASSERT_MARK_WORD_EQ(o3->mark(), changedMark());
  ASSERT_MARK_WORD_EQ(o4->mark(), changedMark());
}<|MERGE_RESOLUTION|>--- conflicted
+++ resolved
@@ -27,30 +27,8 @@
 #include "oops/oop.inline.hpp"
 #include "unittest.hpp"
 
-<<<<<<< HEAD
-// Class to create a "fake" oop with a mark that will
-// return true for calls to must_be_preserved().
-class FakeOop {
-  oopDesc _oop;
-
-public:
-  FakeOop() : _oop() { _oop.set_mark(originalMark()); }
-
-  oop get_oop() { return &_oop; }
-  markWord mark() { return _oop.mark(); }
-  void set_mark(markWord m) { _oop.set_mark(m); }
-  void forward_to(oop obj) {
-    markWord m = markWord::encode_pointer_as_mark(obj);
-    _oop.set_mark(m);
-  }
-
-  static markWord originalMark() { return markWord(markWord::lock_mask_in_place); }
-  static markWord changedMark()  { return markWord((uintptr_t)0x4711 << markWord::hash_shift); }
-};
-=======
 static markWord originalMark() { return markWord(markWord::lock_mask_in_place); }
 static markWord changedMark()  { return markWord(0x4711); }
->>>>>>> 95a00f8a
 
 #define ASSERT_MARK_WORD_EQ(a, b) ASSERT_EQ((a).value(), (b).value())
 
