--- conflicted
+++ resolved
@@ -617,10 +617,6 @@
                 "/modules/java.base/java/util/function/BiFunction.class",
                 "/modules/java.base/jdk/internal/access/JavaNioAccess.class",
                 "/modules/java.base/java/nio/HeapByteBuffer.class",
-<<<<<<< HEAD
-                "/modules/java.base/java/nio/ByteOrder.class",
-=======
->>>>>>> 72539b57
                 "/modules/java.base/java/io/BufferedWriter.class",
                 "/modules/java.base/java/lang/Terminator.class",
                 "/modules/java.base/jdk/internal/misc/Signal$Handler.class",
@@ -1175,10 +1171,6 @@
                 "/modules/java.base/jdk/internal/loader/URLClassPath$FileLoader.class",
                 "/modules/java.base/jdk/internal/loader/Resource.class",
                 "/modules/java.base/java/io/FileCleanable.class",
-<<<<<<< HEAD
-                "/modules/java.base/sun/nio/ByteBuffered.class",
-=======
->>>>>>> 72539b57
                 "/modules/java.base/java/security/SecureClassLoader$CodeSourceKey.class",
                 "/modules/java.base/java/security/PermissionCollection.class",
                 "/modules/java.base/java/security/Permissions.class",
