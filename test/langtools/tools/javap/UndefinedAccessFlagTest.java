/*
 * Copyright (c) 2024, 2025, Oracle and/or its affiliates. All rights reserved.
 * DO NOT ALTER OR REMOVE COPYRIGHT NOTICES OR THIS FILE HEADER.
 *
 * This code is free software; you can redistribute it and/or modify it
 * under the terms of the GNU General Public License version 2 only, as
 * published by the Free Software Foundation.
 *
 * This code is distributed in the hope that it will be useful, but WITHOUT
 * ANY WARRANTY; without even the implied warranty of MERCHANTABILITY or
 * FITNESS FOR A PARTICULAR PURPOSE.  See the GNU General Public License
 * version 2 for more details (a copy is included in the LICENSE file that
 * accompanied this code).
 *
 * You should have received a copy of the GNU General Public License version
 * 2 along with this work; if not, write to the Free Software Foundation,
 * Inc., 51 Franklin St, Fifth Floor, Boston, MA 02110-1301 USA.
 *
 * Please contact Oracle, 500 Oracle Parkway, Redwood Shores, CA 94065 USA
 * or visit www.oracle.com if you need additional information or have any
 * questions.
 */

/*
 * @test
 * @bug 8333748 8349536
 * @summary javap should not fail if reserved access flag bits are set to 1
 * @library /tools/lib
 * @modules jdk.jdeps/com.sun.tools.javap
 * @run junit UndefinedAccessFlagTest
 */

import org.junit.jupiter.params.ParameterizedTest;
import org.junit.jupiter.params.provider.EnumSource;
import toolbox.JavapTask;
import toolbox.Task;
import toolbox.ToolBox;

import java.lang.classfile.AccessFlags;
import java.lang.classfile.ClassModel;
import java.lang.classfile.FieldModel;
import java.lang.classfile.MethodModel;
import java.lang.classfile.attribute.InnerClassInfo;
import java.lang.classfile.attribute.InnerClassesAttribute;
import java.nio.file.Files;
import java.nio.file.Path;

import static java.lang.classfile.ClassFile.*;
import static org.junit.jupiter.api.Assertions.assertTrue;

public class UndefinedAccessFlagTest {

    final ToolBox toolBox = new ToolBox();

    enum TestLocation {
        NONE(false), CLASS, FIELD, METHOD, INNER_CLASS(false);

        final boolean fails;
        TestLocation() { this(true); }
        TestLocation(boolean fails) { this.fails = fails; }
    }

    @ParameterizedTest
    @EnumSource(TestLocation.class)
    void test(TestLocation location) throws Throwable {
        var cf = of();
        ClassModel cm;
        try (var is = UndefinedAccessFlagTest.class.getResourceAsStream(
            "/UndefinedAccessFlagTest$SampleInnerClass.class"
        )) {
            cm = cf.parse(is.readAllBytes());
        }
        var bytes = cf.transformClass(cm, (cb, ce) -> {
            switch (ce) {
                case AccessFlags flags when location == TestLocation.CLASS -> cb
                    .withFlags(flags.flagsMask() | ACC_PRIVATE);
                case FieldModel f when location == TestLocation.FIELD -> cb
                    .transformField(f, (fb, fe) -> {
                        if (fe instanceof AccessFlags flags) {
                            fb.withFlags(flags.flagsMask() | ACC_SYNCHRONIZED);
                        } else {
                            fb.with(fe);
                        }
                    });
                case MethodModel m when location == TestLocation.METHOD -> cb
                    .transformMethod(m, (mb, me) -> {
                        if (me instanceof AccessFlags flags) {
                            mb.withFlags(flags.flagsMask() | ACC_INTERFACE);
                        } else {
                            mb.with(me);
                        }
                    });
                case InnerClassesAttribute attr when location == TestLocation.INNER_CLASS -> cb
                    .with(InnerClassesAttribute.of(attr.classes().stream()
<<<<<<< HEAD
                        .map(ic -> InnerClassInfo.of(ic.innerClass(), ic.outerClass(), ic.innerName(), ic.flagsMask() | 0x0050))
=======
                        .map(ic -> InnerClassInfo.of(ic.innerClass(), ic.outerClass(), ic.innerName(), ic.flagsMask() | ACC_SUPER))
>>>>>>> e2ae50d8
                        .toList()));
                default -> cb.with(ce);
            }
        });

        Files.write(Path.of("transformed.class"), bytes);

        var lines = new JavapTask(toolBox)
            .classes("transformed.class")
            .options("-c", "-p", "-v")
            .run(location.fails ? Task.Expect.FAIL : Task.Expect.SUCCESS)
            .writeAll()
            .getOutputLines(Task.OutputKind.DIRECT);

        // No termination when access flag error happens
        assertTrue(lines.stream().anyMatch(l -> l.contains("java.lang.String field;")));
        assertTrue(lines.stream().anyMatch(l -> l.contains("UndefinedAccessFlagTest$SampleInnerClass();")));
        assertTrue(lines.stream().anyMatch(l -> l.contains("void method();")));
        assertTrue(lines.stream().anyMatch(l -> l.contains("SampleInnerClass=class UndefinedAccessFlagTest$SampleInnerClass of class UndefinedAccessFlagTest")));

        // Remove non-error lines
        assertTrue(lines.removeIf(st -> !st.startsWith("Error:")));
        // Desired locations has errors
        assertTrue(location == TestLocation.NONE || !lines.isEmpty());
        // Access Flag errors only
        assertTrue(lines.stream().allMatch(l -> l.contains("Access Flags:")), () -> String.join("\n", lines));
    }

    static class SampleInnerClass {
        String field;
        void method() {}
    }
}<|MERGE_RESOLUTION|>--- conflicted
+++ resolved
@@ -92,11 +92,7 @@
                     });
                 case InnerClassesAttribute attr when location == TestLocation.INNER_CLASS -> cb
                     .with(InnerClassesAttribute.of(attr.classes().stream()
-<<<<<<< HEAD
                         .map(ic -> InnerClassInfo.of(ic.innerClass(), ic.outerClass(), ic.innerName(), ic.flagsMask() | 0x0050))
-=======
-                        .map(ic -> InnerClassInfo.of(ic.innerClass(), ic.outerClass(), ic.innerName(), ic.flagsMask() | ACC_SUPER))
->>>>>>> e2ae50d8
                         .toList()));
                 default -> cb.with(ce);
             }
