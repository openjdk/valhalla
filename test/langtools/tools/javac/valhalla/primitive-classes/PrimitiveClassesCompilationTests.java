--- conflicted
+++ resolved
@@ -279,7 +279,7 @@
                 }
                 """,
                 """
-                value final class A {
+                primitive final class A {
                     final int x = 10;
                     void foo(A a) {
                         (a).x = 100;
@@ -468,7 +468,7 @@
     public void testSuperInvocation() {
         assertFail("compiler.err.call.to.super.not.allowed.in.value.ctor",
                 """
-                value class PC {
+                primitive class PC {
                     PC(String s) {
                         super();  // Error.
                     }
@@ -995,97 +995,4 @@
                 }
                 """);
     }
-<<<<<<< HEAD
-=======
-
-    public void testClassLiteralTypingNegativeTest() {
-        String[] previousOptions = getCompileOptions();
-        try {
-            String[] testOptions = {"--add-exports", "java.base/jdk.internal.value=ALL-UNNAMED"};
-            setCompileOptions(testOptions);
-            assertFail("compiler.err.prob.found.req",
-                    """
-                    import jdk.internal.value.PrimitiveClass;
-                    class ClassLiteralTypingNegativeTest {
-                        interface I {}
-                        static primitive class Foo implements I {
-                            final int value = 0;
-                            void m() {
-                                Class<? extends Foo.ref> cFooRef = PrimitiveClass.asValueType(Foo.class);
-                            }
-                        }
-                    }
-                    """);
-            assertOK(
-                    """
-                    import jdk.internal.value.PrimitiveClass;
-                    class ClassLiteralTypingNegativeTest {
-                        interface I {}
-                        static primitive class Foo implements I {
-                            final int value = 0;
-                            void m() {
-                                Class<? extends Foo.ref> cFooRef = new Foo().getClass();
-                            }
-                        }
-                    }
-                    """);
-            assertOK(
-                    """
-                    import jdk.internal.value.PrimitiveClass;
-                    class ClassLiteralTypingNegativeTest {
-                        interface I {}
-                        static primitive class Foo implements I {
-                            final int value = 0;
-                            void m() {
-                                Class<? extends Foo.ref> cFooRef = Foo.ref.class;
-                            }
-                        }
-                    }
-                    """);
-            assertFail("compiler.err.prob.found.req",
-                    """
-                    import jdk.internal.value.PrimitiveClass;
-                    class ClassLiteralTypingNegativeTest {
-                        interface I {}
-                        static primitive class Foo implements I {
-                            final int value = 0;
-                            void m() {
-                                Class<? extends Foo.ref> cFooRef = Foo.val.class;
-                            }
-                        }
-                    }
-                    """);
-            assertOK(
-                    """
-                    import jdk.internal.value.PrimitiveClass;
-                    class ClassLiteralTypingNegativeTest {
-                        interface I {}
-                        static primitive class Foo implements I {
-                            final int value = 0;
-                            void m() {
-                                Foo.val xv = new Foo();
-                                Class<? extends Foo.ref> cFooRef = xv.getClass();
-                            }
-                        }
-                    }
-                    """);
-            assertOK(
-                    """
-                    import jdk.internal.value.PrimitiveClass;
-                    class ClassLiteralTypingNegativeTest {
-                        interface I {}
-                        static primitive class Foo implements I {
-                            final int value = 0;
-                            void m() {
-                                Foo.ref xr = new Foo();
-                                Class<? extends Foo.ref> cFooRef = xr.getClass();
-                            }
-                        }
-                    }
-                    """);
-        } finally {
-            setCompileOptions(previousOptions);
-        }
-    }
->>>>>>> 9c21d4c5
 }