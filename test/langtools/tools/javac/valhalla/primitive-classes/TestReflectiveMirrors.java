/*
 * Copyright (c) 2021, 2022, Oracle and/or its affiliates. All rights reserved.
 * DO NOT ALTER OR REMOVE COPYRIGHT NOTICES OR THIS FILE HEADER.
 *
 * This code is free software; you can redistribute it and/or modify it
 * under the terms of the GNU General Public License version 2 only, as
 * published by the Free Software Foundation.  Oracle designates this
 * particular file as subject to the "Classpath" exception as provided
 * by Oracle in the LICENSE file that accompanied this code.
 *
 * This code is distributed in the hope that it will be useful, but WITHOUT
 * ANY WARRANTY; without even the implied warranty of MERCHANTABILITY or
 * FITNESS FOR A PARTICULAR PURPOSE.  See the GNU General Public License
 * version 2 for more details (a copy is included in the LICENSE file that
 * accompanied this code).
 *
 * You should have received a copy of the GNU General Public License version
 * 2 along with this work; if not, write to the Free Software Foundation,
 * Inc., 51 Franklin St, Fifth Floor, Boston, MA 02110-1301 USA.
 *
 * Please contact Oracle, 500 Oracle Parkway, Redwood Shores, CA 94065 USA
 * or visit www.oracle.com if you need additional information or have any
 * questions.
 */

/*
 * @test
 * @bug 8269956
 * @summary  javac should generate `ldc LPoint;` for class literal Point.class
<<<<<<< HEAD
 * @compile -XDenablePrimitiveClasses TestReflectiveMirrors.java
=======
 * @modules java.base/jdk.internal.value
>>>>>>> 60855881
 * @run main TestReflectiveMirrors
 */

import jdk.internal.value.PrimitiveClass;

public class TestReflectiveMirrors {

    static primitive class ValDefault {}

    public static void main(String [] args) {

        if (ValDefault.class != new ValDefault().getClass()) {
            throw new AssertionError("Wrong mirror");
        }

        if (ValDefault.ref.class != new ValDefault().getClass()) {
            throw new AssertionError("Wrong mirror");
        }

        if (ValDefault.val.class != PrimitiveClass.asValueType(new ValDefault().getClass())) {
            throw new AssertionError("Wrong mirror");
        }

        if (TestReflectiveMirrors.ValDefault.class != new ValDefault().getClass()) {
            throw new AssertionError("Wrong mirror");
        }

        if (TestReflectiveMirrors.ValDefault.ref.class != new ValDefault().getClass()) {
            throw new AssertionError("Wrong mirror");
        }

        if (TestReflectiveMirrors.ValDefault.val.class != PrimitiveClass.asValueType(new ValDefault().getClass())) {
            throw new AssertionError("Wrong mirror");
        }
    }
}<|MERGE_RESOLUTION|>--- conflicted
+++ resolved
@@ -27,11 +27,8 @@
  * @test
  * @bug 8269956
  * @summary  javac should generate `ldc LPoint;` for class literal Point.class
-<<<<<<< HEAD
+ * @modules java.base/jdk.internal.value
  * @compile -XDenablePrimitiveClasses TestReflectiveMirrors.java
-=======
- * @modules java.base/jdk.internal.value
->>>>>>> 60855881
  * @run main TestReflectiveMirrors
  */
 
