/*
 * Copyright (c) 2022, 2024, Oracle and/or its affiliates. All rights reserved.
 * DO NOT ALTER OR REMOVE COPYRIGHT NOTICES OR THIS FILE HEADER.
 *
 * This code is free software; you can redistribute it and/or modify it
 * under the terms of the GNU General Public License version 2 only, as
 * published by the Free Software Foundation.
 *
 * This code is distributed in the hope that it will be useful, but WITHOUT
 * ANY WARRANTY; without even the implied warranty of MERCHANTABILITY or
 * FITNESS FOR A PARTICULAR PURPOSE.  See the GNU General Public License
 * version 2 for more details (a copy is included in the LICENSE file that
 * accompanied this code).
 *
 * You should have received a copy of the GNU General Public License version
 * 2 along with this work; if not, write to the Free Software Foundation,
 * Inc., 51 Franklin St, Fifth Floor, Boston, MA 02110-1301 USA.
 *
 * Please contact Oracle, 500 Oracle Parkway, Redwood Shores, CA 94065 USA
 * or visit www.oracle.com if you need additional information or have any
 * questions.
 */

/**
 * ValueObjectCompilationTests
 *
 * @test
 * @bug 8287136 8292630 8279368 8287136 8287770 8279840 8279672 8292753 8287763 8279901 8287767 8293183 8293120
 *      8329345 8341061 8340984
 * @summary Negative compilation tests, and positive compilation (smoke) tests for Value Objects
 * @library /lib/combo /tools/lib
 * @modules
 *     jdk.compiler/com.sun.tools.javac.util
 *     jdk.compiler/com.sun.tools.javac.api
 *     jdk.compiler/com.sun.tools.javac.main
 *     jdk.compiler/com.sun.tools.javac.code
 *     jdk.jdeps/com.sun.tools.classfile
 * @build toolbox.ToolBox toolbox.JavacTask
 * @run junit ValueObjectCompilationTests
 */

import java.io.File;

import java.util.List;
import java.util.Set;

import com.sun.tools.javac.util.Assert;

import com.sun.tools.classfile.Attribute;
import com.sun.tools.classfile.Attributes;
import com.sun.tools.classfile.ClassFile;
import com.sun.tools.classfile.Code_attribute;
import com.sun.tools.classfile.ConstantPool;
import com.sun.tools.classfile.ConstantPool.CONSTANT_Class_info;
import com.sun.tools.classfile.ConstantPool.CONSTANT_Fieldref_info;
import com.sun.tools.classfile.ConstantPool.CONSTANT_Methodref_info;
import com.sun.tools.classfile.Field;
import com.sun.tools.classfile.Instruction;
import com.sun.tools.classfile.Method;

import com.sun.tools.javac.code.Flags;

import org.junit.jupiter.api.Test;
import tools.javac.combo.CompilationTestCase;
import toolbox.ToolBox;

class ValueObjectCompilationTests extends CompilationTestCase {

    private static String[] PREVIEW_OPTIONS = {"--enable-preview", "-source",
            Integer.toString(Runtime.version().feature())};

    public ValueObjectCompilationTests() {
        setDefaultFilename("ValueObjectsTest.java");
        setCompileOptions(PREVIEW_OPTIONS);
    }

    @Test
    void testValueModifierConstraints() {
        assertFail("compiler.err.illegal.combination.of.modifiers",
                """
                value @interface IA {}
                """);
        assertFail("compiler.err.illegal.combination.of.modifiers",
                """
                value interface I {}
                """);
        assertFail("compiler.err.mod.not.allowed.here",
                """
                class Test {
                    value int x;
                }
                """);
        assertFail("compiler.err.mod.not.allowed.here",
                """
                class Test {
                    value int foo();
                }
                """);
        assertFail("compiler.err.mod.not.allowed.here",
                """
                value enum Enum {}
                """);
    }

    record TestData(String message, String snippet, String[] compilerOptions, boolean testLocalToo) {
        TestData(String snippet) {
            this("", snippet, null, true);
        }

        TestData(String snippet, boolean testLocalToo) {
            this("", snippet, null, testLocalToo);
        }

        TestData(String message, String snippet) {
            this(message, snippet, null, true);
        }

        TestData(String snippet, String[] compilerOptions) {
            this("", snippet, compilerOptions, true);
        }

        TestData(String message, String snippet, String[] compilerOptions) {
            this(message, snippet, compilerOptions, true);
        }

        TestData(String message, String snippet, boolean testLocalToo) {
            this(message, snippet, null, testLocalToo);
        }
    }

    private void testHelper(List<TestData> testDataList) {
        String ttt =
                """
                    class TTT {
                        void m() {
                            #LOCAL
                        }
                    }
                """;
        for (TestData td : testDataList) {
            String localSnippet = ttt.replace("#LOCAL", td.snippet);
            String[] previousOptions = getCompileOptions();
            try {
                if (td.compilerOptions != null) {
                    setCompileOptions(td.compilerOptions);
                }
                if (td.message == "") {
                    assertOK(td.snippet);
                    if (td.testLocalToo) {
                        assertOK(localSnippet);
                    }
                } else if (td.message.startsWith("compiler.err")) {
                    assertFail(td.message, td.snippet);
                    if (td.testLocalToo) {
                        assertFail(td.message, localSnippet);
                    }
                } else {
                    assertOKWithWarning(td.message, td.snippet);
                    if (td.testLocalToo) {
                        assertOKWithWarning(td.message, localSnippet);
                    }
                }
            } finally {
                setCompileOptions(previousOptions);
            }
        }
    }

    private static final List<TestData> superClassConstraints = List.of(
            new TestData(
                    "compiler.err.super.class.method.cannot.be.synchronized",
                    """
                    abstract class I {
                        synchronized void foo() {}
                    }
                    value class V extends I {}
                    """
            ),
            new TestData(
                    "compiler.err.concrete.supertype.for.value.class",
                    """
                    class ConcreteSuperType {
                        static abstract value class V extends ConcreteSuperType {}  // Error: concrete super.
                    }
                    """
            ),
            new TestData(
                    """
                    value record Point(int x, int y) {}
                    """
            ),
            new TestData(
                    """
                    value class One extends Number {
                        public int intValue() { return 0; }
                        public long longValue() { return 0; }
                        public float floatValue() { return 0; }
                        public double doubleValue() { return 0; }
                    }
                    """
            ),
            new TestData(
                    """
                    value class V extends Object {}
                    """
            ),
            new TestData(
                    "compiler.err.value.type.has.identity.super.type",
                    """
                    abstract class A {}
                    value class V extends A {}
                    """
            )
    );

    @Test
    void testSuperClassConstraints() {
        testHelper(superClassConstraints);
    }

    @Test
    void testRepeatedModifiers() {
        assertFail("compiler.err.repeated.modifier", "value value class ValueTest {}");
    }

    @Test
    void testParserTest() {
        assertOK(
                """
                value class Substring implements CharSequence {
                    private String str;
                    private int start;
                    private int end;

                    public Substring(String str, int start, int end) {
                        checkBounds(start, end, str.length());
                        this.str = str;
                        this.start = start;
                        this.end = end;
                    }

                    public int length() {
                        return end - start;
                    }

                    public char charAt(int i) {
                        checkBounds(0, i, length());
                        return str.charAt(start + i);
                    }

                    public Substring subSequence(int s, int e) {
                        checkBounds(s, e, length());
                        return new Substring(str, start + s, start + e);
                    }

                    public String toString() {
                        return str.substring(start, end);
                    }

                    private static void checkBounds(int start, int end, int length) {
                        if (start < 0 || end < start || length < end)
                            throw new IndexOutOfBoundsException();
                    }
                }
                """
        );
    }

    private static final List<TestData> semanticsViolations = List.of(
            new TestData(
                    "compiler.err.cant.inherit.from.final",
                    """
                    value class Base {}
                    class Subclass extends Base {}
                    """
            ),
            new TestData(
                    "compiler.err.cant.assign.val.to.var",
                    """
                    value class Point {
                        int x = 10;
                        int y;
                        Point (int x, int y) {
                            this.x = x; // Error, final field 'x' is already assigned to.
                            this.y = y; // OK.
                        }
                    }
                    """
            ),
            new TestData(
                    "compiler.err.cant.assign.val.to.var",
                    """
                    value class Point {
                        int x;
                        int y;
                        Point (int x, int y) {
                            this.x = x;
                            this.y = y;
                        }
                        void foo(Point p) {
                            this.y = p.y; // Error, y is final and can't be written outside of ctor.
                        }
                    }
                    """
            ),
            new TestData(
                    "compiler.err.cant.assign.val.to.var",
                    """
                    abstract value class Point {
                        int x;
                        int y;
                        Point (int x, int y) {
                            this.x = x;
                            this.y = y;
                        }
                        void foo(Point p) {
                            this.y = p.y; // Error, y is final and can't be written outside of ctor.
                        }
                    }
                    """
            ),
            new TestData(
                    "compiler.err.var.might.not.have.been.initialized",
                    """
                    value class Point {
                        int x;
                        int y;
                        Point (int x, int y) {
                            this.x = x;
                            // y hasn't been initialized
                        }
                    }
                    """
            ),
            new TestData(
                    "compiler.err.mod.not.allowed.here",
                    """
                    abstract value class V {
                        synchronized void foo() {
                         // Error, abstract value class may not declare a synchronized instance method.
                        }
                    }
                    """
            ),
            new TestData(
                    """
                    abstract value class V {
                        static synchronized void foo() {} // OK static
                    }
                    """
            ),
            new TestData(
                    "compiler.err.mod.not.allowed.here",
                    """
                    value class V {
                        synchronized void foo() {}
                    }
                    """
            ),
            new TestData(
                    """
                    value class V {
                        synchronized static void soo() {} // OK static
                    }
                    """
            ),
            new TestData(
                    "compiler.err.type.found.req",
                    """
                    value class V {
                        { synchronized(this) {} }
                    }
                    """
            ),
            new TestData(
                    "compiler.err.mod.not.allowed.here",
                    """
                    value record R() {
                        synchronized void foo() { } // Error;
                        synchronized static void soo() {} // OK.
                    }
                    """
            ),
            new TestData(
                    "compiler.err.cant.ref.before.ctor.called",
                    """
                    value class V {
                        int x;
                        V() {
                            foo(this); // Error.
                            x = 10;
                        }
                        void foo(V v) {}
                    }
                    """
            ),
            new TestData(
                    "compiler.err.cant.ref.before.ctor.called",
                    """
                    value class V {
                        int x;
                        V() {
                            x = 10;
                            foo(this); // error
                        }
                        void foo(V v) {}
                    }
                    """
            ),
            new TestData(
                    "compiler.err.type.found.req",
                    """
                    interface I {}
                    interface VI extends I {}
                    class C {}
                    value class VC<T extends VC> {
                        void m(T t) {
                            synchronized(t) {} // error
                        }
                    }
                    """
            ),
            new TestData(
                    "compiler.err.type.found.req",
                    """
                    interface I {}
                    interface VI extends I {}
                    class C {}
                    value class VC<T extends VC> {
                        void foo(Object o) {
                            synchronized ((VC & I)o) {} // error
                        }
                    }
                    """
            ),
            new TestData(
                    // OK if the value class is abstract
                    """
                    interface I {}
                    abstract value class VI implements I {}
                    class C {}
                    value class VC<T extends VC> {
                        void bar(Object o) {
                            synchronized ((VI & I)o) {} // error
                        }
                    }
                    """
            ),
            new TestData(
                    "compiler.err.type.found.req", // --enable-preview -source"
                    """
                    class V {
                        final Integer val = Integer.valueOf(42);
                        void test() {
                            synchronized (val) { // error
                            }
                        }
                    }
                    """
            ),
            new TestData(
                    "compiler.err.type.found.req", // --enable-preview -source"
                    """
                    import java.time.*;
                    class V {
                        final Duration val = Duration.ZERO;
                        void test() {
                            synchronized (val) { // warn
                            }
                        }
                    }
                    """,
                    false // cant do local as there is an import statement
            ),
            new TestData(
                    "compiler.warn.attempt.to.synchronize.on.instance.of.value.based.class", // empty options
                    """
                    class V {
                        final Integer val = Integer.valueOf(42);
                        void test() {
                            synchronized (val) { // warn
                            }
                        }
                    }
                    """,
                    new String[] {}
            ),
            new TestData(
                    "compiler.warn.attempt.to.synchronize.on.instance.of.value.based.class", // --source
                    """
                    class V {
                        final Integer val = Integer.valueOf(42);
                        void test() {
                            synchronized (val) { // warn
                            }
                        }
                    }
                    """,
                    new String[] {"--source", Integer.toString(Runtime.version().feature())}
            ),
            new TestData(
                    "compiler.warn.attempt.to.synchronize.on.instance.of.value.based.class", // --source
                    """
                    class V {
                        final Integer val = Integer.valueOf(42);
                        void test() {
                            synchronized (val) { // warn
                            }
                        }
                    }
                    """,
                    new String[] {"--source", Integer.toString(Runtime.version().feature())}
            ),
            new TestData(
                    "compiler.err.illegal.combination.of.modifiers", // --enable-preview -source"
                    """
                    value class V {
                        volatile int f = 1;
                    }
                    """
            )
    );

    @Test
    void testSemanticsViolations() {
        testHelper(semanticsViolations);
    }

    private static final List<TestData> sealedClassesData = List.of(
            new TestData(
                    """
                    abstract sealed value class SC {}
                    value class VC extends SC {}
                    """,
                    false // local sealed classes are not allowed
            ),
            new TestData(
                    """
                    abstract sealed interface SI {}
                    value class VC implements SI {}
                    """,
                    false // local sealed classes are not allowed
            ),
            new TestData(
                    """
                    abstract sealed class SC {}
                    final class IC extends SC {}
                    non-sealed class IC2 extends SC {}
                    final class IC3 extends IC2 {}
                    """,
                    false
            ),
            new TestData(
                    """
                    abstract sealed interface SI {}
                    final class IC implements SI {}
                    non-sealed class IC2 implements SI {}
                    final class IC3 extends IC2 {}
                    """,
                    false // local sealed classes are not allowed
            ),
            new TestData(
                    "compiler.err.non.abstract.value.class.cant.be.sealed.or.non.sealed",
                    """
                    abstract sealed value class SC {}
                    non-sealed value class VC extends SC {}
                    """,
                    false
            ),
            new TestData(
                    "compiler.err.non.abstract.value.class.cant.be.sealed.or.non.sealed",
                    """
                    sealed value class SI {}
                    """,
                    false
            ),
            new TestData(
                    """
                    sealed abstract value class SI {}
                    value class V extends SI {}
                    """,
                    false
            ),
            new TestData(
                    """
                    sealed abstract value class SI permits V {}
                    value class V extends SI {}
                    """,
                    false
            ),
            new TestData(
                    """
                    sealed interface I {}
                    non-sealed abstract value class V implements I {}
                    """,
                    false
            ),
            new TestData(
                    """
                    sealed interface I permits V {}
                    non-sealed abstract value class V implements I {}
                    """,
                    false
            )
    );

    @Test
    void testInteractionWithSealedClasses() {
        testHelper(sealedClassesData);
    }

    @Test
    void testCheckClassFileFlags() throws Exception {
        for (String source : List.of(
                """
                interface I {}
                class Test {
                    I i = new I() {};
                }
                """,
                """
                class C {}
                class Test {
                    C c = new C() {};
                }
                """,
                """
                class Test {
                    Object o = new Object() {};
                }
                """,
                """
                class Test {
                    abstract class Inner {}
                }
                """
        )) {
            File dir = assertOK(true, source);
            for (final File fileEntry : dir.listFiles()) {
                if (fileEntry.getName().contains("$")) {
                    ClassFile classFile = ClassFile.read(fileEntry);
                    Assert.check((classFile.access_flags.flags & Flags.ACC_IDENTITY) != 0);
                }
            }
        }

        for (String source : List.of(
                """
                class C {}
                """,
                """
                abstract class A {
                    int i;
                }
                """,
                """
                abstract class A {
                    synchronized void m() {}
                }
                """,
                """
                class C {
                    synchronized void m() {}
                }
                """,
                """
                abstract class A {
                    int i;
                    { i = 0; }
                }
                """,
                """
                abstract class A {
                    A(int i) {}
                }
                """,
                """
                    enum E {}
                """,
                """
                    record R() {}
                """
        )) {
            File dir = assertOK(true, source);
            for (final File fileEntry : dir.listFiles()) {
                ClassFile classFile = ClassFile.read(fileEntry);
                Assert.check(classFile.access_flags.is(Flags.ACC_IDENTITY));
            }
        }

        {
            String source =
                    """
                    abstract value class A {}
                    value class Sub extends A {} //implicitly final
                    """;
            File dir = assertOK(true, source);
            for (final File fileEntry : dir.listFiles()) {
                ClassFile classFile = ClassFile.read(fileEntry);
                switch (classFile.getName()) {
                    case "Sub":
                        Assert.check((classFile.access_flags.flags & (Flags.FINAL)) != 0);
                        break;
                    case "A":
                        Assert.check((classFile.access_flags.flags & (Flags.ABSTRACT)) != 0);
                        break;
                    default:
                        throw new AssertionError("you shoulnd't be here");
                }
            }
        }

        for (String source : List.of(
                """
                value class V {
                    int i = 0;
                    static int j;
                }
                """,
                """
                abstract value class A {
                    static int j;
                }

                value class V extends A {
                    int i = 0;
                }
                """
        )) {
            File dir = assertOK(true, source);
            for (final File fileEntry : dir.listFiles()) {
                ClassFile classFile = ClassFile.read(fileEntry);
                for (Field field : classFile.fields) {
                    if (!field.access_flags.is(Flags.STATIC)) {
                        Set<String> fieldFlags = field.access_flags.getFieldFlags();
                        Assert.check(fieldFlags.size() == 2 && fieldFlags.contains("ACC_FINAL") && fieldFlags.contains("ACC_STRICT"));
                    }
                }
            }
        }

        // testing experimental @Strict annotation
        String[] previousOptions = getCompileOptions();
        try {
            String[] testOptions = {"--add-exports", "java.base/jdk.internal.vm.annotation=ALL-UNNAMED"};
            setCompileOptions(testOptions);
            for (String source : List.of(
                    """
                    import jdk.internal.vm.annotation.Strict;
                    class Test {
                        @Strict int i;
                    }
                    """,
                    """
                    import jdk.internal.vm.annotation.Strict;
                    class Test {
                        @Strict final int i = 0;
                    }
                    """
            )) {
                File dir = assertOK(true, source);
                for (final File fileEntry : dir.listFiles()) {
                    ClassFile classFile = ClassFile.read(fileEntry);
                    for (Field field : classFile.fields) {
                        if (!field.access_flags.is(Flags.STATIC)) {
                            Set<String> fieldFlags = field.access_flags.getFieldFlags();
                            Assert.check(fieldFlags.contains("ACC_STRICT"));
                        }
                    }
                }
            }
        } finally {
            setCompileOptions(previousOptions);
        }
    }

    @Test
    void testConstruction() throws Exception {
<<<<<<< HEAD
        record Data(String src, boolean isRecord) {}
        /*for (Data data : List.of(
=======
        record Data(String src, boolean isRecord) {
            Data(String src) {
                this(src, false);
            }
        }
        for (Data data : List.of(
>>>>>>> 90055bb6
                new Data(
                    """
                    value class Test {
                        int i = 100;
                    }
                    """),
                new Data(
                    """
                    value class Test {
                        int i;
                        Test() {
                            i = 100;
                        }
                    }
                    """),
                new Data(
                    """
                    value class Test {
                        int i;
                        Test() {
                            i = 100;
                            super();
                        }
                    }
                    """),
                new Data(
                    """
                    value class Test {
                        int i;
                        Test() {
                            this.i = 100;
                            super();
                        }
                    }
                    """),
                new Data(
                    """
                    value record Test(int i) {}
                    """, true)
        )) {
            String expectedCodeSequence = "aload_0,bipush,putfield,aload_0,invokespecial,return,";
            String expectedCodeSequenceRecord = "aload_0,iload_1,putfield,aload_0,invokespecial,return,";
            File dir = assertOK(true, data.src);
            for (final File fileEntry : dir.listFiles()) {
                ClassFile classFile = ClassFile.read(fileEntry);
                for (Method method : classFile.methods) {
                    if (method.getName(classFile.constant_pool).equals("<init>")) {
                        Code_attribute code = (Code_attribute)method.attributes.get("Code");
                        String foundCodeSequence = "";
                        for (Instruction inst: code.getInstructions()) {
                            foundCodeSequence += inst.getMnemonic() + ",";
                        }
                        if (!data.isRecord) {
                            Assert.check(expectedCodeSequence.equals(foundCodeSequence));
                        } else {
                            Assert.check(expectedCodeSequenceRecord.equals(foundCodeSequence));
                        }
                    }
                }
            }
        }
        */
/*
        String source =
                """
                value class Test {
                    int i = 100;
                    int j = 0;
                    {
                        System.out.println(j);
                    }
                }
                """;
        String expectedCodeSequence = "aload_0,bipush,putfield,aload_0,iconst_0,putfield,aload_0,invokespecial,getstatic,iconst_0,invokevirtual,return,";
        File dir = assertOK(true, source);
        for (final File fileEntry : dir.listFiles()) {
            ClassFile classFile = ClassFile.read(fileEntry);
            for (Method method : classFile.methods) {
                if (method.getName(classFile.constant_pool).equals("<init>")) {
                    Code_attribute code = (Code_attribute)method.attributes.get("Code");
                    String foundCodeSequence = "";
                    for (Instruction inst: code.getInstructions()) {
                        foundCodeSequence += inst.getMnemonic() + ",";
                    }
                    Assert.check(expectedCodeSequence.equals(foundCodeSequence), "found " + foundCodeSequence);
                }
            }
        }
*/
        assertFail("compiler.err.cant.ref.before.ctor.called",
                """
                value class Test {
                    Test() {
                        m();
                    }
                    void m() {}
                }
                """
        );
        assertFail("compiler.err.cant.ref.after.ctor.called",
                """
                value class Test {
                    int i;
                    Test() {
                        super();
                        this.i = i;
                    }
                }
                """
        );
        assertOK(
                """
                class UnrelatedThisLeak {
                    value class V {
                        int f;
                        V() {
                            UnrelatedThisLeak x = UnrelatedThisLeak.this;
                            f = 10;
                            x = UnrelatedThisLeak.this;
                        }
                    }
                }
                """
        );
        assertFail("compiler.err.cant.ref.before.ctor.called",
                """
                value class Test {
                    Test t = null;
                    Runnable r = () -> { System.err.println(t); };
                }
                """
        );
        assertFail("compiler.err.cant.ref.after.ctor.called",
                """
                value class Test {
                    int f;
                    {
                        f = 1;
                    }
                }
                """
        );
        assertFail("compiler.err.cant.ref.before.ctor.called",
                """
                value class V {
                    int x;
                    int y = x + 1; // allowed
                    V1() {
                        x = 12;
                        // super();
                    }
                }
                """
        );
        assertFail("compiler.err.var.might.already.be.assigned",
                """
                value class V2 {
                    int x;
                    V2() { this(x = 3); } // error
                    V2(int i) { x = 4; }
                }
                """
        );
        assertOK(
                """
                abstract value class AV1 {
                    AV1(int i) {}
                }
                value class V3 extends AV1 {
                    int x;
                    V3() {
                        super(x = 3); // ok
                    }
                }
                """
        );
        assertFail("compiler.err.cant.ref.before.ctor.called",
                """
                value class V4 {
                    int x;
                    int y = x + 1;
                    V4() {
                        x = 12;
                    }
                    V4(int i) {
                        x = i;
                    }
                }
                """
        );
        assertOK(
                """
                value class V {
                    final int x = "abc".length();
                    { System.out.println(x); }
                }
                """
        );
        assertFail("compiler.err.illegal.forward.ref",
                """
                value class V {
                    { System.out.println(x); }
                    final int x = "abc".length();
                }
                """
        );
        assertFail("compiler.err.cant.ref.before.ctor.called",
                """
                value class V {
                    int x = "abc".length();
                    int y = x;
                }
                """
        );
        assertOK(
                """
                value class V {
                    int x = "abc".length();
                    { int y = x; }
                }
                """
        );
        assertOK(
                """
                value class V {
                    String s1;
                    { System.out.println(s1); }
                    String s2 = (s1 = "abc");
                }
                """
        );
    }

    @Test
    void testThisCallingConstructor() throws Exception {
        // make sure that this() calling constructors doesn't initialize final fields
        String source =
                """
                value class Test {
                    int i;
                    Test() {
                        this(0);
                    }

                    Test(int i) {
                        this.i = i;
                    }
                }
                """;
        File dir = assertOK(true, source);
        File fileEntry = dir.listFiles()[0];
        ClassFile classFile = ClassFile.read(fileEntry);
        String expectedCodeSequenceThisCallingConst = "aload_0,iconst_0,invokespecial,return,";
        String expectedCodeSequenceNonThisCallingConst = "aload_0,iload_1,putfield,aload_0,invokespecial,return,";
        for (Method method : classFile.methods) {
            if (method.getName(classFile.constant_pool).equals("<init>")) {
                if (method.descriptor.getParameterCount(classFile.constant_pool) == 0) {
                    Code_attribute code = (Code_attribute)method.attributes.get("Code");
                    String foundCodeSequence = "";
                    for (Instruction inst: code.getInstructions()) {
                        foundCodeSequence += inst.getMnemonic() + ",";
                    }
                    Assert.check(expectedCodeSequenceThisCallingConst.equals(foundCodeSequence));
                } else {
                    Code_attribute code = (Code_attribute)method.attributes.get("Code");
                    String foundCodeSequence = "";
                    for (Instruction inst: code.getInstructions()) {
                        foundCodeSequence += inst.getMnemonic() + ",";
                    }
                    Assert.check(expectedCodeSequenceNonThisCallingConst.equals(foundCodeSequence));
                }
            }
        }
    }

    @Test
    void testSelectors() throws Exception {
        assertOK(
                """
                value class V {
                    void selector() {
                        Class<?> c = int.class;
                    }
                }
                """
        );
        assertFail("compiler.err.expected",
                """
                value class V {
                    void selector() {
                        int i = int.some_selector;
                    }
                }
                """
        );
    }

    @Test
    void testNullAssigment() throws Exception {
        assertOK(
                """
                value final class V {
                    final int x = 10;

                    value final class X {
                        final V v;
                        final V v2;

                        X() {
                            this.v = null;
                            this.v2 = null;
                        }

                        X(V v) {
                            this.v = v;
                            this.v2 = v;
                        }

                        V foo(X x) {
                            x = new X(null);  // OK
                            return x.v;
                        }
                    }
                    V bar(X x) {
                        x = new X(null); // OK
                        return x.v;
                    }

                    class Y {
                        V v;
                        V [] va = { null }; // OK: array initialization
                        V [] va2 = new V[] { null }; // OK: array initialization
                        void ooo(X x) {
                            x = new X(null); // OK
                            v = null; // legal assignment.
                            va[0] = null; // legal.
                            va = new V[] { null }; // legal
                        }
                    }
                }
                """
        );
    }

    @Test
    void testSerializationWarnings() throws Exception {
        String[] previousOptions = getCompileOptions();
        try {
            setCompileOptions(new String[] {"-Xlint:serial", "--enable-preview", "--source",
                    Integer.toString(Runtime.version().feature())});
            assertOK(
                    """
                    import java.io.*;
                    abstract value class AVC implements Serializable {}
                    """);
            assertOKWithWarning("compiler.warn.serializable.value.class.without.write.replace.1",
                    """
                    import java.io.*;
                    value class VC implements Serializable {
                        private static final long serialVersionUID = 0;
                    }
                    """);
            assertOK(
                    """
                    import java.io.*;
                    class C implements Serializable {
                        private static final long serialVersionUID = 0;
                    }
                    """);
            assertOK(
                    """
                    import java.io.*;
                    abstract value class Super implements Serializable {
                        private static final long serialVersionUID = 0;
                        protected Object writeReplace() throws ObjectStreamException {
                            return null;
                        }
                    }
                    value class ValueSerializable extends Super {
                        private static final long serialVersionUID = 1;
                    }
                    """);
            assertOK(
                    """
                    import java.io.*;
                    abstract value class Super implements Serializable {
                        private static final long serialVersionUID = 0;
                        Object writeReplace() throws ObjectStreamException {
                            return null;
                        }
                    }
                    value class ValueSerializable extends Super {
                        private static final long serialVersionUID = 1;
                    }
                    """);
            assertOK(
                    """
                    import java.io.*;
                    abstract value class Super implements Serializable {
                        private static final long serialVersionUID = 0;
                        public Object writeReplace() throws ObjectStreamException {
                            return null;
                        }
                    }
                    value class ValueSerializable extends Super {
                        private static final long serialVersionUID = 1;
                    }
                    """);
            assertOKWithWarning("compiler.warn.serializable.value.class.without.write.replace.1",
                    """
                    import java.io.*;
                    abstract value class Super implements Serializable {
                        private static final long serialVersionUID = 0;
                        private Object writeReplace() throws ObjectStreamException {
                            return null;
                        }
                    }
                    value class ValueSerializable extends Super {
                        private static final long serialVersionUID = 1;
                    }
                    """);
            assertOKWithWarning("compiler.warn.serializable.value.class.without.write.replace.2",
                    """
                    import java.io.*;
                    abstract value class Super implements Serializable {
                        private static final long serialVersionUID = 0;
                        private Object writeReplace() throws ObjectStreamException {
                            return null;
                        }
                    }
                    class Serializable1 extends Super {
                        private static final long serialVersionUID = 1;
                    }
                    class Serializable2 extends Serializable1 {
                        private static final long serialVersionUID = 1;
                    }
                    """);
            assertOK(
                    """
                    import java.io.*;
                    abstract value class Super implements Serializable {
                        private static final long serialVersionUID = 0;
                        Object writeReplace() throws ObjectStreamException {
                            return null;
                        }
                    }
                    class ValueSerializable extends Super {
                        private static final long serialVersionUID = 1;
                    }
                    """);
            assertOK(
                    """
                    import java.io.*;
                    abstract value class Super implements Serializable {
                        private static final long serialVersionUID = 0;
                        public Object writeReplace() throws ObjectStreamException {
                            return null;
                        }
                    }
                    class ValueSerializable extends Super {
                        private static final long serialVersionUID = 1;
                    }
                    """);
            assertOK(
                    """
                    import java.io.*;
                    abstract value class Super implements Serializable {
                        private static final long serialVersionUID = 0;
                        protected Object writeReplace() throws ObjectStreamException {
                            return null;
                        }
                    }
                    class ValueSerializable extends Super {
                        private static final long serialVersionUID = 1;
                    }
                    """);
            assertOK(
                    """
                    import java.io.*;
                    value record ValueRecord() implements Serializable {
                        private static final long serialVersionUID = 1;
                    }
                    """);
            assertOK(
                    // Number is a special case, no warning for identity classes extending it
                    """
                    class NumberSubClass extends Number {
                        private static final long serialVersionUID = 0L;
                        @Override
                        public double doubleValue() { return 0; }
                        @Override
                        public int intValue() { return 0; }
                        @Override
                        public long longValue() { return 0; }
                        @Override
                        public float floatValue() { return 0; }
                    }
                    """
            );
        } finally {
            setCompileOptions(previousOptions);
        }
    }

    private File findClassFileOrFail(File dir, String name) {
        for (final File fileEntry : dir.listFiles()) {
            if (fileEntry.getName().equals(name)) {
                return fileEntry;
            }
        }
        throw new AssertionError("file not found");
    }

    private Attribute findAttributeOrFail(Attributes attributes, Class<? extends Attribute> attrClass, int numberOfAttributes) {
        int attrCount = 0;
        Attribute result = null;
        for (Attribute attribute : attributes) {
            if (attribute.getClass() == attrClass) {
                attrCount++;
                if (result == null) {
                    result = attribute;
                }
            }
        }
        if (attrCount == 0) throw new AssertionError("attribute not found");
        if (attrCount != numberOfAttributes) throw new AssertionError("incorrect number of attributes found");
        return result;
    }

    private void checkAttributeNotPresent(Attributes attributes, Class<? extends Attribute> attrClass) {
        for (Attribute attribute : attributes) {
            if (attribute.getClass() == attrClass) {
                throw new AssertionError("attribute found");
            }
        }
    }
}<|MERGE_RESOLUTION|>--- conflicted
+++ resolved
@@ -776,17 +776,12 @@
 
     @Test
     void testConstruction() throws Exception {
-<<<<<<< HEAD
-        record Data(String src, boolean isRecord) {}
-        /*for (Data data : List.of(
-=======
         record Data(String src, boolean isRecord) {
             Data(String src) {
                 this(src, false);
             }
         }
         for (Data data : List.of(
->>>>>>> 90055bb6
                 new Data(
                     """
                     value class Test {
@@ -848,8 +843,7 @@
                 }
             }
         }
-        */
-/*
+
         String source =
                 """
                 value class Test {
@@ -875,7 +869,7 @@
                 }
             }
         }
-*/
+
         assertFail("compiler.err.cant.ref.before.ctor.called",
                 """
                 value class Test {
