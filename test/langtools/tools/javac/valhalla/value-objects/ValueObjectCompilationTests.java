/*
 * Copyright (c) 2022, 2025, Oracle and/or its affiliates. All rights reserved.
 * DO NOT ALTER OR REMOVE COPYRIGHT NOTICES OR THIS FILE HEADER.
 *
 * This code is free software; you can redistribute it and/or modify it
 * under the terms of the GNU General Public License version 2 only, as
 * published by the Free Software Foundation.
 *
 * This code is distributed in the hope that it will be useful, but WITHOUT
 * ANY WARRANTY; without even the implied warranty of MERCHANTABILITY or
 * FITNESS FOR A PARTICULAR PURPOSE.  See the GNU General Public License
 * version 2 for more details (a copy is included in the LICENSE file that
 * accompanied this code).
 *
 * You should have received a copy of the GNU General Public License version
 * 2 along with this work; if not, write to the Free Software Foundation,
 * Inc., 51 Franklin St, Fifth Floor, Boston, MA 02110-1301 USA.
 *
 * Please contact Oracle, 500 Oracle Parkway, Redwood Shores, CA 94065 USA
 * or visit www.oracle.com if you need additional information or have any
 * questions.
 */

/**
 * ValueObjectCompilationTests
 *
 * @test
 * @bug 8287136 8292630 8279368 8287136 8287770 8279840 8279672 8292753 8287763 8279901 8287767 8293183 8293120
 *      8329345 8341061 8340984 8334484
 * @summary Negative compilation tests, and positive compilation (smoke) tests for Value Objects
 * @enablePreview
 * @library /lib/combo /tools/lib
 * @modules
 *     jdk.compiler/com.sun.tools.javac.util
 *     jdk.compiler/com.sun.tools.javac.api
 *     jdk.compiler/com.sun.tools.javac.main
 *     jdk.compiler/com.sun.tools.javac.code
 * @build toolbox.ToolBox toolbox.JavacTask
 * @run junit ValueObjectCompilationTests
 */

import java.io.File;

import java.lang.classfile.Attributes;
import java.lang.classfile.ClassFile;
import java.lang.classfile.Instruction;
import java.lang.classfile.Opcode;
import java.lang.classfile.instruction.FieldInstruction;
import java.lang.constant.ConstantDescs;
import java.lang.reflect.AccessFlag;
import java.util.ArrayList;
import java.util.List;
import java.util.Locale;
import java.util.Set;

import com.sun.tools.javac.util.Assert;

<<<<<<< HEAD
import com.sun.tools.classfile.Attribute;
import com.sun.tools.classfile.Attributes;
import com.sun.tools.classfile.ClassFile;
import com.sun.tools.classfile.Code_attribute;
import com.sun.tools.classfile.ConstantPool;
import com.sun.tools.classfile.ConstantPool.CONSTANT_Class_info;
import com.sun.tools.classfile.ConstantPool.CONSTANT_Fieldref_info;
import com.sun.tools.classfile.ConstantPool.CONSTANT_Methodref_info;
import com.sun.tools.classfile.ImplicitCreation_attribute;
import com.sun.tools.classfile.NullRestricted_attribute;
import com.sun.tools.classfile.Field;
import com.sun.tools.classfile.Instruction;
import com.sun.tools.classfile.Method;

=======
>>>>>>> be146831
import com.sun.tools.javac.code.Flags;

import org.junit.jupiter.api.Test;
import tools.javac.combo.CompilationTestCase;

import toolbox.ToolBox;

class ValueObjectCompilationTests extends CompilationTestCase {

    private static String[] PREVIEW_OPTIONS = {
            "--enable-preview",
            "-source", Integer.toString(Runtime.version().feature())
    };

    private static String[] PREVIEW_OPTIONS_PLUS_VM_ANNO = {
            "--enable-preview",
            "-source", Integer.toString(Runtime.version().feature()),
            "--add-exports=java.base/jdk.internal.vm.annotation=ALL-UNNAMED"
    };

    public ValueObjectCompilationTests() {
        setDefaultFilename("ValueObjectsTest.java");
        setCompileOptions(PREVIEW_OPTIONS);
    }

    @Test
    void testValueModifierConstraints() {
        assertFail("compiler.err.illegal.combination.of.modifiers",
                """
                value @interface IA {}
                """);
        assertFail("compiler.err.illegal.combination.of.modifiers",
                """
                value interface I {}
                """);
        assertFail("compiler.err.mod.not.allowed.here",
                """
                class Test {
                    value int x;
                }
                """);
        assertFail("compiler.err.mod.not.allowed.here",
                """
                class Test {
                    value int foo();
                }
                """);
        assertFail("compiler.err.mod.not.allowed.here",
                """
                value enum Enum {}
                """);
    }

    record TestData(String message, String snippet, String[] compilerOptions, boolean testLocalToo) {
        TestData(String snippet) {
            this("", snippet, null, true);
        }

        TestData(String snippet, boolean testLocalToo) {
            this("", snippet, null, testLocalToo);
        }

        TestData(String message, String snippet) {
            this(message, snippet, null, true);
        }

        TestData(String snippet, String[] compilerOptions) {
            this("", snippet, compilerOptions, true);
        }

        TestData(String message, String snippet, String[] compilerOptions) {
            this(message, snippet, compilerOptions, true);
        }

        TestData(String message, String snippet, boolean testLocalToo) {
            this(message, snippet, null, testLocalToo);
        }
    }

    private void testHelper(List<TestData> testDataList) {
        String ttt =
                """
                    class TTT {
                        void m() {
                            #LOCAL
                        }
                    }
                """;
        for (TestData td : testDataList) {
            String localSnippet = ttt.replace("#LOCAL", td.snippet);
            String[] previousOptions = getCompileOptions();
            try {
                if (td.compilerOptions != null) {
                    setCompileOptions(td.compilerOptions);
                }
                if (td.message == "") {
                    assertOK(td.snippet);
                    if (td.testLocalToo) {
                        assertOK(localSnippet);
                    }
                } else if (td.message.startsWith("compiler.err")) {
                    assertFail(td.message, td.snippet);
                    if (td.testLocalToo) {
                        assertFail(td.message, localSnippet);
                    }
                } else {
                    assertOKWithWarning(td.message, td.snippet);
                    if (td.testLocalToo) {
                        assertOKWithWarning(td.message, localSnippet);
                    }
                }
            } finally {
                setCompileOptions(previousOptions);
            }
        }
    }

    private static final List<TestData> superClassConstraints = List.of(
            new TestData(
                    "compiler.err.super.class.method.cannot.be.synchronized",
                    """
                    abstract class I {
                        synchronized void foo() {}
                    }
                    value class V extends I {}
                    """
            ),
            new TestData(
                    "compiler.err.concrete.supertype.for.value.class",
                    """
                    class ConcreteSuperType {
                        static abstract value class V extends ConcreteSuperType {}  // Error: concrete super.
                    }
                    """
            ),
            new TestData(
                    """
                    value record Point(int x, int y) {}
                    """
            ),
            new TestData(
                    """
                    value class One extends Number {
                        public int intValue() { return 0; }
                        public long longValue() { return 0; }
                        public float floatValue() { return 0; }
                        public double doubleValue() { return 0; }
                    }
                    """
            ),
            new TestData(
                    """
                    value class V extends Object {}
                    """
            ),
            new TestData(
                    "compiler.err.value.type.has.identity.super.type",
                    """
                    abstract class A {}
                    value class V extends A {}
                    """
            )
    );

    @Test
    void testSuperClassConstraints() {
        testHelper(superClassConstraints);
    }

    @Test
    void testRepeatedModifiers() {
        assertFail("compiler.err.repeated.modifier", "value value class ValueTest {}");
    }

    @Test
    void testParserTest() {
        assertOK(
                """
                value class Substring implements CharSequence {
                    private String str;
                    private int start;
                    private int end;

                    public Substring(String str, int start, int end) {
                        checkBounds(start, end, str.length());
                        this.str = str;
                        this.start = start;
                        this.end = end;
                    }

                    public int length() {
                        return end - start;
                    }

                    public char charAt(int i) {
                        checkBounds(0, i, length());
                        return str.charAt(start + i);
                    }

                    public Substring subSequence(int s, int e) {
                        checkBounds(s, e, length());
                        return new Substring(str, start + s, start + e);
                    }

                    public String toString() {
                        return str.substring(start, end);
                    }

                    private static void checkBounds(int start, int end, int length) {
                        if (start < 0 || end < start || length < end)
                            throw new IndexOutOfBoundsException();
                    }
                }
                """
        );
    }

    private static final List<TestData> semanticsViolations = List.of(
            new TestData(
                    "compiler.err.cant.inherit.from.final",
                    """
                    value class Base {}
                    class Subclass extends Base {}
                    """
            ),
            new TestData(
                    "compiler.err.cant.assign.val.to.var",
                    """
                    value class Point {
                        int x = 10;
                        int y;
                        Point (int x, int y) {
                            this.x = x; // Error, final field 'x' is already assigned to.
                            this.y = y; // OK.
                        }
                    }
                    """
            ),
            new TestData(
                    "compiler.err.cant.assign.val.to.var",
                    """
                    value class Point {
                        int x;
                        int y;
                        Point (int x, int y) {
                            this.x = x;
                            this.y = y;
                        }
                        void foo(Point p) {
                            this.y = p.y; // Error, y is final and can't be written outside of ctor.
                        }
                    }
                    """
            ),
            new TestData(
                    "compiler.err.cant.assign.val.to.var",
                    """
                    abstract value class Point {
                        int x;
                        int y;
                        Point (int x, int y) {
                            this.x = x;
                            this.y = y;
                        }
                        void foo(Point p) {
                            this.y = p.y; // Error, y is final and can't be written outside of ctor.
                        }
                    }
                    """
            ),
            new TestData(
                    "compiler.err.strict.field.not.have.been.initialized.before.super",
                    """
                    value class Point {
                        int x;
                        int y;
                        Point (int x, int y) {
                            this.x = x;
                            // y hasn't been initialized
                        }
                    }
                    """
            ),
            new TestData(
                    "compiler.err.mod.not.allowed.here",
                    """
                    abstract value class V {
                        synchronized void foo() {
                         // Error, abstract value class may not declare a synchronized instance method.
                        }
                    }
                    """
            ),
            new TestData(
                    """
                    abstract value class V {
                        static synchronized void foo() {} // OK static
                    }
                    """
            ),
            new TestData(
                    "compiler.err.mod.not.allowed.here",
                    """
                    value class V {
                        synchronized void foo() {}
                    }
                    """
            ),
            new TestData(
                    """
                    value class V {
                        synchronized static void soo() {} // OK static
                    }
                    """
            ),
            new TestData(
                    "compiler.err.type.found.req",
                    """
                    value class V {
                        { synchronized(this) {} }
                    }
                    """
            ),
            new TestData(
                    "compiler.err.mod.not.allowed.here",
                    """
                    value record R() {
                        synchronized void foo() { } // Error;
                        synchronized static void soo() {} // OK.
                    }
                    """
            ),
            new TestData(
                    "compiler.err.cant.ref.before.ctor.called",
                    """
                    value class V {
                        int x;
                        V() {
                            foo(this); // Error.
                            x = 10;
                        }
                        void foo(V v) {}
                    }
                    """
            ),
            new TestData(
                    "compiler.err.cant.ref.before.ctor.called",
                    """
                    value class V {
                        int x;
                        V() {
                            x = 10;
                            foo(this); // error
                        }
                        void foo(V v) {}
                    }
                    """
            ),
            new TestData(
                    "compiler.err.type.found.req",
                    """
                    interface I {}
                    interface VI extends I {}
                    class C {}
                    value class VC<T extends VC> {
                        void m(T t) {
                            synchronized(t) {} // error
                        }
                    }
                    """
            ),
            new TestData(
                    "compiler.err.type.found.req",
                    """
                    interface I {}
                    interface VI extends I {}
                    class C {}
                    value class VC<T extends VC> {
                        void foo(Object o) {
                            synchronized ((VC & I)o) {} // error
                        }
                    }
                    """
            ),
            new TestData(
                    // OK if the value class is abstract
                    """
                    interface I {}
                    abstract value class VI implements I {}
                    class C {}
                    value class VC<T extends VC> {
                        void bar(Object o) {
                            synchronized ((VI & I)o) {} // error
                        }
                    }
                    """
            ),
            new TestData(
                    "compiler.err.type.found.req", // --enable-preview -source"
                    """
                    class V {
                        final Integer val = Integer.valueOf(42);
                        void test() {
                            synchronized (val) { // error
                            }
                        }
                    }
                    """
            ),
            new TestData(
                    "compiler.err.type.found.req", // --enable-preview -source"
                    """
                    import java.time.*;
                    class V {
                        final Duration val = Duration.ZERO;
                        void test() {
                            synchronized (val) { // warn
                            }
                        }
                    }
                    """,
                    false // cant do local as there is an import statement
            ),
            new TestData(
                    "compiler.warn.attempt.to.synchronize.on.instance.of.value.based.class", // empty options
                    """
                    class V {
                        final Integer val = Integer.valueOf(42);
                        void test() {
                            synchronized (val) { // warn
                            }
                        }
                    }
                    """,
                    new String[] {}
            ),
            new TestData(
                    "compiler.warn.attempt.to.synchronize.on.instance.of.value.based.class", // --source
                    """
                    class V {
                        final Integer val = Integer.valueOf(42);
                        void test() {
                            synchronized (val) { // warn
                            }
                        }
                    }
                    """,
                    new String[] {"--source", Integer.toString(Runtime.version().feature())}
            ),
            new TestData(
                    "compiler.warn.attempt.to.synchronize.on.instance.of.value.based.class", // --source
                    """
                    class V {
                        final Integer val = Integer.valueOf(42);
                        void test() {
                            synchronized (val) { // warn
                            }
                        }
                    }
                    """,
                    new String[] {"--source", Integer.toString(Runtime.version().feature())}
            ),
            new TestData(
                    "compiler.err.illegal.combination.of.modifiers", // --enable-preview -source"
                    """
                    value class V {
                        volatile int f = 1;
                    }
                    """
            )
    );

    @Test
    void testSemanticsViolations() {
        testHelper(semanticsViolations);
    }

    private static final List<TestData> sealedClassesData = List.of(
            new TestData(
                    """
                    abstract sealed value class SC {}
                    value class VC extends SC {}
                    """,
                    false // local sealed classes are not allowed
            ),
            new TestData(
                    """
                    abstract sealed interface SI {}
                    value class VC implements SI {}
                    """,
                    false // local sealed classes are not allowed
            ),
            new TestData(
                    """
                    abstract sealed class SC {}
                    final class IC extends SC {}
                    non-sealed class IC2 extends SC {}
                    final class IC3 extends IC2 {}
                    """,
                    false
            ),
            new TestData(
                    """
                    abstract sealed interface SI {}
                    final class IC implements SI {}
                    non-sealed class IC2 implements SI {}
                    final class IC3 extends IC2 {}
                    """,
                    false // local sealed classes are not allowed
            ),
            new TestData(
                    "compiler.err.non.abstract.value.class.cant.be.sealed.or.non.sealed",
                    """
                    abstract sealed value class SC {}
                    non-sealed value class VC extends SC {}
                    """,
                    false
            ),
            new TestData(
                    "compiler.err.non.abstract.value.class.cant.be.sealed.or.non.sealed",
                    """
                    sealed value class SI {}
                    """,
                    false
            ),
            new TestData(
                    """
                    sealed abstract value class SI {}
                    value class V extends SI {}
                    """,
                    false
            ),
            new TestData(
                    """
                    sealed abstract value class SI permits V {}
                    value class V extends SI {}
                    """,
                    false
            ),
            new TestData(
                    """
                    sealed interface I {}
                    non-sealed abstract value class V implements I {}
                    """,
                    false
            ),
            new TestData(
                    """
                    sealed interface I permits V {}
                    non-sealed abstract value class V implements I {}
                    """,
                    false
            )
    );

    @Test
    void testInteractionWithSealedClasses() {
        testHelper(sealedClassesData);
    }

    @Test
    void testCheckClassFileFlags() throws Exception {
        for (String source : List.of(
                """
                interface I {}
                class Test {
                    I i = new I() {};
                }
                """,
                """
                class C {}
                class Test {
                    C c = new C() {};
                }
                """,
                """
                class Test {
                    Object o = new Object() {};
                }
                """,
                """
                class Test {
                    abstract class Inner {}
                }
                """
        )) {
            File dir = assertOK(true, source);
            for (final File fileEntry : dir.listFiles()) {
                if (fileEntry.getName().contains("$")) {
                    var classFile = ClassFile.of().parse(fileEntry.toPath());
                    Assert.check(classFile.flags().has(AccessFlag.IDENTITY));
                }
            }
        }

        for (String source : List.of(
                """
                class C {}
                """,
                """
                abstract class A {
                    int i;
                }
                """,
                """
                abstract class A {
                    synchronized void m() {}
                }
                """,
                """
                class C {
                    synchronized void m() {}
                }
                """,
                """
                abstract class A {
                    int i;
                    { i = 0; }
                }
                """,
                """
                abstract class A {
                    A(int i) {}
                }
                """,
                """
                    enum E {}
                """,
                """
                    record R() {}
                """
        )) {
            File dir = assertOK(true, source);
            for (final File fileEntry : dir.listFiles()) {
                var classFile = ClassFile.of().parse(fileEntry.toPath());
                Assert.check(classFile.flags().has(AccessFlag.IDENTITY));
            }
        }

        {
            String source =
                    """
                    abstract value class A {}
                    value class Sub extends A {} //implicitly final
                    """;
            File dir = assertOK(true, source);
            for (final File fileEntry : dir.listFiles()) {
                var classFile = ClassFile.of().parse(fileEntry.toPath());
                switch (classFile.thisClass().asInternalName()) {
                    case "Sub":
                        Assert.check((classFile.flags().flagsMask() & (Flags.FINAL)) != 0);
                        break;
                    case "A":
                        Assert.check((classFile.flags().flagsMask() & (Flags.ABSTRACT)) != 0);
                        break;
                    default:
                        throw new AssertionError("you shoulnd't be here");
                }
            }
        }

        for (String source : List.of(
                """
                value class V {
                    int i = 0;
                    static int j;
                }
                """,
                """
                abstract value class A {
                    static int j;
                }

                value class V extends A {
                    int i = 0;
                }
                """
        )) {
            File dir = assertOK(true, source);
            for (final File fileEntry : dir.listFiles()) {
                var classFile = ClassFile.of().parse(fileEntry.toPath());
                for (var field : classFile.fields()) {
                    if (!field.flags().has(AccessFlag.STATIC)) {
                        Set<AccessFlag> fieldFlags = field.flags().flags();
                        Assert.check(fieldFlags.size() == 2 && fieldFlags.contains(AccessFlag.FINAL) && fieldFlags.contains(AccessFlag.STRICT_INIT));
                    }
                }
            }
        }

        // testing experimental @Strict annotation
        String[] previousOptions = getCompileOptions();
        try {
            String[] testOptions = {"--add-exports", "java.base/jdk.internal.vm.annotation=ALL-UNNAMED"};
            setCompileOptions(testOptions);
            for (String source : List.of(
                    """
                    import jdk.internal.vm.annotation.Strict;
                    class Test {
                        @Strict int i = 0;
                    }
                    """,
                    """
                    import jdk.internal.vm.annotation.Strict;
                    class Test {
                        @Strict final int i = 0;
                    }
                    """
            )) {
                File dir = assertOK(true, source);
                for (final File fileEntry : dir.listFiles()) {
                    var classFile = ClassFile.of().parse(fileEntry.toPath());
                    Assert.check(classFile.flags().has(AccessFlag.IDENTITY));
                    for (var field : classFile.fields()) {
                        if (!field.flags().has(AccessFlag.STATIC)) {
                            Set<AccessFlag> fieldFlags = field.flags().flags();
                            Assert.check(fieldFlags.contains(AccessFlag.STRICT_INIT));
                        }
                    }
                }
            }
        } finally {
            setCompileOptions(previousOptions);
        }
    }

    @Test
    void testConstruction() throws Exception {
        record Data(String src, boolean isRecord) {
            Data(String src) {
                this(src, false);
            }
        }
        for (Data data : List.of(
                new Data(
                    """
                    value class Test {
                        int i = 100;
                    }
                    """),
                new Data(
                    """
                    value class Test {
                        int i;
                        Test() {
                            i = 100;
                        }
                    }
                    """),
                new Data(
                    """
                    value class Test {
                        int i;
                        Test() {
                            i = 100;
                            super();
                        }
                    }
                    """),
                new Data(
                    """
                    value class Test {
                        int i;
                        Test() {
                            this.i = 100;
                            super();
                        }
                    }
                    """),
                new Data(
                    """
                    value record Test(int i) {}
                    """, true)
        )) {
            String expectedCodeSequence = "aload_0,bipush,putfield,aload_0,invokespecial,return";
            String expectedCodeSequenceRecord = "aload_0,iload_1,putfield,aload_0,invokespecial,return";
            File dir = assertOK(true, data.src);
            for (final File fileEntry : dir.listFiles()) {
                var classFile = ClassFile.of().parse(fileEntry.toPath());
                classFile.methods().stream()
                        .filter(mm -> mm.methodName().equalsString(ConstantDescs.INIT_NAME))
                        .map(mm -> mm.findAttribute(Attributes.code()).orElseThrow())
                        .forEach(code -> {
                            List<String> mnemonics = new ArrayList<>();
                            for (var coe : code) {
                                if (coe instanceof Instruction inst) {
                                    mnemonics.add(inst.opcode().name().toLowerCase(Locale.ROOT));
                                }
                            }
                            var foundCodeSequence = String.join(",", mnemonics);
                            if (!data.isRecord) {
                                Assert.check(expectedCodeSequence.equals(foundCodeSequence));
                            } else {
                                Assert.check(expectedCodeSequenceRecord.equals(foundCodeSequence));
                            }
                        });
            }
        }

        String source =
                """
                value class Test {
                    int i = 100;
                    int j = 0;
                    {
                        System.out.println(j);
                    }
                }
                """;
        {
            String expectedCodeSequence = "aload_0,bipush,putfield,aload_0,iconst_0,putfield,aload_0,invokespecial,getstatic,iconst_0,invokevirtual,return";
            File dir = assertOK(true, source);
            for (final File fileEntry : dir.listFiles()) {
                var classFile = ClassFile.of().parse(fileEntry.toPath());
                classFile.methods().stream()
                        .filter(mm -> mm.methodName().equalsString(ConstantDescs.INIT_NAME))
                        .map(mm -> mm.findAttribute(Attributes.code()).orElseThrow())
                        .forEach(code -> {
                            List<String> mnemonics = new ArrayList<>();
                            for (var coe : code) {
                                if (coe instanceof Instruction inst) {
                                    mnemonics.add(inst.opcode().name().toLowerCase(Locale.ROOT));
                                }
                            }
                            var foundCodeSequence = String.join(",", mnemonics);
                            Assert.check(expectedCodeSequence.equals(foundCodeSequence), "found " + foundCodeSequence);
                        });
            }
        }

        assertFail("compiler.err.cant.ref.before.ctor.called",
                """
                value class Test {
                    Test() {
                        m();
                    }
                    void m() {}
                }
                """
        );
        assertFail("compiler.err.strict.field.not.have.been.initialized.before.super",
                """
                value class Test {
                    int i;
                    Test() {
                        super();
                        this.i = i;
                    }
                }
                """
        );
        assertOK(
                """
                class UnrelatedThisLeak {
                    value class V {
                        int f;
                        V() {
                            UnrelatedThisLeak x = UnrelatedThisLeak.this;
                            f = 10;
                            x = UnrelatedThisLeak.this;
                        }
                    }
                }
                """
        );
        assertOK(
                """
                value class Test {
                    Test t = null;
                    Runnable r = () -> { System.err.println(t); }; // compiler will generate a local proxy for `t`
                }
                """
        );
<<<<<<< HEAD
        /*assertFail("compiler.err.cant.ref.after.ctor.called",
=======
        assertFail("compiler.err.strict.field.not.have.been.initialized.before.super",
>>>>>>> be146831
                """
                value class Test {
                    int f;
                    {
                        f = 1;
                    }
                }
                """
<<<<<<< HEAD
        );*/
        assertFail("compiler.err.cant.ref.before.ctor.called",
=======
        );
        assertOK(
>>>>>>> be146831
                """
                value class V {
                    int x;
                    int y = x + 1; // allowed
                    V() {
                        x = 12;
                        // super();
                    }
                }
                """
        );
        assertFail("compiler.err.var.might.already.be.assigned",
                """
                value class V2 {
                    int x;
                    V2() { this(x = 3); } // error
                    V2(int i) { x = 4; }
                }
                """
        );
        assertOK(
                """
                abstract value class AV1 {
                    AV1(int i) {}
                }
                value class V3 extends AV1 {
                    int x;
                    V3() {
                        super(x = 3); // ok
                    }
                }
                """
        );
        assertOK(
                """
                value class V4 {
                    int x;
                    int y = x + 1;
                    V4() {
                        x = 12;
                    }
                    V4(int i) {
                        x = i;
                    }
                }
                """
        );
        assertOK(
                """
                value class V {
                    final int x = "abc".length();
                    { System.out.println(x); }
                }
                """
        );
        assertFail("compiler.err.illegal.forward.ref",
                """
                value class V {
                    { System.out.println(x); }
                    final int x = "abc".length();
                }
                """
        );
        assertOK(
                """
                value class V {
                    int x = "abc".length();
                    int y = x;
                }
                """
        );
        assertOK(
                """
                value class V {
                    int x = "abc".length();
                    { int y = x; }
                }
                """
        );
        assertOK(
                """
                value class V {
                    String s1;
                    { System.out.println(s1); }
                    String s2 = (s1 = "abc");
                }
                """
        );

        String[] previousOptions = getCompileOptions();
        try {
            setCompileOptions(PREVIEW_OPTIONS_PLUS_VM_ANNO);
            String[] sources = new String[]{
                    """
                    import jdk.internal.vm.annotation.Strict;
                    class Test {
                        static value class IValue {
                            int i = 0;
                        }
                        @Strict
                        final IValue val = new IValue();
                    }
                    """,
                    """
                    import jdk.internal.vm.annotation.Strict;
                    class Test {
                        static value class IValue {
                            int i = 0;
                        }
                        @Strict
                        final IValue val;
                        Test() {
                            val = new IValue();
                        }
                    }
                    """
            };
            var expectedCodeSequence = "aload_0,new,dup,invokespecial,putfield,aload_0,invokespecial,return";
            for (String src : sources) {
                File dir = assertOK(true, src);
                for (final File fileEntry : dir.listFiles()) {
                    var classFile = ClassFile.of().parse(fileEntry.toPath());
                    if (classFile.thisClass().name().equalsString("Test")) {
                        for (var method : classFile.methods()) {
                            if (method.methodName().equalsString("<init>")) {
                                var code = method.findAttribute(Attributes.code()).orElseThrow();
                                List<String> mnemonics = new ArrayList<>();
                                for (var coe : code) {
                                    if (coe instanceof Instruction inst) {
                                        mnemonics.add(inst.opcode().name().toLowerCase(Locale.ROOT));
                                    }
                                }
                                var foundCodeSequence = String.join(",", mnemonics);
                                Assert.check(expectedCodeSequence.equals(foundCodeSequence), "found " + foundCodeSequence);
                            }
                        }
                    }
                }
            }

            assertFail("compiler.err.cant.ref.before.ctor.called",
                    """
                    import jdk.internal.vm.annotation.NullRestricted;
                    import jdk.internal.vm.annotation.Strict;
                    class StrictNR {
                        static value class IValue {
                            int i = 0;
                        }
                        value class SValue {
                            short s = 0;
                        }
                        @Strict
                        @NullRestricted
                        IValue val = new IValue();
                        @Strict
                        @NullRestricted
                        final IValue val2;
                        @Strict
                        @NullRestricted
                        SValue val3 = new SValue();
                    }
                    """
            );
            assertFail("compiler.err.strict.field.not.have.been.initialized.before.super",
                    """
                    import jdk.internal.vm.annotation.Strict;
                    class Test {
                        @Strict int i;
                    }
                    """
            );
            assertFail("compiler.err.strict.field.not.have.been.initialized.before.super",
                    """
                    import jdk.internal.vm.annotation.Strict;
                    class Test {
                        @Strict int i;
                        Test() {
                            super();
                            i = 0;
                        }
                    }
                    """
            );
            assertFail("compiler.err.cant.ref.before.ctor.called",
                    """
                    import jdk.internal.vm.annotation.NullRestricted;
                    import jdk.internal.vm.annotation.Strict;
                    class StrictNR {
                        static value class IValue {
                            int i = 0;
                        }
                        value class SValue {
                            short s = 0;
                        }
                        @Strict
                        @NullRestricted
                        IValue val = new IValue();
                            @Strict
                            @NullRestricted
                            SValue val4;
                        public StrictNR() {
                            val4 = new SValue();
                        }
                    }
                    """
            );
        } finally {
            setCompileOptions(previousOptions);
        }

        source =
            """
            value class V {
                int i = 1;
                int y;
                V() {
                    y = 2;
                }
            }
            """;
        {
            File dir = assertOK(true, source);
            File fileEntry = dir.listFiles()[0];
            var expectedCodeSequence = "putfield i,putfield y";
            var classFile = ClassFile.of().parse(fileEntry.toPath());
            for (var method : classFile.methods()) {
                if (method.methodName().equalsString("<init>")) {
                    var code = method.findAttribute(Attributes.code()).orElseThrow();
                    List<String> mnemonics = new ArrayList<>();
                    for (var coe : code) {
                        if (coe instanceof FieldInstruction inst && inst.opcode() == Opcode.PUTFIELD) {
                            mnemonics.add(inst.opcode().name().toLowerCase(Locale.ROOT) + " " + inst.name());
                        }
                    }
                    var foundCodeSequence = String.join(",", mnemonics);
                    Assert.check(expectedCodeSequence.equals(foundCodeSequence), "found " + foundCodeSequence);
                }
            }
        }
    }

    @Test
    void testThisCallingConstructor() throws Exception {
        // make sure that this() calling constructors doesn't initialize final fields
        String source =
                """
                value class Test {
                    int i;
                    Test() {
                        this(0);
                    }

                    Test(int i) {
                        this.i = i;
                    }
                }
                """;
        File dir = assertOK(true, source);
        File fileEntry = dir.listFiles()[0];
        String expectedCodeSequenceThisCallingConst = "aload_0,iconst_0,invokespecial,return";
        String expectedCodeSequenceNonThisCallingConst = "aload_0,iload_1,putfield,aload_0,invokespecial,return";
        var classFile = ClassFile.of().parse(fileEntry.toPath());
        for (var method : classFile.methods()) {
            if (method.methodName().equalsString("<init>")) {
                var code = method.findAttribute(Attributes.code()).orElseThrow();
                List<String> mnemonics = new ArrayList<>();
                for (var coe : code) {
                    if (coe instanceof Instruction inst) {
                        mnemonics.add(inst.opcode().name().toLowerCase(Locale.ROOT));
                    }
                }
                var foundCodeSequence = String.join(",", mnemonics);
                var expected = method.methodTypeSymbol().parameterCount() == 0 ?
                        expectedCodeSequenceThisCallingConst : expectedCodeSequenceNonThisCallingConst;
                Assert.check(expected.equals(foundCodeSequence), "found " + foundCodeSequence);
            }
        }
    }

    @Test
    void testSelectors() throws Exception {
        assertOK(
                """
                value class V {
                    void selector() {
                        Class<?> c = int.class;
                    }
                }
                """
        );
        assertFail("compiler.err.expected",
                """
                value class V {
                    void selector() {
                        int i = int.some_selector;
                    }
                }
                """
        );
    }

    @Test
    void testNullAssigment() throws Exception {
        assertOK(
                """
                value final class V {
                    final int x = 10;

                    value final class X {
                        final V v;
                        final V v2;

                        X() {
                            this.v = null;
                            this.v2 = null;
                        }

                        X(V v) {
                            this.v = v;
                            this.v2 = v;
                        }

                        V foo(X x) {
                            x = new X(null);  // OK
                            return x.v;
                        }
                    }
                    V bar(X x) {
                        x = new X(null); // OK
                        return x.v;
                    }

                    class Y {
                        V v;
                        V [] va = { null }; // OK: array initialization
                        V [] va2 = new V[] { null }; // OK: array initialization
                        void ooo(X x) {
                            x = new X(null); // OK
                            v = null; // legal assignment.
                            va[0] = null; // legal.
                            va = new V[] { null }; // legal
                        }
                    }
                }
                """
        );
    }

    @Test
    void testSerializationWarnings() throws Exception {
        String[] previousOptions = getCompileOptions();
        try {
            setCompileOptions(new String[] {"-Xlint:serial", "--enable-preview", "--source",
                    Integer.toString(Runtime.version().feature())});
            assertOK(
                    """
                    import java.io.*;
                    abstract value class AVC implements Serializable {}
                    """);
            assertOKWithWarning("compiler.warn.serializable.value.class.without.write.replace.1",
                    """
                    import java.io.*;
                    value class VC implements Serializable {
                        private static final long serialVersionUID = 0;
                    }
                    """);
            assertOK(
                    """
                    import java.io.*;
                    class C implements Serializable {
                        private static final long serialVersionUID = 0;
                    }
                    """);
            assertOK(
                    """
                    import java.io.*;
                    abstract value class Super implements Serializable {
                        private static final long serialVersionUID = 0;
                        protected Object writeReplace() throws ObjectStreamException {
                            return null;
                        }
                    }
                    value class ValueSerializable extends Super {
                        private static final long serialVersionUID = 1;
                    }
                    """);
            assertOK(
                    """
                    import java.io.*;
                    abstract value class Super implements Serializable {
                        private static final long serialVersionUID = 0;
                        Object writeReplace() throws ObjectStreamException {
                            return null;
                        }
                    }
                    value class ValueSerializable extends Super {
                        private static final long serialVersionUID = 1;
                    }
                    """);
            assertOK(
                    """
                    import java.io.*;
                    abstract value class Super implements Serializable {
                        private static final long serialVersionUID = 0;
                        public Object writeReplace() throws ObjectStreamException {
                            return null;
                        }
                    }
                    value class ValueSerializable extends Super {
                        private static final long serialVersionUID = 1;
                    }
                    """);
            assertOKWithWarning("compiler.warn.serializable.value.class.without.write.replace.1",
                    """
                    import java.io.*;
                    abstract value class Super implements Serializable {
                        private static final long serialVersionUID = 0;
                        private Object writeReplace() throws ObjectStreamException {
                            return null;
                        }
                    }
                    value class ValueSerializable extends Super {
                        private static final long serialVersionUID = 1;
                    }
                    """);
            assertOKWithWarning("compiler.warn.serializable.value.class.without.write.replace.2",
                    """
                    import java.io.*;
                    abstract value class Super implements Serializable {
                        private static final long serialVersionUID = 0;
                        private Object writeReplace() throws ObjectStreamException {
                            return null;
                        }
                    }
                    class Serializable1 extends Super {
                        private static final long serialVersionUID = 1;
                    }
                    class Serializable2 extends Serializable1 {
                        private static final long serialVersionUID = 1;
                    }
                    """);
            assertOK(
                    """
                    import java.io.*;
                    abstract value class Super implements Serializable {
                        private static final long serialVersionUID = 0;
                        Object writeReplace() throws ObjectStreamException {
                            return null;
                        }
                    }
                    class ValueSerializable extends Super {
                        private static final long serialVersionUID = 1;
                    }
                    """);
            assertOK(
                    """
                    import java.io.*;
                    abstract value class Super implements Serializable {
                        private static final long serialVersionUID = 0;
                        public Object writeReplace() throws ObjectStreamException {
                            return null;
                        }
                    }
                    class ValueSerializable extends Super {
                        private static final long serialVersionUID = 1;
                    }
                    """);
            assertOK(
                    """
                    import java.io.*;
                    abstract value class Super implements Serializable {
                        private static final long serialVersionUID = 0;
                        protected Object writeReplace() throws ObjectStreamException {
                            return null;
                        }
                    }
                    class ValueSerializable extends Super {
                        private static final long serialVersionUID = 1;
                    }
                    """);
            assertOK(
                    """
                    import java.io.*;
                    value record ValueRecord() implements Serializable {
                        private static final long serialVersionUID = 1;
                    }
                    """);
            assertOK(
                    // Number is a special case, no warning for identity classes extending it
                    """
                    class NumberSubClass extends Number {
                        private static final long serialVersionUID = 0L;
                        @Override
                        public double doubleValue() { return 0; }
                        @Override
                        public int intValue() { return 0; }
                        @Override
                        public long longValue() { return 0; }
                        @Override
                        public float floatValue() { return 0; }
                    }
                    """
            );
        } finally {
            setCompileOptions(previousOptions);
        }
    }

    @Test
    void testAssertUnsetFieldsSMEntry() throws Exception {
        String[] previousOptions = getCompileOptions();
        try {
            String[] testOptions = {
                    "--enable-preview",
                    "-source", Integer.toString(Runtime.version().feature()),
                    "-XDgenerateEarlyLarvalFrame",
                    "-XDnoLocalProxyVars",
                    "-XDdebug.stackmap",
                    "--add-exports", "java.base/jdk.internal.vm.annotation=ALL-UNNAMED"
            };
            setCompileOptions(testOptions);

            record Data(String src, int[] expectedFrameTypes, String[][] expectedUnsetFields) {}
            for (Data data : List.of(
                    new Data(
                            """
                            import jdk.internal.vm.annotation.Strict;
                            class Test {
                                @Strict
                                final int x;
                                @Strict
                                final int y;
                                Test(boolean a, boolean b) {
                                    if (a) { // early_larval {x, y}
                                        x = 1;
                                        if (b) { // early_larval {y}
                                            y = 1;
                                        } else { // early_larval {y}
                                            y = 2;
                                        }
                                    } else { // early_larval {x, y}
                                        x = y = 3;
                                    }
                                    super();
                                }
                            }
                            """,
                            // three unset_fields entries, entry type 246, are expected in the stackmap table
                            new int[] {246, 246, 246},
                            // expected fields for each of them:
                            new String[][] { new String[] { "y:I" }, new String[] { "x:I", "y:I" }, new String[] {} }
                    ),
                    new Data(
                            """
                            import jdk.internal.vm.annotation.Strict;
                            class Test {
                                @Strict
                                final int x;
                                @Strict
                                final int y;
                                Test(int n) {
                                    switch(n) {
                                        case 2:
                                            x = y = 2;
                                            break;
                                        default:
                                            x = y = 100;
                                            break;
                                    }
                                    super();
                                }
                            }
                            """,
                            // here we expect only one
                            new int[] {20, 12, 246},
                            // stating that no field is unset
                            new String[][] { new String[] {} }
                    ),
                    new Data(
                            """
                            import jdk.internal.vm.annotation.Strict;
                            class Test {
                                @Strict
                                final int x;
                                @Strict
                                final int y;
                                Test(int n) {
                                    if (n % 3 == 0) {
                                        x = n / 3;
                                    } else { // no unset change
                                        x = n + 2;
                                    } // early_larval {y}
                                    y = n >>> 3;
                                    super();
                                    if ((char) n != n) {
                                        n -= 5;
                                    } // no uninitializedThis - automatically cleared unsets
                                    Math.abs(n);
                                }
                            }
                            """,
                            // here we expect only one, none for the post-larval frame
                            new int[] {16, 246, 255},
                            // stating that y is unset when if-else finishes
                            new String[][] { new String[] {"y:I"} }
                    )
            )) {
                File dir = assertOK(true, data.src());
                for (final File fileEntry : dir.listFiles()) {
                    var classFile = ClassFile.of().parse(fileEntry.toPath());
                    for (var method : classFile.methods()) {
                        if (method.methodName().equalsString(ConstantDescs.INIT_NAME)) {
                            var code = method.findAttribute(Attributes.code()).orElseThrow();
                            var stackMapTable = code.findAttribute(Attributes.stackMapTable()).orElseThrow();
                            Assert.check(data.expectedFrameTypes().length == stackMapTable.entries().size(), "unexpected stackmap length");
                            int entryIndex = 0;
                            int expectedUnsetFieldsIndex = 0;
                            for (var entry : stackMapTable.entries()) {
                                Assert.check(data.expectedFrameTypes()[entryIndex++] == entry.frameType(), "expected " + data.expectedFrameTypes()[entryIndex - 1] + " found " + entry.frameType());
                                if (entry.frameType() == 246) {
                                    Assert.check(data.expectedUnsetFields()[expectedUnsetFieldsIndex].length == entry.unsetFields().size());
                                    int index = 0;
                                    for (var nat : entry.unsetFields()) {
                                        String unsetStr = nat.name() + ":" + nat.type();
                                        Assert.check(data.expectedUnsetFields()[expectedUnsetFieldsIndex][index++].equals(unsetStr));
                                    }
                                    expectedUnsetFieldsIndex++;
                                }
                            }
                        }
                    }
                }
            }
        } finally {
            setCompileOptions(previousOptions);
        }
    }

    @Test
    void testLocalProxyVars() throws Exception {
        String[] previousOptions = getCompileOptions();
        try {
            String[] testOptions = {
                    "--enable-preview",
                    "-source", Integer.toString(Runtime.version().feature()),
                    "--add-exports", "java.base/jdk.internal.vm.annotation=ALL-UNNAMED"
            };
            setCompileOptions(testOptions);
            String[] sources = new String[] {
                    """
                    value class Test {
                        int i;
                        int j;
                        Test() {// javac should generate a proxy local var for `i`
                            i = 1;
                            j = i; // as here `i` is being read during the early construction phase, use the local var instead
                            super();
                            System.err.println(i);
                        }
                    }
                    """,
                    """
                    import jdk.internal.vm.annotation.Strict;
                    class Test {
                        @Strict
                        int i;
                        @Strict
                        int j;
                        Test() {
                            i = 1;
                            j = i;
                            super();
                            System.err.println(i);
                        }
                    }
                    """
            };
            for (String source : sources) {
                File dir = assertOK(true, source);
                File fileEntry = dir.listFiles()[0];
                String expectedCodeSequence = "iconst_1,istore_1,aload_0,iload_1,putfield,aload_0,iload_1,putfield," +
                        "aload_0,invokespecial,getstatic,aload_0,getfield,invokevirtual,return";
                var classFile = ClassFile.of().parse(fileEntry.toPath());
                for (var method : classFile.methods()) {
                    if (method.methodName().equalsString("<init>")) {
                        var code = method.findAttribute(Attributes.code()).orElseThrow();
                        List<String> mnemonics = new ArrayList<>();
                        for (var coe : code) {
                            if (coe instanceof Instruction inst) {
                                mnemonics.add(inst.opcode().name().toLowerCase(Locale.ROOT));
                            }
                        }
                        var foundCodeSequence = String.join(",", mnemonics);
                        Assert.check(expectedCodeSequence.equals(foundCodeSequence), "found " + foundCodeSequence);
                    }
                }
            }
        } finally {
            setCompileOptions(previousOptions);
        }
    }
}<|MERGE_RESOLUTION|>--- conflicted
+++ resolved
@@ -55,28 +55,10 @@
 
 import com.sun.tools.javac.util.Assert;
 
-<<<<<<< HEAD
-import com.sun.tools.classfile.Attribute;
-import com.sun.tools.classfile.Attributes;
-import com.sun.tools.classfile.ClassFile;
-import com.sun.tools.classfile.Code_attribute;
-import com.sun.tools.classfile.ConstantPool;
-import com.sun.tools.classfile.ConstantPool.CONSTANT_Class_info;
-import com.sun.tools.classfile.ConstantPool.CONSTANT_Fieldref_info;
-import com.sun.tools.classfile.ConstantPool.CONSTANT_Methodref_info;
-import com.sun.tools.classfile.ImplicitCreation_attribute;
-import com.sun.tools.classfile.NullRestricted_attribute;
-import com.sun.tools.classfile.Field;
-import com.sun.tools.classfile.Instruction;
-import com.sun.tools.classfile.Method;
-
-=======
->>>>>>> be146831
 import com.sun.tools.javac.code.Flags;
 
 import org.junit.jupiter.api.Test;
 import tools.javac.combo.CompilationTestCase;
-
 import toolbox.ToolBox;
 
 class ValueObjectCompilationTests extends CompilationTestCase {
@@ -945,11 +927,7 @@
                 }
                 """
         );
-<<<<<<< HEAD
-        /*assertFail("compiler.err.cant.ref.after.ctor.called",
-=======
         assertFail("compiler.err.strict.field.not.have.been.initialized.before.super",
->>>>>>> be146831
                 """
                 value class Test {
                     int f;
@@ -958,13 +936,8 @@
                     }
                 }
                 """
-<<<<<<< HEAD
-        );*/
-        assertFail("compiler.err.cant.ref.before.ctor.called",
-=======
         );
         assertOK(
->>>>>>> be146831
                 """
                 value class V {
                     int x;
