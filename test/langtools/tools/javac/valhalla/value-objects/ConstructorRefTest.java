--- conflicted
+++ resolved
@@ -27,15 +27,9 @@
  * @test
  * @bug 8281166
  * @summary javac should generate BSM to invoke the static factory for value class
-<<<<<<< HEAD
- * @compile -XDenablePrimitiveClasses ConstructorRefTest.java
- * @run main/othervm -XX:+EnableValhalla -XX:+EnablePrimitiveClasses ConstructorRefTest
- * @ignore 8316628
-=======
  * @compile ConstructorRefTest.java
  * @run main/othervm -XX:+EnablePrimitiveClasses ConstructorRefTest
  * @ignore Verifier error
->>>>>>> 9c21d4c5
  */
 
 import java.util.function.Supplier;
