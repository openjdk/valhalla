/*
 * Copyright (c) 2018, Oracle and/or its affiliates. All rights reserved.
 * DO NOT ALTER OR REMOVE COPYRIGHT NOTICES OR THIS FILE HEADER.
 *
 * This code is free software; you can redistribute it and/or modify it
 * under the terms of the GNU General Public License version 2 only, as
 * published by the Free Software Foundation.
 *
 * This code is distributed in the hope that it will be useful, but WITHOUT
 * ANY WARRANTY; without even the implied warranty of MERCHANTABILITY or
 * FITNESS FOR A PARTICULAR PURPOSE.  See the GNU General Public License
 * version 2 for more details (a copy is included in the LICENSE file that
 * accompanied this code).
 *
 * You should have received a copy of the GNU General Public License version
 * 2 along with this work; if not, write to the Free Software Foundation,
 * Inc., 51 Franklin St, Fifth Floor, Boston, MA 02110-1301 USA.
 *
 * Please contact Oracle, 500 Oracle Parkway, Redwood Shores, CA 94065 USA
 * or visit www.oracle.com if you need additional information or have any
 * questions.
 */

/**
 * @test
 * @bug 8207332
 * @summary Verify that chained assignments in value constructors are lowered correctly.
 * @run main/othervm ChainedAssignmentTest
 */

public class ChainedAssignmentTest {

    static primitive class Point {
        int x;
        int y;
        Point() {
            x = y = 1234; // Problematic
        }
    }

    static primitive class LongPoint {
        long x;
        long y;
        LongPoint() {
            x = y = 1234; // Problematic
        }
    }
    public static void main(String[] args) {
        Point p = new Point();
<<<<<<< HEAD
        if (!p.toString().equals("ChainedAssignmentTest$Point@" + Integer.toHexString(p.hashCode())))
            throw new AssertionError("Broken");

        LongPoint lp = new LongPoint();
        if (!lp.toString().equals("ChainedAssignmentTest$LongPoint@" + Integer.toHexString(lp.hashCode())))
=======
        if (p.x != 1234 || p.y != 1234)
            throw new AssertionError("Broken");

        LongPoint lp = new LongPoint();
        if (lp.x != 1234 || lp.y != 1234)
>>>>>>> 64ec4ecf
            throw new AssertionError("Broken");
    }
}<|MERGE_RESOLUTION|>--- conflicted
+++ resolved
@@ -47,19 +47,11 @@
     }
     public static void main(String[] args) {
         Point p = new Point();
-<<<<<<< HEAD
-        if (!p.toString().equals("ChainedAssignmentTest$Point@" + Integer.toHexString(p.hashCode())))
-            throw new AssertionError("Broken");
-
-        LongPoint lp = new LongPoint();
-        if (!lp.toString().equals("ChainedAssignmentTest$LongPoint@" + Integer.toHexString(lp.hashCode())))
-=======
         if (p.x != 1234 || p.y != 1234)
             throw new AssertionError("Broken");
 
         LongPoint lp = new LongPoint();
         if (lp.x != 1234 || lp.y != 1234)
->>>>>>> 64ec4ecf
             throw new AssertionError("Broken");
     }
 }