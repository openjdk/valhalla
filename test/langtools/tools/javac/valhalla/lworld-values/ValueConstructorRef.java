/*
 * Copyright (c) 2018, Oracle and/or its affiliates. All rights reserved.
 * DO NOT ALTER OR REMOVE COPYRIGHT NOTICES OR THIS FILE HEADER.
 *
 * This code is free software; you can redistribute it and/or modify it
 * under the terms of the GNU General Public License version 2 only, as
 * published by the Free Software Foundation.
 *
 * This code is distributed in the hope that it will be useful, but WITHOUT
 * ANY WARRANTY; without even the implied warranty of MERCHANTABILITY or
 * FITNESS FOR A PARTICULAR PURPOSE.  See the GNU General Public License
 * version 2 for more details (a copy is included in the LICENSE file that
 * accompanied this code).
 *
 * You should have received a copy of the GNU General Public License version
 * 2 along with this work; if not, write to the Free Software Foundation,
 * Inc., 51 Franklin St, Fifth Floor, Boston, MA 02110-1301 USA.
 *
 * Please contact Oracle, 500 Oracle Parkway, Redwood Shores, CA 94065 USA
 * or visit www.oracle.com if you need additional information or have any
 * questions.
 */

/**
 * @test
 * @bug 8198749
 * @summary Test that qualified this based access to instance fields works ok.
 * @compile ValueConstructorRef.java
 * @run main/othervm ValueConstructorRef
 */

import java.util.function.Supplier;

public primitive class ValueConstructorRef {

    final int x;
    final int y;

    ValueConstructorRef() {
    	x = 1234;
    	y = 5678;
    }
    
    public static void main(String [] args) {   
       Supplier<ValueConstructorRef.ref> sx = ValueConstructorRef::new;
    	ValueConstructorRef x = (ValueConstructorRef) sx.get();
<<<<<<< HEAD
        if (!x.toString().equals("ValueConstructorRef@" + Integer.toHexString(x.hashCode())))
=======
        if (x.x != 1234 || x.y != 5678)
>>>>>>> 64ec4ecf
            throw new AssertionError(x);
    }
}<|MERGE_RESOLUTION|>--- conflicted
+++ resolved
@@ -44,11 +44,7 @@
     public static void main(String [] args) {   
        Supplier<ValueConstructorRef.ref> sx = ValueConstructorRef::new;
     	ValueConstructorRef x = (ValueConstructorRef) sx.get();
-<<<<<<< HEAD
-        if (!x.toString().equals("ValueConstructorRef@" + Integer.toHexString(x.hashCode())))
-=======
         if (x.x != 1234 || x.y != 5678)
->>>>>>> 64ec4ecf
             throw new AssertionError(x);
     }
 }