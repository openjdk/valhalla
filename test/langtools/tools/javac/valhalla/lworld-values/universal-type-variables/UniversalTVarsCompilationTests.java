--- conflicted
+++ resolved
@@ -118,68 +118,6 @@
                         V v = getValue(v1);
                         v = f.apply(k, v);
                     }
-                }
-                """)//,
-                /*
-                new DiagAndCode("compiler.warn.prob.found.req",
-                """
-                class Foo<__universal X> { }
-
-                primitive class Atom { }
-
-                class Test {
-                    void m(Foo<Atom> val, Foo<Atom.ref> ref) {
-                        val = ref;
-                    }
-<<<<<<< HEAD
-                }
-                """),
-                new DiagAndCode("compiler.warn.prob.found.req",
-                """
-                class Foo<__universal X> { }
-                primitive class Atom { }
-                class Test {
-                    void m(Foo<Atom> val, Foo<Atom.ref> ref) {
-                        ref = val;
-                    }
-                }
-                """),
-                new DiagAndCode("compiler.warn.unchecked.meth.invocation.applied",
-                """
-                class Foo<__universal X> { }
-                primitive class Atom {}
-                class Test {
-                    void bar(Foo<Atom.ref> f) {}
-                    void m() {
-                        Foo<Atom> val = null;
-                        bar(val);
-                    }
-                }
-                """),
-                new DiagAndCode("compiler.warn.unchecked.meth.invocation.applied",
-                """
-                class Foo<__universal X> { }
-                primitive class Atom {}
-                class Test {
-                    void bar(Foo<Atom> f) {}
-                    void m() {
-                        Foo<Atom.ref> ref = null;
-                        bar(ref);
-                    }
-                }
-                """),
-                new DiagAndCode("compiler.warn.prob.found.req",
-                """
-                class Wrapper<__universal T> {}
-                class Test<__universal T> {
-                    Wrapper<T.ref> newWrapper() { return null; }
-                    void m() {
-                        Wrapper<T> w = newWrapper();
-                    }
-                }
-                """)*/
-                )) {
-=======
                     """),
                 new DiagAndCode("compiler.warn.universal.variable.cannot.be.assigned.null",
                     """
@@ -189,9 +127,65 @@
                             m2(null);
                         }
                     }
-                    """)
-                    )) {
->>>>>>> 1a2b6601
+                    """),
+                new DiagAndCode("compiler.warn.prob.found.req",
+                """
+                class Foo<__universal X> { }
+
+                primitive class Atom { }
+
+                class Test {
+                    void m(Foo<Atom> val, Foo<Atom.ref> ref) {
+                        val = ref;
+                    }
+                }
+                """),
+                new DiagAndCode("compiler.warn.prob.found.req",
+                """
+                class Foo<__universal X> { }
+                primitive class Atom { }
+                class Test {
+                    void m(Foo<Atom> val, Foo<Atom.ref> ref) {
+                        ref = val;
+                    }
+                }
+                """),
+                new DiagAndCode("compiler.warn.unchecked.meth.invocation.applied",
+                """
+                class Foo<__universal X> { }
+                primitive class Atom {}
+                class Test {
+                    void bar(Foo<Atom.ref> f) {}
+                    void m() {
+                        Foo<Atom> val = null;
+                        bar(val);
+                    }
+                }
+                """),
+                new DiagAndCode("compiler.warn.unchecked.meth.invocation.applied",
+                """
+                class Foo<__universal X> { }
+                primitive class Atom {}
+                class Test {
+                    void bar(Foo<Atom> f) {}
+                    void m() {
+                        Foo<Atom.ref> ref = null;
+                        bar(ref);
+                    }
+                }
+                """),
+                new DiagAndCode("compiler.warn.prob.found.req",
+                """
+                class Wrapper<__universal T> {}
+                class Test<__universal T> {
+                    Wrapper<T.ref> newWrapper() { return null; }
+                    void m() {
+                        Wrapper<T> w = newWrapper();
+                    }
+                }
+                """)
+
+            )) {
             testHelper(LINT_OPTIONS, diagAndCode.diag, TestResult.COMPILE_WITH_WARNING, diagAndCode.code);
             testHelper(EMPTY_OPTIONS, diagAndCode.code);
         }
