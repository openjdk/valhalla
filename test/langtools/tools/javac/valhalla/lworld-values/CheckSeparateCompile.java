--- conflicted
+++ resolved
@@ -30,16 +30,8 @@
  */
 
 public class CheckSeparateCompile {
-<<<<<<< HEAD
-	public static void main(String[] args) {
-        String s = new CheckSeparateCompile0().new O().new M().new I().foo();
-        if (!s.startsWith("CheckSeparateCompile0$O$M$I@"))
-            throw new AssertionError(s);
-	}
-=======
     public static void main(String[] args) {
         if (new CheckSeparateCompile0().new O().new M().new I().foo().i != 890)
             throw new AssertionError("Broken");
     }
->>>>>>> 64ec4ecf
 }