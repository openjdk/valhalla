--- conflicted
+++ resolved
@@ -42,11 +42,7 @@
 public class TestQualifierOnInit {
     static public void main(String[] args) {
         TestValue1 testValue1 = new TestValue1(42);
-<<<<<<< HEAD
-        if (!testValue1.toString().equals("TestValue1@" + Integer.toHexString(testValue1.hashCode())))
-=======
         if (testValue1.x != 42)
->>>>>>> 64ec4ecf
             throw new AssertionError("unexpected " + testValue1);
     }
 }