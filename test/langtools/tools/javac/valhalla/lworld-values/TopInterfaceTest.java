--- conflicted
+++ resolved
@@ -52,22 +52,8 @@
         if (ca.length != 1 || !ca[0].getCanonicalName().equals("java.lang.PrimitiveObject"))
             throw new AssertionError("Found wrong super interfaces");
 
-<<<<<<< HEAD
-
-
-
-
-        // Check that V's super class is V.ref in class file.
-        Class<?> vrefCls = inln_o.getClass().getSuperclass();
-        if (!vrefCls.getCanonicalName().equals("TopInterfaceTest.V.ref"))
-            throw new AssertionError("Wrong super type for value type");
-
-        // Check that no injection has happened for jlO itself.
-        Class<?> jlo = vrefCls.getSuperclass();
-=======
         // Check that V's super class is Object in class file.
         Class<?> jlo = inln_o.getClass().getSuperclass();
->>>>>>> d23562e4
         if (!jlo.getCanonicalName().equals("java.lang.Object"))
             throw new AssertionError("Wrong super type for value type");
         if (jlo.getInterfaces().length != 0)
