/*
 * Copyright (c) 2014, 2015, Oracle and/or its affiliates. All rights reserved.
 * DO NOT ALTER OR REMOVE COPYRIGHT NOTICES OR THIS FILE HEADER.
 *
 * This code is free software; you can redistribute it and/or modify it
 * under the terms of the GNU General Public License version 2 only, as
 * published by the Free Software Foundation.
 *
 * This code is distributed in the hope that it will be useful, but WITHOUT
 * ANY WARRANTY; without even the implied warranty of MERCHANTABILITY or
 * FITNESS FOR A PARTICULAR PURPOSE.  See the GNU General Public License
 * version 2 for more details (a copy is included in the LICENSE file that
 * accompanied this code).
 *
 * You should have received a copy of the GNU General Public License version
 * 2 along with this work; if not, write to the Free Software Foundation,
 * Inc., 51 Franklin St, Fifth Floor, Boston, MA 02110-1301 USA.
 *
 * Please contact Oracle, 500 Oracle Parkway, Redwood Shores, CA 94065 USA
 * or visit www.oracle.com if you need additional information or have any
 * questions.
 */

/** @test
 *  @bug 8034854
 *  @summary Verify that the InnerClasses attribute has outer_class_info_index zero if it has
 *           inner_name_index zero (for synthetic classes)
 *  @modules java.base/jdk.internal.classfile
 *           java.base/jdk.internal.classfile.attribute
 *           java.base/jdk.internal.classfile.constantpool
 *           java.base/jdk.internal.classfile.instruction
 *           java.base/jdk.internal.classfile.components
 *           java.base/jdk.internal.classfile.impl
 *  @compile SyntheticClasses.java
 *  @run main SyntheticClasses
 */

import java.io.*;
import java.util.*;
import jdk.internal.classfile.*;
import jdk.internal.classfile.attribute.*;

public class SyntheticClasses {

    public static void main(String[] args) throws IOException {
        new SyntheticClasses().run();
    }

    private void run() throws IOException {
        File testClasses = new File(System.getProperty("test.classes"));
<<<<<<< HEAD
        for (File classFile : testClasses.listFiles(f -> f.getName().endsWith(".class"))) {
            ClassFile cf = ClassFile.read(classFile);
            if ((cf.access_flags.flags & (AccessFlags.ACC_SYNTHETIC | AccessFlags.ACC_VALUE | AccessFlags.ACC_ABSTRACT)) == AccessFlags.ACC_SYNTHETIC) {
                if ((cf.access_flags.flags & AccessFlags.ACC_IDENTITY) == 0) {
                    throw new IllegalStateException("Missing ACC_IDENTITY on synthetic concrete identity class: " + cf.getName());
                }
            }
            if (cf.getName().matches(".*\\$[0-9]+")) {
                EnclosingMethod_attribute encl =
                        (EnclosingMethod_attribute) cf.getAttribute(Attribute.EnclosingMethod);
=======
        for (File classFile : Objects.requireNonNull(testClasses.listFiles(f -> f.getName().endsWith(".class")))) {
            ClassModel cf = Classfile.of().parse(classFile.toPath());
            if (cf.thisClass().asInternalName().matches(".*\\$[0-9]+")) {
                EnclosingMethodAttribute encl = cf.findAttribute(Attributes.ENCLOSING_METHOD).orElse(null);
>>>>>>> 716201c7
                if (encl != null) {
                    if (encl.enclosingMethodName().isPresent())
                        throw new IllegalStateException("Invalid EnclosingMethod.method: " +
                                                        encl.enclosingMethodName().get().stringValue() + ".");
                }
            }
            InnerClassesAttribute attr = cf.findAttribute(Attributes.INNER_CLASSES).orElse(null);
            if (attr != null) {
                for (InnerClassInfo info : attr.classes()) {
                    if (cf.majorVersion() < 51)
                        throw new IllegalStateException();
                    if (info.innerName().isEmpty() && info.outerClass().isPresent() )
                        throw new IllegalStateException("Invalid outer_class_info: " +
                                                        info.outerClass().get().asInternalName() +
                                                        "; inner_name is empty");
                }
            }
        }
    }
}

class SyntheticConstructorAccessTag {

    private static class A {
        private A(){}
    }

    public void test() {
        new A();
    }
}

class SyntheticEnumMapping {
    private int convert(E e) {
        switch (e) {
            case A: return 0;
            default: return -1;
        }
    }
    enum E { A }
}

interface SyntheticAssertionsDisabled {
    public default void test() {
        assert false;
    }
}<|MERGE_RESOLUTION|>--- conflicted
+++ resolved
@@ -48,23 +48,15 @@
 
     private void run() throws IOException {
         File testClasses = new File(System.getProperty("test.classes"));
-<<<<<<< HEAD
-        for (File classFile : testClasses.listFiles(f -> f.getName().endsWith(".class"))) {
-            ClassFile cf = ClassFile.read(classFile);
-            if ((cf.access_flags.flags & (AccessFlags.ACC_SYNTHETIC | AccessFlags.ACC_VALUE | AccessFlags.ACC_ABSTRACT)) == AccessFlags.ACC_SYNTHETIC) {
-                if ((cf.access_flags.flags & AccessFlags.ACC_IDENTITY) == 0) {
+        for (File classFile : Objects.requireNonNull(testClasses.listFiles(f -> f.getName().endsWith(".class")))) {
+            ClassModel cf = Classfile.of().parse(classFile.toPath());
+            if ((cf.flags().flagsMask() & (Classfile.ACC_SYNTHETIC | Classfile.ACC_VALUE | Classfile.ACC_ABSTRACT)) == Classfile.ACC_SYNTHETIC) {
+                if ((cf.flags().flagsMask() & Classfile.ACC_IDENTITY) == 0) {
                     throw new IllegalStateException("Missing ACC_IDENTITY on synthetic concrete identity class: " + cf.getName());
                 }
             }
-            if (cf.getName().matches(".*\\$[0-9]+")) {
-                EnclosingMethod_attribute encl =
-                        (EnclosingMethod_attribute) cf.getAttribute(Attribute.EnclosingMethod);
-=======
-        for (File classFile : Objects.requireNonNull(testClasses.listFiles(f -> f.getName().endsWith(".class")))) {
-            ClassModel cf = Classfile.of().parse(classFile.toPath());
             if (cf.thisClass().asInternalName().matches(".*\\$[0-9]+")) {
                 EnclosingMethodAttribute encl = cf.findAttribute(Attributes.ENCLOSING_METHOD).orElse(null);
->>>>>>> 716201c7
                 if (encl != null) {
                     if (encl.enclosingMethodName().isPresent())
                         throw new IllegalStateException("Invalid EnclosingMethod.method: " +
