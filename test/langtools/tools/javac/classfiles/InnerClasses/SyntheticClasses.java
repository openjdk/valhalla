/*
 * Copyright (c) 2014, 2015, Oracle and/or its affiliates. All rights reserved.
 * DO NOT ALTER OR REMOVE COPYRIGHT NOTICES OR THIS FILE HEADER.
 *
 * This code is free software; you can redistribute it and/or modify it
 * under the terms of the GNU General Public License version 2 only, as
 * published by the Free Software Foundation.
 *
 * This code is distributed in the hope that it will be useful, but WITHOUT
 * ANY WARRANTY; without even the implied warranty of MERCHANTABILITY or
 * FITNESS FOR A PARTICULAR PURPOSE.  See the GNU General Public License
 * version 2 for more details (a copy is included in the LICENSE file that
 * accompanied this code).
 *
 * You should have received a copy of the GNU General Public License version
 * 2 along with this work; if not, write to the Free Software Foundation,
 * Inc., 51 Franklin St, Fifth Floor, Boston, MA 02110-1301 USA.
 *
 * Please contact Oracle, 500 Oracle Parkway, Redwood Shores, CA 94065 USA
 * or visit www.oracle.com if you need additional information or have any
 * questions.
 */

/** @test
 *  @bug 8034854
 *  @summary Verify that the InnerClasses attribute has outer_class_info_index zero if it has
 *           inner_name_index zero (for synthetic classes)
 *  @enablePreview
 *  @modules java.base/jdk.internal.classfile.impl
 *  @compile SyntheticClasses.java
 *  @run main SyntheticClasses
 */

import java.io.*;
import java.util.*;
import java.lang.classfile.*;
import java.lang.classfile.attribute.*;

public class SyntheticClasses {

    public static void main(String[] args) throws IOException {
        new SyntheticClasses().run();
    }

    private void run() throws IOException {
        File testClasses = new File(System.getProperty("test.classes"));
        for (File classFile : Objects.requireNonNull(testClasses.listFiles(f -> f.getName().endsWith(".class")))) {
<<<<<<< HEAD
            ClassModel cf = Classfile.of().parse(classFile.toPath());
            if ((cf.flags().flagsMask() & (Classfile.ACC_SYNTHETIC | Classfile.ACC_ABSTRACT)) == Classfile.ACC_SYNTHETIC) {
                if ((cf.flags().flagsMask() & Classfile.ACC_IDENTITY) == 0) {
                    throw new IllegalStateException("Missing ACC_IDENTITY on synthetic concrete identity class: " + cf.thisClass().asInternalName());
                }
            }
=======
            ClassModel cf = ClassFile.of().parse(classFile.toPath());
>>>>>>> 86f9b3f5
            if (cf.thisClass().asInternalName().matches(".*\\$[0-9]+")) {
                EnclosingMethodAttribute encl = cf.findAttribute(Attributes.ENCLOSING_METHOD).orElse(null);
                if (encl != null) {
                    if (encl.enclosingMethodName().isPresent())
                        throw new IllegalStateException("Invalid EnclosingMethod.method: " +
                                                        encl.enclosingMethodName().get().stringValue() + ".");
                }
            }
            InnerClassesAttribute attr = cf.findAttribute(Attributes.INNER_CLASSES).orElse(null);
            if (attr != null) {
                for (InnerClassInfo info : attr.classes()) {
                    if (cf.majorVersion() < 51)
                        throw new IllegalStateException();
                    if (info.innerName().isEmpty() && info.outerClass().isPresent() )
                        throw new IllegalStateException("Invalid outer_class_info: " +
                                                        info.outerClass().get().asInternalName() +
                                                        "; inner_name is empty");
                }
            }
        }
    }
}

class SyntheticConstructorAccessTag {

    private static class A {
        private A(){}
    }

    public void test() {
        new A();
    }
}

class SyntheticEnumMapping {
    private int convert(E e) {
        switch (e) {
            case A: return 0;
            default: return -1;
        }
    }
    enum E { A }
}

interface SyntheticAssertionsDisabled {
    public default void test() {
        assert false;
    }
}<|MERGE_RESOLUTION|>--- conflicted
+++ resolved
@@ -45,16 +45,12 @@
     private void run() throws IOException {
         File testClasses = new File(System.getProperty("test.classes"));
         for (File classFile : Objects.requireNonNull(testClasses.listFiles(f -> f.getName().endsWith(".class")))) {
-<<<<<<< HEAD
-            ClassModel cf = Classfile.of().parse(classFile.toPath());
-            if ((cf.flags().flagsMask() & (Classfile.ACC_SYNTHETIC | Classfile.ACC_ABSTRACT)) == Classfile.ACC_SYNTHETIC) {
-                if ((cf.flags().flagsMask() & Classfile.ACC_IDENTITY) == 0) {
+            ClassModel cf = ClassFile.of().parse(classFile.toPath());
+            if ((cf.flags().flagsMask() & (ClassFile.ACC_SYNTHETIC | ClassFile.ACC_ABSTRACT)) == ClassFile.ACC_SYNTHETIC) {
+                if ((cf.flags().flagsMask() & ClassFile.ACC_IDENTITY) == 0) {
                     throw new IllegalStateException("Missing ACC_IDENTITY on synthetic concrete identity class: " + cf.thisClass().asInternalName());
                 }
             }
-=======
-            ClassModel cf = ClassFile.of().parse(classFile.toPath());
->>>>>>> 86f9b3f5
             if (cf.thisClass().asInternalName().matches(".*\\$[0-9]+")) {
                 EnclosingMethodAttribute encl = cf.findAttribute(Attributes.ENCLOSING_METHOD).orElse(null);
                 if (encl != null) {
