/*
 * Copyright (c) 2014, 2016, Oracle and/or its affiliates. All rights reserved.
 * DO NOT ALTER OR REMOVE COPYRIGHT NOTICES OR THIS FILE HEADER.
 *
 * This code is free software; you can redistribute it and/or modify it
 * under the terms of the GNU General Public License version 2 only, as
 * published by the Free Software Foundation.
 *
 * This code is distributed in the hope that it will be useful, but WITHOUT
 * ANY WARRANTY; without even the implied warranty of MERCHANTABILITY or
 * FITNESS FOR A PARTICULAR PURPOSE.  See the GNU General Public License
 * version 2 for more details (a copy is included in the LICENSE file that
 * accompanied this code).
 *
 * You should have received a copy of the GNU General Public License version
 * 2 along with this work; if not, write to the Free Software Foundation,
 * Inc., 51 Franklin St, Fifth Floor, Boston, MA 02110-1301 USA.
 *
 * Please contact Oracle, 500 Oracle Parkway, Redwood Shores, CA 94065 USA
 * or visit www.oracle.com if you need additional information or have any
 * questions.
 */

/*
 * @test
 * @bug 8042251
 * @summary Test that inner classes have in its inner classes attribute enclosing classes and its immediate members.
 * @library /tools/lib /tools/javac/lib ../lib
 * @modules jdk.compiler/com.sun.tools.javac.api
 *          jdk.compiler/com.sun.tools.javac.main
 *          java.base/jdk.internal.classfile
 *          java.base/jdk.internal.classfile.attribute
 *          java.base/jdk.internal.classfile.constantpool
 *          java.base/jdk.internal.classfile.instruction
 *          java.base/jdk.internal.classfile.components
 *          java.base/jdk.internal.classfile.impl
 * @build toolbox.ToolBox InMemoryFileManager TestResult TestBase
 * @run main InnerClassesHierarchyTest
 */

import java.io.File;
import java.io.FilenameFilter;
import java.io.IOException;
import java.lang.annotation.Annotation;
import java.util.*;
import java.util.stream.Collectors;

import jdk.internal.classfile.*;
import jdk.internal.classfile.attribute.*;
import jdk.internal.classfile.constantpool.*;

public class InnerClassesHierarchyTest extends TestResult {

    private final Map<String, Set<String>> innerClasses;
    private final String outerClassName;

    public InnerClassesHierarchyTest() throws IOException, ConstantPoolException {
        innerClasses = new HashMap<>();
        outerClassName = InnerClassesHierarchyTest.class.getSimpleName();
        File classDir = getClassDir();
        FilenameFilter filter =
                (dir, name) -> name.matches(outerClassName + ".*\\.class");
        for (File file : Arrays.asList(classDir.listFiles(filter))) {
            ClassModel classFile = readClassFile(file);
            String className = classFile.thisClass().name().stringValue();
<<<<<<< HEAD
            for (int i = 1; i < classFile.constantPool().entryCount(); ++i) {
                if (classFile.constantPool().entryByIndex(i) instanceof ClassEntry classInfo
=======
            for (PoolEntry pe : classFile.constantPool()) {
                if (pe instanceof ClassEntry classInfo
>>>>>>> 16fa7709
                        && classInfo.asSymbol().isClassOrInterface()) {
                    String cpClassName = classInfo.asInternalName();
                    if (isInnerClass(cpClassName)) {
                        get(className).add(cpClassName);
                    }
                }
            }
        }
    }

    private boolean isInnerClass(String cpClassName) {
        return cpClassName.contains("$");
    }

    private Set<String> get(String className) {
        if (!innerClasses.containsKey(className)) {
            innerClasses.put(className, new HashSet<>());
        }
        return innerClasses.get(className);
    }

    public static void main(String[] args) throws IOException, ConstantPoolException, TestFailedException {
        new InnerClassesHierarchyTest().test();
    }

    private void test() throws TestFailedException {
        addTestCase("Source file is InnerClassesHierarchyTest.java");
        try {
            Queue<String> queue = new LinkedList<>();
            Set<String> visitedClasses = new HashSet<>();
            queue.add(outerClassName);
            while (!queue.isEmpty()) {
                String currentClassName = queue.poll();
                if (!currentClassName.startsWith(outerClassName)) {
                    continue;
                }
                ClassModel cf = readClassFile(currentClassName);
                InnerClassesAttribute attr = cf.findAttribute(Attributes.INNER_CLASSES).orElse(null);
                checkNotNull(attr, "Class should not contain "
                        + "inner classes attribute : " + currentClassName);
                checkTrue(innerClasses.containsKey(currentClassName),
                        "map contains class name : " + currentClassName);
                Set<String> setClasses = innerClasses.get(currentClassName);
                if (setClasses == null) {
                    continue;
                }
                checkEquals(attr.classes().size(),
                        setClasses.size(),
                        "Check number of inner classes : " + setClasses);
                for (InnerClassInfo info : attr.classes()) {
                    if (!info.innerClass().asSymbol().isClassOrInterface()) continue;
                    String innerClassName = info
                            .innerClass().asInternalName();
                    checkTrue(setClasses.contains(innerClassName),
                            currentClassName + " contains inner class : "
                                    + innerClassName);
                    if (visitedClasses.add(innerClassName)) {
                        queue.add(innerClassName);
                    }
                }
            }
            Set<String> allClasses = innerClasses.entrySet().stream()
                    .flatMap(entry -> entry.getValue().stream())
                    .collect(Collectors.toSet());

            Set<String> a_b = removeAll(visitedClasses, allClasses);
            Set<String> b_a = removeAll(allClasses, visitedClasses);
            checkEquals(visitedClasses, allClasses,
                    "All classes are found\n"
                            + "visited - all classes : " + a_b
                            + "\nall classes - visited : " + b_a);
        } catch (Exception e) {
            addFailure(e);
        } finally {
            checkStatus();
        }
    }

    private Set<String> removeAll(Set<String> set1, Set<String> set2) {
        Set<String> set = new HashSet<>(set1);
        set.removeAll(set2);
        return set;
    }

    public static class A1 {

        public class B1 {
        }

        public enum B2 {
        }

        public interface B3 {
        }

        public @interface B4 {
        }

        public void f() {
            new B1() {
            };
            new B3() {
            };
            new B4() {
                @Override
                public Class<? extends Annotation> annotationType() {
                    return null;
                }
            };
            class B5 {
            }
        }

        Runnable r = () -> {
            new B1() {
            };
            new B3() {
            };
            new B4() {
                @Override
                public Class<? extends Annotation> annotationType() {
                    return null;
                }
            };
            class B5 {
            }
        };
    }

    public enum A2 {;

        public class B1 {
        }

        public enum B2 {
        }

        public interface B3 {
        }

        public @interface B4 {
        }

        public void a2() {
            new B1() {
            };
            new B3() {
            };
            new B4() {
                @Override
                public Class<? extends Annotation> annotationType() {
                    return null;
                }
            };
            class B5 {
            }
        }

        Runnable r = () -> {
            new B1() {
            };
            new B3() {
            };
            new B4() {
                @Override
                public Class<? extends Annotation> annotationType() {
                    return null;
                }
            };
            class B5 {
            }
        };
    }

    public interface A3 {

        public class B1 {
        }

        public enum B2 {
        }

        public interface B3 {
        }

        public @interface B4 {
        }

        default void a1() {
            new B1() {
            };
            new B3() {
            };
            new B4() {
                @Override
                public Class<? extends Annotation> annotationType() {
                    return null;
                }
            };
            class B5 {
            }
        }

        static void a2() {
            new B1() {
            };
            new B3() {
            };
            new B4() {
                @Override
                public Class<? extends Annotation> annotationType() {
                    return null;
                }
            };
            class B5 {
            }
        }
    }

    public @interface A4 {

        public class B1 {
        }

        public enum B2 {
        }

        public interface B3 {
        }

        public @interface B4 {
        }
    }

    {
        new A1() {
            class B1 {
            }

            public void a2() {
                new B1() {
                };
                class B5 {
                }
            }
        };
        new A3() {
            class B1 {
            }

            public void a3() {
                new B1() {
                };
                class B5 {
                }
            }
        };
        new A4() {
            @Override
            public Class<? extends Annotation> annotationType() {
                return null;
            }

            class B1 {
            }

            public void a4() {
                new B1() {
                };
                class B5 {
                }
            }
        };
        Runnable r = () -> {
            new A1() {
            };
            new A3() {
            };
            new A4() {
                @Override
                public Class<? extends Annotation> annotationType() {
                    return null;
                }
            };
            class B5 {
            }
        };
    }

    static {
        new A1() {
            class B1 {
            }

            public void a2() {
                new B1() {
                };
                class B5 {
                }
            }
        };
        new A3() {
            class B1 {
            }

            public void a3() {
                new B1() {
                };
                class B5 {
                }
            }
        };
        new A4() {
            @Override
            public Class<? extends Annotation> annotationType() {
                return null;
            }

            class B1 {
            }

            public void a4() {
                new B1() {
                };
                class B5 {
                }
            }
        };
        Runnable r = () -> {
            new A1() {
            };
            new A3() {
            };
            new A4() {
                @Override
                public Class<? extends Annotation> annotationType() {
                    return null;
                }
            };
            class B5 {
            }
        };
    }

    public void a5() {
        class A5 {

            class B1 {
            }

            public void a5() {
                new B1() {
                };

                class B5 {
                }
            }
        }
        Runnable r = () -> {
            new A1() {
            };
            new A3() {
            };
            new A4() {
                @Override
                public Class<? extends Annotation> annotationType() {
                    return null;
                }
            };
            class B5 {
            }
        };
    }
}<|MERGE_RESOLUTION|>--- conflicted
+++ resolved
@@ -63,13 +63,8 @@
         for (File file : Arrays.asList(classDir.listFiles(filter))) {
             ClassModel classFile = readClassFile(file);
             String className = classFile.thisClass().name().stringValue();
-<<<<<<< HEAD
-            for (int i = 1; i < classFile.constantPool().entryCount(); ++i) {
-                if (classFile.constantPool().entryByIndex(i) instanceof ClassEntry classInfo
-=======
             for (PoolEntry pe : classFile.constantPool()) {
                 if (pe instanceof ClassEntry classInfo
->>>>>>> 16fa7709
                         && classInfo.asSymbol().isClassOrInterface()) {
                     String cpClassName = classInfo.asInternalName();
                     if (isInnerClass(cpClassName)) {
