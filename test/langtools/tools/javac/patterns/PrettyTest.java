/*
 * Copyright (c) 2020, 2022, Oracle and/or its affiliates. All rights reserved.
 * DO NOT ALTER OR REMOVE COPYRIGHT NOTICES OR THIS FILE HEADER.
 *
 * This code is free software; you can redistribute it and/or modify it
 * under the terms of the GNU General Public License version 2 only, as
 * published by the Free Software Foundation.
 *
 * This code is distributed in the hope that it will be useful, but WITHOUT
 * ANY WARRANTY; without even the implied warranty of MERCHANTABILITY or
 * FITNESS FOR A PARTICULAR PURPOSE.  See the GNU General Public License
 * version 2 for more details (a copy is included in the LICENSE file that
 * accompanied this code).
 *
 * You should have received a copy of the GNU General Public License version
 * 2 along with this work; if not, write to the Free Software Foundation,
 * Inc., 51 Franklin St, Fifth Floor, Boston, MA 02110-1301 USA.
 *
 * Please contact Oracle, 500 Oracle Parkway, Redwood Shores, CA 94065 USA
 * or visit www.oracle.com if you need additional information or have any
 * questions.
 */

/*
 * @test
 * @enablePreview
 * @summary Test behavior of Pretty
 * @modules jdk.compiler
<<<<<<< HEAD
 * @ignore 8316628
=======
 * @ignore Verifier error
>>>>>>> 9c21d4c5
 */

import java.io.IOException;
import java.io.StringWriter;
import java.net.URI;
import java.util.Arrays;
import java.util.List;

import javax.tools.*;

import com.sun.source.tree.CompilationUnitTree;
import com.sun.source.util.JavacTask;

public class PrettyTest {

    public static void main(String[] args) throws Exception {
        new PrettyTest().run();
    }

    void run() throws Exception {
        String code = "class Test {\n" +
                      "    boolean t(Object o) {\n" +
                      "         boolean b;\n" +
                      "         boolean _ = true;\n" +
                      "         b = o instanceof String s;\n" +
                      "         b = o instanceof R(String s);\n" +
                      "         b = o instanceof R(var s);\n" +
                      "         b = o instanceof R2(R(var s), String t);\n" +
                      "         b = o instanceof R2(R(var s), var t);\n" +
                      "         b = o instanceof R(String _);\n" +
                      "         b = o instanceof R2(R(var _), var _);\n" +
                      "         b = o instanceof R2(R(_), var t);\n" +
                      "    }\n" +
                      "    record R(String s) {}\n" +
                      "    record R2(R r, String s) {}\n" +
                      "}\n";
        String pretty = parse(code).toString().replaceAll("\\R", "\n");
        String expected = """
                \n\
                class Test {
                    \n\
                    boolean t(Object o) {
                        boolean b;
                        boolean _ = true;
                        b = o instanceof String s;
                        b = o instanceof R(String s);
                        b = o instanceof R(/*missing*/ s);
                        b = o instanceof R2(R(/*missing*/ s), String t);
                        b = o instanceof R2(R(/*missing*/ s), /*missing*/ t);
                        b = o instanceof R(String _);
                        b = o instanceof R2(R(/*missing*/ _), /*missing*/ _);
                        b = o instanceof R2(R(_), /*missing*/ t);
                    }
                    \n\
                    class R {
                        private final String s;
                    }
                    \n\
                    class R2 {
                        private final R r;
                        private final String s;
                    }
                }""";
        if (!expected.equals(pretty)) {
            throw new AssertionError("Actual prettified source: " + pretty);
        }
    }

    private CompilationUnitTree parse(String code) throws IOException {
        final JavaCompiler tool = ToolProvider.getSystemJavaCompiler();
        assert tool != null;
        DiagnosticListener<JavaFileObject> noErrors = d -> {};

        StringWriter out = new StringWriter();
        JavacTask ct = (JavacTask) tool.getTask(out, null, noErrors,
            List.of(), null,
            Arrays.asList(new MyFileObject(code)));
        return ct.parse().iterator().next();
    }

    static class MyFileObject extends SimpleJavaFileObject {
        private String text;

        public MyFileObject(String text) {
            super(URI.create("myfo:/Test.java"), JavaFileObject.Kind.SOURCE);
            this.text = text;
        }

        @Override
        public CharSequence getCharContent(boolean ignoreEncodingErrors) {
            return text;
        }
    }
}<|MERGE_RESOLUTION|>--- conflicted
+++ resolved
@@ -26,11 +26,7 @@
  * @enablePreview
  * @summary Test behavior of Pretty
  * @modules jdk.compiler
-<<<<<<< HEAD
- * @ignore 8316628
-=======
  * @ignore Verifier error
->>>>>>> 9c21d4c5
  */
 
 import java.io.IOException;
