--- conflicted
+++ resolved
@@ -107,19 +107,11 @@
         }
     }
 
-<<<<<<< HEAD
-    static void assertClassFlags(ClassFile classFile, String name, int expected) {
-        int mask = ACC_PUBLIC | ACC_FINAL | ACC_INTERFACE | ACC_ABSTRACT |
-                   ACC_SYNTHETIC | ACC_ANNOTATION | ACC_ENUM | ACC_IDENTITY;
-        int classExpected = (expected & mask);
-        int classActual = classFile.access_flags.flags;
-=======
     static void assertClassFlags(ClassModel classFile, String name, int expected) {
         int mask = Classfile.ACC_PUBLIC | Classfile.ACC_FINAL | Classfile.ACC_INTERFACE | Classfile.ACC_ABSTRACT |
-                   Classfile.ACC_SYNTHETIC | Classfile.ACC_ANNOTATION | Classfile.ACC_ENUM;
-        int classExpected = (expected & mask) | Classfile.ACC_SUPER;
+                   Classfile.ACC_SYNTHETIC | Classfile.ACC_ANNOTATION | Classfile.ACC_ENUM | Classfile.ACC_IDENTITY;
+        int classExpected = (expected & mask);
         int classActual = classFile.flags().flagsMask();
->>>>>>> 716201c7
         if (classActual != classExpected) {
             throw new AssertionError("Incorrect access_flags for class " + name +
                                      ": expected=" + classExpected + ", actual=" + classActual);
