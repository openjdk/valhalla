compiler.err.already.annotated                          # internal compiler error?
compiler.err.already.defined.this.unit                  # seems to be masked by compiler.err.duplicate.class
compiler.err.bad.functional.intf.anno                   # seems to be masked by compiler.err.annotation.type.not.applicable
compiler.err.annotation.value.not.allowable.type        # should be detected in advance by the annotation value visitor
compiler.err.cant.read.file                             # (apt.JavaCompiler?)
compiler.err.cant.select.static.class.from.param.type
compiler.err.dc.unterminated.string                     # cannot happen
compiler.err.file.patched.and.msp                       # needs the same dir on --module-source-path and --patch-module
compiler.err.illegal.char.for.encoding
compiler.err.invalid.repeatable.annotation              # should not happen
compiler.err.invalid.repeatable.annotation.invalid.value # "can't" happen
compiler.err.invalid.repeatable.annotation.multiple.values # can't happen
compiler.err.io.exception                               # (javah.JavahTask?)
compiler.err.is.preview                                 # difficult to produce reliably despite future changes to java.base
compiler.err.limit.code                                 # Code
compiler.err.limit.code.too.large.for.try.stmt          # Gen
compiler.err.limit.dimensions                           # Gen
compiler.err.limit.locals                               # Code
compiler.err.limit.parameters                           # Gen
compiler.err.limit.pool                                 # Gen,JavaCompiler
compiler.err.limit.pool.in.class                        # UNUSED?
compiler.err.limit.stack                                # Code
compiler.err.limit.string                               # Gen
compiler.err.limit.string.overflow                      # JavaCompiler
compiler.err.module.non.zero.opens                      # bad class file
compiler.err.name.reserved.for.internal.use             # UNUSED
compiler.err.no.annotation.member
compiler.err.no.encl.instance.of.type.in.scope          # cannot occur; always followed by assert false;
compiler.err.no.match.entry                             # UNUSED?
compiler.err.not.annotation.type                        # cannot occur given preceding checkType
compiler.err.not.def.access.package.cant.access
compiler.err.proc.bad.config.file                       # JavacProcessingEnvironment
compiler.err.proc.cant.access                           # completion failure
compiler.err.proc.cant.access.1                         # completion failure, no stack trace
compiler.err.proc.cant.create.loader                    # security exception from service loader
compiler.err.proc.no.service                            # JavacProcessingEnvironment: no service loader available
compiler.err.proc.processor.bad.option.name             # cannot happen? masked by javac.err.invalid.A.key
compiler.err.proc.service.problem                       # JavacProcessingEnvironment: catch Throwable from service loader
compiler.err.proc.cant.load.class                       # JavacProcessingEnvironment: cant load the class/jar file
compiler.err.signature.doesnt.match.intf                # UNUSED
compiler.err.signature.doesnt.match.supertype           # UNUSED
compiler.err.source.cant.overwrite.input.file
compiler.err.stack.sim.error
compiler.err.type.var.more.than.once                    # UNUSED
compiler.err.type.var.more.than.once.in.result          # UNUSED
compiler.err.unexpected.type
compiler.misc.bad.class.signature                       # bad class file
compiler.misc.bad.class.truncated.at.offset             # bad class file
compiler.misc.bad.const.pool.tag                        # bad class file
compiler.misc.bad.const.pool.tag.at                     # bad class file
compiler.misc.unexpected.const.pool.tag.at              # bad class file
compiler.misc.bad.const.pool.index                      # bad class file
compiler.misc.bad.constant.range                        # bad class file
compiler.misc.bad.constant.value                        # bad class file
compiler.misc.bad.enclosing.class                       # bad class file
compiler.misc.bad.enclosing.method                      # bad class file
compiler.misc.bad.runtime.invisible.param.annotations   # bad class file
compiler.misc.bad.signature                             # bad class file
compiler.misc.bad.requires.flag                         # bad class file
compiler.misc.bad.access.flags                          # bad class file
compiler.misc.bad.utf8.byte.sequence.at                 # bad class file
compiler.misc.bad.type.annotation.value
compiler.misc.class.file.not.found                      # ClassReader
compiler.misc.class.file.wrong.class
compiler.misc.exception.message                         # uncommon completion failure based on a string
compiler.misc.fatal.err.cant.locate.ctor                # Resolve, from Lower
compiler.misc.fatal.err.cant.locate.field               # Resolve, from Lower
compiler.misc.fatal.err.cant.locate.meth                # Resolve, from Lower
compiler.misc.fatal.err.cant.close                      # JavaCompiler
compiler.misc.feature.not.supported.in.source.plural    # cannot happen (for now)
compiler.misc.file.does.not.contain.package
compiler.misc.illegal.flag.combo                        # ClassReader
compiler.misc.illegal.start.of.class.file
compiler.misc.inferred.do.not.conform.to.lower.bounds   # cannot happen?
compiler.misc.kindname.annotation
compiler.misc.kindname.enum
compiler.misc.kindname.package
compiler.misc.kindname.static
compiler.misc.kindname.type.variable
compiler.misc.kindname.type.variable.bound
compiler.misc.kindname.value
compiler.misc.method.descriptor.invalid                 # bad class file
compiler.misc.module.info.definition.expected           # bad class file
compiler.misc.module.name.mismatch
compiler.misc.module.non.zero.opens                     # bad class file
compiler.misc.no.unique.minimal.instance.exists
compiler.misc.no.unique.maximal.instance.exists         # cannot happen?
compiler.misc.not.def.access.package.cant.access
compiler.misc.package.not.visible
compiler.misc.resume.abort                              # prompt for a response
compiler.misc.source.unavailable                        # DiagnosticSource
compiler.misc.token.bad-symbol
compiler.misc.token.character
compiler.misc.token.double
compiler.misc.token.end-of-input
compiler.misc.token.float
compiler.misc.token.integer
compiler.misc.token.long-integer
compiler.misc.token.string
compiler.misc.type.captureof
compiler.misc.type.captureof.1
compiler.misc.type.none
compiler.misc.type.req.exact
compiler.misc.unable.to.access.file                     # ClassFile
compiler.misc.undecl.type.var                           # ClassReader
compiler.misc.unicode.str.not.supported                 # ClassReader
compiler.misc.user.selected.completion.failure          # manual completion failure
compiler.misc.malformed.vararg.method                   # ClassReader
compiler.misc.version.not.available                     # JavaCompiler; implies build error
compiler.misc.where.description.captured
compiler.misc.where.typevar.1
compiler.misc.wrong.version                             # ClassReader
compiler.warn.annotation.method.not.found               # ClassReader
compiler.warn.annotation.method.not.found.reason        # ClassReader
compiler.warn.big.major.version                         # ClassReader
compiler.warn.doclint.not.available                     # requires restricted image
compiler.warn.future.attr                               # ClassReader
compiler.warn.illegal.char.for.encoding
compiler.warn.incubating.modules                        # requires adjusted classfile
compiler.warn.invalid.archive.file
compiler.warn.invalid.utf8.in.classfile                 # bad class file
compiler.warn.is.preview                                # difficult to produce reliably despite future changes to java.base
compiler.warn.is.preview.reflective                     # difficult to produce reliably despite future changes to java.base
compiler.warn.output.file.clash                         # this warning is not generated on Linux
compiler.warn.override.bridge
compiler.warn.position.overflow                         # CRTable: caused by files with long lines >= 1024 chars
compiler.warn.proc.type.already.exists                  # JavacFiler: just mentioned in TODO
compiler.warn.restricted.type.not.allowed.preview       # not produced by the compiler right now
compiler.warn.unchecked.assign                          # DEAD, replaced by compiler.misc.unchecked.assign
compiler.warn.unchecked.cast.to.type                    # DEAD, replaced by compiler.misc.unchecked.cast.to.type
compiler.warn.unexpected.archive.file                   # Paths: zip file with unknown extn
compiler.err.no.zipfs.for.archive                       # would need zip/jar file
compiler.warn.unknown.enum.constant                     # in bad class file
compiler.warn.unknown.enum.constant.reason              # in bad class file
compiler.warn.override.equals.but.not.hashcode          # when a class overrides equals but not hashCode method from Object
compiler.warn.file.from.future                          # warning for future modification times on files
compiler.err.cant.inherit.from.anon                     # error for subclass of anonymous class
compiler.misc.bad.class.file                            # class file is malformed
compiler.misc.bad.const.pool.entry                      # constant pool entry has wrong type
compiler.warn.access.to.member.from.serializable.lambda # in order to generate it we need to modify a restricted package
compiler.warn.invalid.path                              # this warning is generated only in Windows systems
compiler.err.invalid.path                               # this error is generated only in Windows systems
compiler.note.multiple.elements                         # needs user code
compiler.err.preview.feature.disabled.classfile         # preview feature support: needs compilation against classfile
compiler.warn.preview.feature.use.classfile             # preview feature support: needs compilation against classfile
compiler.note.preview.plural.additional                 # preview feature support: diag test causes intermittent failures (see JDK-8201498)
compiler.misc.bad.intersection.target.for.functional.expr  # currently not generated, should be removed?
compiler.misc.not.an.intf.component
compiler.warn.declared.using.preview                    # after making sealed classes a final feature there is no other
                                                        # preview feature but we should keep this key for future use just
                                                        # in case

# The following module-related messages will have to stay on the not-yet list for various reasons:
compiler.warn.locn.unknown.file.on.module.path                # Never issued ATM (short circuited with an if (false))
compiler.err.no.output.dir                                    # -d is always specified by test infrastructure
compiler.err.output.dir.must.be.specified.with.dash.m.option  # -d is always specified by test infrastructure
compiler.warn.outdir.is.in.exploded.module                    # No control over -d specified by test infrastructure
compiler.err.invalid.module.specifier                         # Not possible (?)
compiler.err.locn.cant.get.module.name.for.jar                # bad binary ? Infer module name failure
compiler.misc.anachronistic.module.info                       # requires binaries compiled with EA compilers.
compiler.misc.bad.module-info.name                            # bad class file
compiler.err.locn.bad.module-info                             # bad class file
compiler.err.locn.cant.read.file                              # bad class file
compiler.misc.module.info.invalid.super.class                 # bad class file
compiler.err.locn.cant.read.directory                         # file system issue
compiler.err.locn.invalid.arg.for.xpatch                      # command line option error
compiler.misc.unnamed.module                                  # fragment uninteresting in and of itself
compiler.misc.kindname.module                                 # fragment uninteresting in and of itself
compiler.misc.locn.module_path                                # fragment uninteresting in and of itself
compiler.misc.locn.module_source_path                         # fragment uninteresting in and of itself
compiler.misc.locn.system_modules                             # fragment uninteresting in and of itself
compiler.misc.locn.upgrade_module_path                        # fragment uninteresting in and of itself
compiler.misc.inferred.do.not.conform.to.eq.bounds            # hard to generate, could probably be removed

# The following are new module-related messages, that need new  examples to be created
compiler.err.duplicate.module.on.path
compiler.err.locn.module-info.not.allowed.on.patch.path
compiler.misc.cant.resolve.modules
compiler.misc.file.does.not.contain.module

# these keys were in javac.properties and examples are hard to be produced for them
# basically because in most cases the compilation ends with an exception
compiler.err.bad.value.for.option
compiler.err.empty.A.argument
compiler.err.error.writing.file
compiler.err.file.not.directory
compiler.err.file.not.file
compiler.err.file.not.found
compiler.err.invalid.A.key
compiler.err.invalid.flag
compiler.err.invalid.profile
compiler.err.invalid.source
compiler.err.invalid.target
compiler.err.multiple.values.for.module.source.path
compiler.err.no.source.files.classes
compiler.err.no.value.for.option
compiler.err.option.not.allowed.with.target
compiler.err.option.too.many
compiler.err.profile.bootclasspath.conflict
compiler.err.release.bootclasspath.conflict
compiler.err.repeated.value.for.module.source.path
compiler.err.repeated.value.for.patch.module
compiler.err.req.arg
compiler.err.sourcepath.modulesourcepath.conflict
compiler.err.two.class.loaders.1
compiler.err.two.class.loaders.2
compiler.err.unmatched.quote
compiler.err.unsupported.release.version
compiler.warn.profile.target.conflict
compiler.warn.source.target.conflict
compiler.warn.target.default.source.conflict
compiler.err.preview.not.latest
compiler.err.preview.without.source.or.release

compiler.misc.illegal.signature                               # the compiler can now detect more non-denotable types before class writing

# this one needs a forged class file to be reproduced
compiler.err.annotation.unrecognized.attribute.name

# this one is transitional (waiting for FFM API to exit preview)
compiler.warn.restricted.method

# Pending removal
compiler.note.implicit.annotation.processing
compiler.warn.proc.use.proc.or.implicit

# Value Objects
compiler.misc.feature.value.classes
<<<<<<< HEAD

# Primitive Classes
compiler.err.cyclic.primitive.class.membership
compiler.misc.feature.primitive.classes
compiler.err.generic.parameterization.with.primitive.class

#nullable types
compiler.misc.feature.bang.types
compiler.warn.accessing.member.of.nullable
compiler.warn.narrowing.nullness.conversion
compiler.warn.non.nullable.should.be.initialized
compiler.warn.accessing.member.of.parametric
compiler.warn.parametric.should.be.initialized
compiler.err.non.nullable.cannot.be.assigned.null
compiler.warn.unchecked.nullness.conversion
compiler.warn.overrides.with.different.nullness.1
compiler.warn.overrides.with.different.nullness.2
compiler.misc.attribute.must.be.unique                                   # bad class file
compiler.misc.attribute.not.applicable.to.field.type                     # bad class file
compiler.misc.attribute.only.applicable.to.fields                        # bad class file
=======
compiler.misc.feature.super.init                            # temporary as we are using statements before super in value classes
compiler.warn.preview.feature.use                           # temporary as we are using statements before super in value classes
>>>>>>> 9c21d4c5
<|MERGE_RESOLUTION|>--- conflicted
+++ resolved
@@ -226,12 +226,8 @@
 
 # Value Objects
 compiler.misc.feature.value.classes
-<<<<<<< HEAD
-
-# Primitive Classes
-compiler.err.cyclic.primitive.class.membership
-compiler.misc.feature.primitive.classes
-compiler.err.generic.parameterization.with.primitive.class
+compiler.misc.feature.super.init                            # temporary as we are using statements before super in value classes
+compiler.warn.preview.feature.use                           # temporary as we are using statements before super in value classes
 
 #nullable types
 compiler.misc.feature.bang.types
@@ -246,8 +242,4 @@
 compiler.warn.overrides.with.different.nullness.2
 compiler.misc.attribute.must.be.unique                                   # bad class file
 compiler.misc.attribute.not.applicable.to.field.type                     # bad class file
-compiler.misc.attribute.only.applicable.to.fields                        # bad class file
-=======
-compiler.misc.feature.super.init                            # temporary as we are using statements before super in value classes
-compiler.warn.preview.feature.use                           # temporary as we are using statements before super in value classes
->>>>>>> 9c21d4c5
+compiler.misc.attribute.only.applicable.to.fields                        # bad class file