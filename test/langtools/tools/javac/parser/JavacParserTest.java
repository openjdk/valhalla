/*
 * Copyright (c) 2011, 2023, Oracle and/or its affiliates. All rights reserved.
 * DO NOT ALTER OR REMOVE COPYRIGHT NOTICES OR THIS FILE HEADER.
 *
 * This code is free software; you can redistribute it and/or modify it
 * under the terms of the GNU General Public License version 2 only, as
 * published by the Free Software Foundation.
 *
 * This code is distributed in the hope that it will be useful, but WITHOUT
 * ANY WARRANTY; without even the implied warranty of MERCHANTABILITY or
 * FITNESS FOR A PARTICULAR PURPOSE.  See the GNU General Public License
 * version 2 for more details (a copy is included in the LICENSE file that
 * accompanied this code).
 *
 * You should have received a copy of the GNU General Public License version
 * 2 along with this work; if not, write to the Free Software Foundation,
 * Inc., 51 Franklin St, Fifth Floor, Boston, MA 02110-1301 USA.
 *
 * Please contact Oracle, 500 Oracle Parkway, Redwood Shores, CA 94065 USA
 * or visit www.oracle.com if you need additional information or have any
 * questions.
 */

/*
 * @test
<<<<<<< HEAD
 * @bug 7073631 7159445 7156633 8028235 8065753 8205418 8205913 8228451 8237041 8253584 8246774 8256411 8256149 8259050 8266436 8267221 8271928 8275097 8293897 8295401 8304671 8310326 8312093 8312204
=======
 * @bug 7073631 7159445 7156633 8028235 8065753 8205418 8205913 8228451 8237041 8253584 8246774 8256411 8256149 8259050 8266436 8267221 8271928 8275097 8293897 8295401 8304671 8310326 8312093 8312204 8315452
>>>>>>> 16fa7709
 * @summary tests error and diagnostics positions
 * @author  Jan Lahoda
 * @modules jdk.compiler/com.sun.tools.javac.api
 *          jdk.compiler/com.sun.tools.javac.main
 *          jdk.compiler/com.sun.tools.javac.tree
 */

import com.sun.source.tree.BinaryTree;
import com.sun.source.tree.BlockTree;
import com.sun.source.tree.ClassTree;
import com.sun.source.tree.CompilationUnitTree;
import com.sun.source.tree.ErroneousTree;
import com.sun.source.tree.ExpressionStatementTree;
import com.sun.source.tree.ExpressionTree;
import com.sun.source.tree.IfTree;
import com.sun.source.tree.LambdaExpressionTree;
import com.sun.source.tree.MethodInvocationTree;
import com.sun.source.tree.MethodTree;
import com.sun.source.tree.ModifiersTree;
import com.sun.source.tree.PrimitiveTypeTree;
import com.sun.source.tree.StatementTree;
import com.sun.source.tree.Tree;
import com.sun.source.tree.Tree.Kind;
import com.sun.source.tree.VariableTree;
import com.sun.source.tree.WhileLoopTree;
import com.sun.source.util.JavacTask;
import com.sun.source.util.SourcePositions;
import com.sun.source.util.TreePath;
import com.sun.source.util.TreeScanner;
import com.sun.source.util.Trees;
import com.sun.tools.javac.api.JavacTaskImpl;
import com.sun.tools.javac.main.Main;
import com.sun.tools.javac.main.Main.Result;
import com.sun.tools.javac.tree.JCTree;
import java.io.IOException;
import java.io.StringWriter;
import java.io.UncheckedIOException;
import java.io.Writer;
import java.lang.annotation.ElementType;
import java.lang.annotation.Retention;
import java.lang.annotation.RetentionPolicy;
import java.lang.annotation.Target;
import java.lang.reflect.Method;
import java.net.URI;
import java.util.ArrayList;
import java.util.Arrays;
import java.util.LinkedList;
import java.util.List;
import java.util.Objects;
import java.util.regex.Pattern;
import javax.lang.model.element.Modifier;
import javax.lang.model.type.TypeKind;
import javax.tools.Diagnostic;
import javax.tools.DiagnosticCollector;
import javax.tools.DiagnosticListener;
import javax.tools.JavaCompiler;
import javax.tools.JavaFileManager;
import javax.tools.JavaFileObject;
import javax.tools.SimpleJavaFileObject;
import javax.tools.ToolProvider;

import com.sun.source.tree.CaseTree;
import com.sun.source.tree.DefaultCaseLabelTree;
import com.sun.source.tree.ModuleTree;
import com.sun.source.util.TreePathScanner;
import com.sun.tools.javac.api.JavacTaskPool;
import com.sun.tools.javac.api.JavacTaskPool.Worker;
import com.sun.tools.javac.tree.JCTree.JCErroneous;
import com.sun.tools.javac.tree.Pretty;

public class JavacParserTest extends TestCase {
    static final JavaCompiler tool = ToolProvider.getSystemJavaCompiler();
    static final JavaFileManager fm = tool.getStandardFileManager(null, null, null);
    public static final String SOURCE_VERSION =
        Integer.toString(Runtime.version().feature());

    private JavacParserTest(){}

    public static void main(String... args) throws Exception {
        try (fm) {
            new JavacParserTest().run(args);
        }
    }

    class MyFileObject extends SimpleJavaFileObject {

        private String text;

        public MyFileObject(String text) {
            this("Test", text);
        }

        public MyFileObject(String fileName, String text) {
            super(URI.create("myfo:/" + fileName + ".java"), JavaFileObject.Kind.SOURCE);
            this.text = text;
        }

        @Override
        public CharSequence getCharContent(boolean ignoreEncodingErrors) {
            return text;
        }
    }
    /*
     * converts Windows to Unix style LFs for comparing strings
     */
    String normalize(String in) {
        return in.replace(System.getProperty("line.separator"), "\n");
    }

    CompilationUnitTree getCompilationUnitTree(String code) throws IOException {

        JavacTaskImpl ct = (JavacTaskImpl) tool.getTask(null, fm, null, null,
                null, Arrays.asList(new MyFileObject(code)));
        CompilationUnitTree cut = ct.parse().iterator().next();
        return cut;
    }

    List<String> getErroneousTreeValues(ErroneousTree node) {

        List<String> values = new ArrayList<>();
        if (node.getErrorTrees() != null) {
            for (Tree t : node.getErrorTrees()) {
                values.add(t.toString());
            }
        } else {
            throw new RuntimeException("ERROR: No Erroneous tree "
                    + "has been created.");
        }
        return values;
    }

    @Test
    void testPositionForSuperConstructorCalls() throws IOException {
        assert tool != null;

        String code = "package test; public class Test {public Test() {super();}}";

        JavacTaskImpl ct = (JavacTaskImpl) tool.getTask(null, fm, null, null,
                null, Arrays.asList(new MyFileObject(code)));
        CompilationUnitTree cut = ct.parse().iterator().next();
        SourcePositions pos = Trees.instance(ct).getSourcePositions();

        MethodTree method =
                (MethodTree) ((ClassTree) cut.getTypeDecls().get(0)).getMembers().get(0);
        ExpressionStatementTree es =
                (ExpressionStatementTree) method.getBody().getStatements().get(0);

        final int esStartPos = code.indexOf(es.toString());
        final int esEndPos = esStartPos + es.toString().length();
        assertEquals("testPositionForSuperConstructorCalls",
                esStartPos, pos.getStartPosition(cut, es));
        assertEquals("testPositionForSuperConstructorCalls",
                esEndPos, pos.getEndPosition(cut, es));

        MethodInvocationTree mit = (MethodInvocationTree) es.getExpression();

        final int mitStartPos = code.indexOf(mit.toString());
        final int mitEndPos = mitStartPos + mit.toString().length();
        assertEquals("testPositionForSuperConstructorCalls",
                mitStartPos, pos.getStartPosition(cut, mit));
        assertEquals("testPositionForSuperConstructorCalls",
                mitEndPos, pos.getEndPosition(cut, mit));

        final int methodStartPos = mitStartPos;
        final int methodEndPos = methodStartPos + mit.getMethodSelect().toString().length();
        assertEquals("testPositionForSuperConstructorCalls",
                methodStartPos, pos.getStartPosition(cut, mit.getMethodSelect()));
        assertEquals("testPositionForSuperConstructorCalls",
                methodEndPos, pos.getEndPosition(cut, mit.getMethodSelect()));
    }

    @Test
    void testPositionForEnumModifiers() throws IOException {
        final String theString = "public";
        String code = "package test; " + theString + " enum Test {A;}";

        JavacTaskImpl ct = (JavacTaskImpl) tool.getTask(null, fm, null, null,
                null, Arrays.asList(new MyFileObject(code)));
        CompilationUnitTree cut = ct.parse().iterator().next();
        SourcePositions pos = Trees.instance(ct).getSourcePositions();

        ClassTree clazz = (ClassTree) cut.getTypeDecls().get(0);
        ModifiersTree mt = clazz.getModifiers();
        int spos = code.indexOf(theString);
        int epos = spos + theString.length();
        assertEquals("testPositionForEnumModifiers",
                spos, pos.getStartPosition(cut, mt));
        assertEquals("testPositionForEnumModifiers",
                epos, pos.getEndPosition(cut, mt));
    }

    @Test
    void testNewClassWithEnclosing() throws IOException {

        final String theString = "Test.this.new d()";
        String code = "package test; class Test { " +
                "class d {} private void method() { " +
                "Object o = " + theString + "; } }";

        JavacTaskImpl ct = (JavacTaskImpl) tool.getTask(null, fm, null, null,
                null, Arrays.asList(new MyFileObject(code)));
        CompilationUnitTree cut = ct.parse().iterator().next();
        SourcePositions pos = Trees.instance(ct).getSourcePositions();

        ClassTree clazz = (ClassTree) cut.getTypeDecls().get(0);
        ExpressionTree est =
                ((VariableTree) ((MethodTree) clazz.getMembers().get(1)).getBody().getStatements().get(0)).getInitializer();

        final int spos = code.indexOf(theString);
        final int epos = spos + theString.length();
        assertEquals("testNewClassWithEnclosing",
                spos, pos.getStartPosition(cut, est));
        assertEquals("testNewClassWithEnclosing",
                epos, pos.getEndPosition(cut, est));
    }

    @Test
    void testPreferredPositionForBinaryOp() throws IOException {

        String code = "package test; public class Test {"
                + "private void test() {"
                + "Object o = null; boolean b = o != null && o instanceof String;"
                + "} private Test() {}}";

        CompilationUnitTree cut = getCompilationUnitTree(code);
        ClassTree clazz = (ClassTree) cut.getTypeDecls().get(0);
        MethodTree method = (MethodTree) clazz.getMembers().get(0);
        VariableTree condSt = (VariableTree) method.getBody().getStatements().get(1);
        BinaryTree cond = (BinaryTree) condSt.getInitializer();

        JCTree condJC = (JCTree) cond;
        int condStartPos = code.indexOf("&&");
        assertEquals("testPreferredPositionForBinaryOp",
                condStartPos, condJC.pos);
    }

    @Test
    void testErrorRecoveryForEnhancedForLoop142381() throws IOException {

        String code = "package test; class Test { " +
                "private void method() { " +
                "java.util.Set<String> s = null; for (a : s) {} } }";

        final List<Diagnostic<? extends JavaFileObject>> errors =
                new LinkedList<Diagnostic<? extends JavaFileObject>>();

        JavacTaskImpl ct = (JavacTaskImpl) tool.getTask(null, fm,
                new DiagnosticListener<JavaFileObject>() {
            public void report(Diagnostic<? extends JavaFileObject> diagnostic) {
                errors.add(diagnostic);
            }
        }, null, null, Arrays.asList(new MyFileObject(code)));

        CompilationUnitTree cut = ct.parse().iterator().next();

        ClassTree clazz = (ClassTree) cut.getTypeDecls().get(0);
        StatementTree forStatement =
                ((MethodTree) clazz.getMembers().get(0)).getBody().getStatements().get(1);

        assertEquals("testErrorRecoveryForEnhancedForLoop142381",
                Kind.ENHANCED_FOR_LOOP, forStatement.getKind());
        assertFalse("testErrorRecoveryForEnhancedForLoop142381", errors.isEmpty());
    }

    @Test
    void testPositionAnnotationNoPackage187551() throws IOException {

        String code = "\n@interface Test {}";

        JavacTaskImpl ct = (JavacTaskImpl) tool.getTask(null, fm, null, null,
                null, Arrays.asList(new MyFileObject(code)));

        CompilationUnitTree cut = ct.parse().iterator().next();
        ClassTree clazz = (ClassTree) cut.getTypeDecls().get(0);
        Trees t = Trees.instance(ct);

        assertEquals("testPositionAnnotationNoPackage187551",
                1, t.getSourcePositions().getStartPosition(cut, clazz));
    }

    @Test
    void testPositionMissingStatement() throws IOException {
        String code = "class C { void t() { if (true) } }";
        DiagnosticCollector<JavaFileObject> dc = new DiagnosticCollector<>();

        JavacTaskImpl ct = (JavacTaskImpl) tool.getTask(null, fm, dc, null,
                null, Arrays.asList(new MyFileObject(code)));

        CompilationUnitTree cut = ct.parse().iterator().next();
        Trees trees = Trees.instance(ct);
        SourcePositions positions = trees.getSourcePositions();

        new TreeScanner<Void, Void>() {
            @Override
            public Void visitIf(IfTree it, Void v) {
                StatementTree st = it.getThenStatement();
                int startpos = (int) positions.getStartPosition(cut, st);
                int endpos = (int) positions.getEndPosition(cut, st);
                assertEquals("testPositionMissingStatement.execpos", startpos, endpos);
                assertEquals("testPositionMissingStatement.execkind",
                             Kind.EXPRESSION_STATEMENT,
                             st.getKind());
                Tree err = ((ExpressionStatementTree) st).getExpression();
                startpos = (int) positions.getStartPosition(cut, err);
                endpos = (int) positions.getEndPosition(cut, err);
                assertEquals("testPositionMissingStatement.errpos", startpos, endpos);
                assertEquals("testPositionMissingStatement.errkind",
                             Kind.ERRONEOUS,
                             err.getKind());
                return super.visitIf(it, v);
            }
        }.scan(cut, null);

        assertEquals("testPositionMissingStatement.diags", 1, dc.getDiagnostics().size());
        Diagnostic<? extends JavaFileObject> d = dc.getDiagnostics().get(0);
        int startpos = (int) d.getStartPosition();
        int pos = (int) d.getPosition();
        int endpos = (int) d.getEndPosition();
        assertEquals("testPositionMissingStatement.diagspan", startpos, endpos);
        assertEquals("testPositionMissingStatement.diagpref", startpos, pos);
    }

    @Test
    void testPositionsSane1() throws IOException {
        performPositionsSanityTest("package test; class Test { " +
                "private void method() { " +
                "java.util.List<? extends java.util.List<? extends String>> l; " +
                "} }");
    }

    @Test
    void testPositionsSane2() throws IOException {
        performPositionsSanityTest("package test; class Test { " +
                "private void method() { " +
                "java.util.List<? super java.util.List<? super String>> l; " +
                "} }");
    }

    @Test
    void testPositionsSane3() throws IOException {
        performPositionsSanityTest("package test; class Test { " +
                "private void method() { " +
                "java.util.List<? super java.util.List<?>> l; } }");
    }

    private void performPositionsSanityTest(String code) throws IOException {

        final List<Diagnostic<? extends JavaFileObject>> errors =
                new LinkedList<Diagnostic<? extends JavaFileObject>>();

        JavacTaskImpl ct = (JavacTaskImpl) tool.getTask(null, fm,
                new DiagnosticListener<JavaFileObject>() {

            public void report(Diagnostic<? extends JavaFileObject> diagnostic) {
                errors.add(diagnostic);
            }
        }, null, null, Arrays.asList(new MyFileObject(code)));

        final CompilationUnitTree cut = ct.parse().iterator().next();
        final Trees trees = Trees.instance(ct);

        new TreeScanner<Void, Void>() {

            private long parentStart = 0;
            private long parentEnd = Integer.MAX_VALUE;

            @Override
            public Void scan(Tree node, Void p) {
                if (node == null) {
                    return null;
                }

                long start = trees.getSourcePositions().getStartPosition(cut, node);

                if (start == (-1)) {
                    return null; // synthetic tree
                }
                assertTrue(node.toString() + ":" + start + "/" + parentStart,
                        parentStart <= start);

                long prevParentStart = parentStart;

                parentStart = start;

                long end = trees.getSourcePositions().getEndPosition(cut, node);

                assertTrue(node.toString() + ":" + end + "/" + parentEnd,
                        end <= parentEnd);

                long prevParentEnd = parentEnd;

                parentEnd = end;

                super.scan(node, p);

                parentStart = prevParentStart;
                parentEnd = prevParentEnd;

                return null;
            }

            private void assertTrue(String message, boolean b) {
                if (!b) fail(message);
            }
        }.scan(cut, null);
    }

    @Test
    void testCorrectWildcardPositions1() throws IOException {
        performWildcardPositionsTest("package test; import java.util.List; " +
                "class Test { private void method() { List<? extends List<? extends String>> l; } }",

                Arrays.asList("List<? extends List<? extends String>> l;",
                "List<? extends List<? extends String>>",
                "List",
                "? extends List<? extends String>",
                "List<? extends String>",
                "List",
                "? extends String",
                "String"));
    }

    @Test
    void testCorrectWildcardPositions2() throws IOException {
        performWildcardPositionsTest("package test; import java.util.List; "
                + "class Test { private void method() { List<? super List<? super String>> l; } }",
                Arrays.asList("List<? super List<? super String>> l;",
                "List<? super List<? super String>>",
                "List",
                "? super List<? super String>",
                "List<? super String>",
                "List",
                "? super String",
                "String"));
    }

    @Test
    void testCorrectWildcardPositions3() throws IOException {
        performWildcardPositionsTest("package test; import java.util.List; " +
                "class Test { private void method() { List<? super List<?>> l; } }",

                Arrays.asList("List<? super List<?>> l;",
                "List<? super List<?>>",
                "List",
                "? super List<?>",
                "List<?>",
                "List",
                "?"));
    }

    @Test
    void testCorrectWildcardPositions4() throws IOException {
        performWildcardPositionsTest("package test; import java.util.List; " +
                "class Test { private void method() { " +
                "List<? extends List<? extends List<? extends String>>> l; } }",

                Arrays.asList("List<? extends List<? extends List<? extends String>>> l;",
                "List<? extends List<? extends List<? extends String>>>",
                "List",
                "? extends List<? extends List<? extends String>>",
                "List<? extends List<? extends String>>",
                "List",
                "? extends List<? extends String>",
                "List<? extends String>",
                "List",
                "? extends String",
                "String"));
    }

    @Test
    void testCorrectWildcardPositions5() throws IOException {
        performWildcardPositionsTest("package test; import java.util.List; " +
                "class Test { private void method() { " +
                "List<? extends List<? extends List<? extends String   >>> l; } }",
                Arrays.asList("List<? extends List<? extends List<? extends String   >>> l;",
                "List<? extends List<? extends List<? extends String   >>>",
                "List",
                "? extends List<? extends List<? extends String   >>",
                "List<? extends List<? extends String   >>",
                "List",
                "? extends List<? extends String   >",
                "List<? extends String   >",
                "List",
                "? extends String",
                "String"));
    }

    void performWildcardPositionsTest(final String code,
            List<String> golden) throws IOException {

        final List<Diagnostic<? extends JavaFileObject>> errors =
                new LinkedList<Diagnostic<? extends JavaFileObject>>();

        JavacTaskImpl ct = (JavacTaskImpl) tool.getTask(null, fm,
                new DiagnosticListener<JavaFileObject>() {
                    public void report(Diagnostic<? extends JavaFileObject> diagnostic) {
                        errors.add(diagnostic);
                    }
                }, null, null, Arrays.asList(new MyFileObject(code)));

        final CompilationUnitTree cut = ct.parse().iterator().next();
        final List<String> content = new LinkedList<String>();
        final Trees trees = Trees.instance(ct);

        new TreeScanner<Void, Void>() {
            @Override
            public Void scan(Tree node, Void p) {
                if (node == null) {
                    return null;
                }
                long start = trees.getSourcePositions().getStartPosition(cut, node);

                if (start == (-1)) {
                    return null; // synthetic tree
                }
                long end = trees.getSourcePositions().getEndPosition(cut, node);
                String s = code.substring((int) start, (int) end);
                content.add(s);

                return super.scan(node, p);
            }
        }.scan(((MethodTree) ((ClassTree) cut.getTypeDecls().get(0)).getMembers().get(0)).getBody().getStatements().get(0), null);

        assertEquals("performWildcardPositionsTest",golden.toString(),
                content.toString());
    }

    @Test
    void testStartPositionForMethodWithoutModifiers() throws IOException {

        String code = "package t; class Test { <T> void t() {} }";

        JavacTaskImpl ct = (JavacTaskImpl) tool.getTask(null, fm, null, null,
                null, Arrays.asList(new MyFileObject(code)));
        CompilationUnitTree cut = ct.parse().iterator().next();
        ClassTree clazz = (ClassTree) cut.getTypeDecls().get(0);
        MethodTree mt = (MethodTree) clazz.getMembers().get(0);
        Trees t = Trees.instance(ct);
        int start = (int) t.getSourcePositions().getStartPosition(cut, mt);
        int end = (int) t.getSourcePositions().getEndPosition(cut, mt);

        assertEquals("testStartPositionForMethodWithoutModifiers",
                "<T> void t() {}", code.substring(start, end));
    }

    @Test
    void testVariableInIfThen1() throws IOException {

        String code = "package t; class Test { " +
                "private static void t(String name) { " +
                "if (name != null) String nn = name.trim(); } }";

        DiagnosticCollector<JavaFileObject> coll =
                new DiagnosticCollector<JavaFileObject>();

        JavacTaskImpl ct = (JavacTaskImpl) tool.getTask(null, fm, coll, null,
                null, Arrays.asList(new MyFileObject(code)));

        ct.parse();

        List<String> codes = new LinkedList<String>();

        for (Diagnostic<? extends JavaFileObject> d : coll.getDiagnostics()) {
            codes.add(d.getCode());
        }

        assertEquals("testVariableInIfThen1",
                Arrays.<String>asList("compiler.err.variable.not.allowed"),
                codes);
    }

    @Test
   void testVariableInIfThen2() throws IOException {

        String code = "package t; class Test { " +
                "private static void t(String name) { " +
                "if (name != null) class X {} } }";
        DiagnosticCollector<JavaFileObject> coll =
                new DiagnosticCollector<JavaFileObject>();
        JavacTaskImpl ct = (JavacTaskImpl) tool.getTask(null, fm, coll, null,
                null, Arrays.asList(new MyFileObject(code)));

        ct.parse();

        List<String> codes = new LinkedList<String>();

        for (Diagnostic<? extends JavaFileObject> d : coll.getDiagnostics()) {
            codes.add(d.getCode());
        }

        assertEquals("testVariableInIfThen2",
                Arrays.<String>asList("compiler.err.class.not.allowed"), codes);
    }

    @Test
    void testVariableInIfThen3() throws IOException {

        String code = "package t; class Test { "+
                "private static void t() { " +
                "if (true) abstract class F {} }}";
        DiagnosticCollector<JavaFileObject> coll =
                new DiagnosticCollector<JavaFileObject>();
        JavacTaskImpl ct = (JavacTaskImpl) tool.getTask(null, fm, coll, null,
                null, Arrays.asList(new MyFileObject(code)));

        ct.parse();

        List<String> codes = new LinkedList<String>();

        for (Diagnostic<? extends JavaFileObject> d : coll.getDiagnostics()) {
            codes.add(d.getCode());
        }

        assertEquals("testVariableInIfThen3",
                Arrays.<String>asList("compiler.err.class.not.allowed"), codes);
    }

    @Test
    void testVariableInIfThen4() throws IOException {

        String code = "package t; class Test { "+
                "private static void t(String name) { " +
                "if (name != null) interface X {} } }";
        DiagnosticCollector<JavaFileObject> coll =
                new DiagnosticCollector<JavaFileObject>();
        JavacTaskImpl ct = (JavacTaskImpl) tool.getTask(null, fm, coll, null,
                null, Arrays.asList(new MyFileObject(code)));

        ct.parse();

        List<String> codes = new LinkedList<String>();

        for (Diagnostic<? extends JavaFileObject> d : coll.getDiagnostics()) {
            codes.add(d.getCode());
        }

        assertEquals("testVariableInIfThen4",
                Arrays.<String>asList("compiler.err.class.not.allowed"), codes);
    }

    @Test
    void testVariableInIfThen5() throws IOException {

        String code = "package t; class Test { "+
                "private static void t() { " +
                "if (true) } }";
        DiagnosticCollector<JavaFileObject> coll =
                new DiagnosticCollector<JavaFileObject>();
        JavacTaskImpl ct = (JavacTaskImpl) tool.getTask(null, fm, coll, null,
                null, Arrays.asList(new MyFileObject(code)));

        ct.parse();

        List<String> codes = new LinkedList<String>();

        for (Diagnostic<? extends JavaFileObject> d : coll.getDiagnostics()) {
            codes.add(d.getCode());
        }

        assertEquals("testVariableInIfThen5",
                Arrays.<String>asList("compiler.err.illegal.start.of.stmt"),
                codes);
    }

    // see javac bug #6882235, NB bug #98234:
    @Test
    void testMissingExponent() throws IOException {

        String code = "\nclass Test { { System.err.println(0e); } }";

        JavacTaskImpl ct = (JavacTaskImpl) tool.getTask(null, fm, null, null,
                null, Arrays.asList(new MyFileObject(code)));

        assertNotNull(ct.parse().iterator().next());
    }

    @Test
    void testTryResourcePos() throws IOException {

        final String code = "package t; class Test { " +
                "{ try (java.io.InputStream in = null) { } } }";

        CompilationUnitTree cut = getCompilationUnitTree(code);

        new TreeScanner<Void, Void>() {
            @Override
            public Void visitVariable(VariableTree node, Void p) {
                if ("in".contentEquals(node.getName())) {
                    JCTree.JCVariableDecl var = (JCTree.JCVariableDecl) node;
                    assertEquals("testTryResourcePos", "in = null) { } } }",
                            code.substring(var.pos));
                }
                return super.visitVariable(node, p);
            }
        }.scan(cut, null);
    }

    @Test
    void testVarPos() throws IOException {

        final String code = "package t; class Test { " +
                "{ java.io.InputStream in = null; } }";

        CompilationUnitTree cut = getCompilationUnitTree(code);

        new TreeScanner<Void, Void>() {

            @Override
            public Void visitVariable(VariableTree node, Void p) {
                if ("in".contentEquals(node.getName())) {
                    JCTree.JCVariableDecl var = (JCTree.JCVariableDecl) node;
                    assertEquals("testVarPos","in = null; } }",
                            code.substring(var.pos));
                }
                return super.visitVariable(node, p);
            }
        }.scan(cut, null);
    }

    // expected erroneous tree: int x = y;(ERROR);
    @Test
    void testOperatorMissingError() throws IOException {

        String code = "package test; public class ErrorTest { "
                + "void method() { int x = y  z } }";
        CompilationUnitTree cut = getCompilationUnitTree(code);
        final List<String> values = new ArrayList<>();
        final List<String> expectedValues =
                new ArrayList<>(Arrays.asList("[z]"));

        new TreeScanner<Void, Void>() {
            @Override
            public Void visitErroneous(ErroneousTree node, Void p) {
                values.add(getErroneousTreeValues(node).toString());
                return null;

            }
        }.scan(cut, null);

        assertEquals("testOperatorMissingError: The Erroneous tree "
                + "error values: " + values
                + " do not match expected error values: "
                + expectedValues, values, expectedValues);
    }

    // expected erroneous tree:  String s = (ERROR);
    @Test
    void testMissingParenthesisError() throws IOException {

        String code = "package test; public class ErrorTest { "
                + "void f() {String s = new String; } }";
        CompilationUnitTree cut = getCompilationUnitTree(code);
        final List<String> values = new ArrayList<>();
        final List<String> expectedValues =
                new ArrayList<>(Arrays.asList("[new String()]"));

        new TreeScanner<Void, Void>() {
            @Override
            public Void visitErroneous(ErroneousTree node, Void p) {
                values.add(getErroneousTreeValues(node).toString());
                return null;
            }
        }.scan(cut, null);

        assertEquals("testMissingParenthesisError: The Erroneous tree "
                + "error values: " + values
                + " do not match expected error values: "
                + expectedValues, values, expectedValues);
    }

    // expected erroneous tree: package test; (ERROR)(ERROR)
    @Test
    void testMissingClassError() throws IOException {

        String code = "package Test; clas ErrorTest {  "
                + "void f() {String s = new String(); } }";
        CompilationUnitTree cut = getCompilationUnitTree(code);
        final List<String> values = new ArrayList<>();
        final List<String> expectedValues =
                new ArrayList<>(Arrays.asList("[, clas]", "[]"));

        new TreeScanner<Void, Void>() {
            @Override
            public Void visitErroneous(ErroneousTree node, Void p) {
                values.add(getErroneousTreeValues(node).toString());
                return null;
            }
        }.scan(cut, null);

        assertEquals("testMissingClassError: The Erroneous tree "
                + "error values: " + values
                + " do not match expected error values: "
                + expectedValues, values, expectedValues);
    }

    // expected erroneous tree: void m1(int i) {(ERROR);{(ERROR);}
    @Test
    void testSwitchError() throws IOException {

        String code = "package test; public class ErrorTest { "
                + "int numDays; void m1(int i) { switchh {i} { case 1: "
                + "numDays = 31; break; } } }";
        CompilationUnitTree cut = getCompilationUnitTree(code);
        final List<String> values = new ArrayList<>();
        final List<String> expectedValues =
                new ArrayList<>(Arrays.asList("[switchh]", "[i]"));

        new TreeScanner<Void, Void>() {
            @Override
            public Void visitErroneous(ErroneousTree node, Void p) {
                values.add(getErroneousTreeValues(node).toString());
                return null;
            }
        }.scan(cut, null);

        assertEquals("testSwitchError: The Erroneous tree "
                + "error values: " + values
                + " do not match expected error values: "
                + expectedValues, values, expectedValues);
    }

    // expected erroneous tree: class ErrorTest {(ERROR)
    @Test
    void testMethodError() throws IOException {

        String code = "package Test; class ErrorTest {  "
                + "static final void f) {String s = new String(); } }";
        CompilationUnitTree cut = cut = getCompilationUnitTree(code);

        final List<String> values = new ArrayList<>();
        final List<String> expectedValues =
                new ArrayList<>(Arrays.asList("[\nstatic final void f();]"));

        new TreeScanner<Void, Void>() {
            @Override
            public Void visitErroneous(ErroneousTree node, Void p) {
                values.add(normalize(getErroneousTreeValues(node).toString()));
                return null;
            }
        }.scan(cut, null);

        assertEquals("testMethodError: The Erroneous tree "
                + "error value: " + values
                + " does not match expected error values: "
                + expectedValues, values, expectedValues);
    }

    @Test
    void testPositionBrokenSource126732a() throws IOException {
        String[] commands = new String[]{
            "return Runnable()",
            "do { } while (true)",
            "throw UnsupportedOperationException()",
            "assert true",
            "1 + 1",};

        for (String command : commands) {

            String code = "package test;\n"
                    + "public class Test {\n"
                    + "    public static void test() {\n"
                    + "        " + command + " {\n"
                    + "                new Runnable() {\n"
                    + "        };\n"
                    + "    }\n"
                    + "}";
            JavacTaskImpl ct = (JavacTaskImpl) tool.getTask(null, fm, null,
                    null, null, Arrays.asList(new MyFileObject(code)));
            CompilationUnitTree cut = ct.parse().iterator().next();

            ClassTree clazz = (ClassTree) cut.getTypeDecls().get(0);
            MethodTree method = (MethodTree) clazz.getMembers().get(0);
            List<? extends StatementTree> statements =
                    method.getBody().getStatements();

            StatementTree ret = statements.get(0);
            StatementTree block = statements.get(1);

            Trees t = Trees.instance(ct);
            int len = code.indexOf(command + " {") + (command + " ").length();
            assertEquals(command, len,
                    t.getSourcePositions().getEndPosition(cut, ret));
            assertEquals(command, len,
                    t.getSourcePositions().getStartPosition(cut, block));
        }
    }

    @Test
    void testPositionBrokenSource126732b() throws IOException {
        String[] commands = new String[]{
            "break",
            "break A",
            "continue ",
            "continue A",};

        for (String command : commands) {

            String code = "package test;\n"
                    + "public class Test {\n"
                    + "    public static void test() {\n"
                    + "        while (true) {\n"
                    + "            " + command + " {\n"
                    + "                new Runnable() {\n"
                    + "        };\n"
                    + "        }\n"
                    + "    }\n"
                    + "}";

            JavacTaskImpl ct = (JavacTaskImpl) tool.getTask(null, fm, null,
                    null, null, Arrays.asList(new MyFileObject(code)));
            CompilationUnitTree cut = ct.parse().iterator().next();

            ClassTree clazz = (ClassTree) cut.getTypeDecls().get(0);
            MethodTree method = (MethodTree) clazz.getMembers().get(0);
            List<? extends StatementTree> statements =
                    ((BlockTree) ((WhileLoopTree) method.getBody().getStatements().get(0)).getStatement()).getStatements();

            StatementTree ret = statements.get(0);
            StatementTree block = statements.get(1);

            Trees t = Trees.instance(ct);
            int len = code.indexOf(command + " {") + (command + " ").length();
            assertEquals(command, len,
                    t.getSourcePositions().getEndPosition(cut, ret));
            assertEquals(command, len,
                    t.getSourcePositions().getStartPosition(cut, block));
        }
    }

    @Test
    void testStartPositionEnumConstantInit() throws IOException {

        String code = "package t; enum Test { AAA; }";

        JavacTaskImpl ct = (JavacTaskImpl) tool.getTask(null, fm, null, null,
                null, Arrays.asList(new MyFileObject(code)));
        CompilationUnitTree cut = ct.parse().iterator().next();
        ClassTree clazz = (ClassTree) cut.getTypeDecls().get(0);
        VariableTree enumAAA = (VariableTree) clazz.getMembers().get(0);
        Trees t = Trees.instance(ct);
        int start = (int) t.getSourcePositions().getStartPosition(cut,
                enumAAA.getInitializer());

        assertEquals("testStartPositionEnumConstantInit", 23, start);
    }

    @Test
    void testVoidLambdaParameter() throws IOException {
        String code = "package t; class Test { " +
                "Runnable r = (void v) -> { };" +
                "}";
        DiagnosticCollector<JavaFileObject> coll =
                new DiagnosticCollector<>();
        JavacTaskImpl ct = (JavacTaskImpl) tool.getTask(null, fm, coll, null,
                null, Arrays.asList(new MyFileObject(code)));

        CompilationUnitTree cut = ct.parse().iterator().next();
        ClassTree clazz = (ClassTree) cut.getTypeDecls().get(0);
        VariableTree field = (VariableTree) clazz.getMembers().get(0);

        assertEquals("actual kind: " + field.getInitializer().getKind(),
                     field.getInitializer().getKind(),
                     Kind.LAMBDA_EXPRESSION);

        LambdaExpressionTree lambda = (LambdaExpressionTree) field.getInitializer();

        assertEquals("actual parameters: " + lambda.getParameters().size(),
                     lambda.getParameters().size(),
                     1);

        Tree paramType = lambda.getParameters().get(0).getType();

        assertEquals("actual parameter type: " + paramType.getKind(),
                     paramType.getKind(),
                     Kind.PRIMITIVE_TYPE);

        TypeKind primitiveTypeKind = ((PrimitiveTypeTree) paramType).getPrimitiveTypeKind();

        assertEquals("actual parameter type: " + primitiveTypeKind,
                     primitiveTypeKind,
                     TypeKind.VOID);
    }

    @Test //JDK-8065753
    void testWrongFirstToken() throws IOException {
        String code = "<";
        String expectedErrors = "Test.java:1:1: compiler.err.expected4: class, interface, enum, record\n" +
                                "1 error\n";
        StringWriter out = new StringWriter();
        JavacTaskImpl ct = (JavacTaskImpl) tool.getTask(out, fm, null,
                Arrays.asList("-XDrawDiagnostics"), null, Arrays.asList(new MyFileObject(code)));

        Result errorCode = ct.doCall();
        assertEquals("the error code is not correct; actual:" + errorCode, Main.Result.ERROR, errorCode);
        String actualErrors = normalize(out.toString());
        assertEquals("the error message is not correct, actual: " + actualErrors, expectedErrors, actualErrors);
    }

    @Test //JDK-8205913
    void testForInit() throws IOException {
        String code = "class T { void t() { for (n : ns) { } } }";
        String expectedErrors = "Test.java:1:27: compiler.err.bad.initializer: for-loop\n";
        StringWriter out = new StringWriter();
        JavacTask ct = (JavacTask) tool.getTask(out, fm, null,
                Arrays.asList("-XDrawDiagnostics"), null, Arrays.asList(new MyFileObject(code)));

        Iterable<? extends CompilationUnitTree> cuts = ct.parse();
        boolean[] foundVar = new boolean[1];

        new TreePathScanner<Void, Void>() {
            @Override public Void visitVariable(VariableTree vt, Void p) {
                assertNotNull(vt.getModifiers());
                assertNotNull(vt.getType());
                assertNotNull(vt.getName());
                assertEquals("name should be <error>", "<error>", vt.getName().toString());
                foundVar[0] = true;
                return super.visitVariable(vt, p);
            }
        }.scan(cuts, null);

        if (!foundVar[0]) {
            fail("haven't found a variable");
        }

        String actualErrors = normalize(out.toString());
        assertEquals("the error message is not correct, actual: " + actualErrors, expectedErrors, actualErrors);
    }

    @Test //JDK-821742
    void testCompDeclVarType() throws IOException {
        String code = "package test; public class Test {"
                + "private void test() {"
                + "var v1 = 10,v2 = 12;"
                + "} private Test() {}}";

        JavacTaskImpl ct = (JavacTaskImpl) tool.getTask(null, fm, null,
                null, null, Arrays.asList(new MyFileObject(code)));
        CompilationUnitTree cut = ct.parse().iterator().next();
        ct.enter();
        ct.analyze();
        ClassTree clazz = (ClassTree) cut.getTypeDecls().get(0);
        MethodTree method = (MethodTree) clazz.getMembers().get(0);
        VariableTree stmt1 = (VariableTree) method.getBody().getStatements().get(0);
        VariableTree stmt2 = (VariableTree) method.getBody().getStatements().get(1);
        Tree v1Type = stmt1.getType();
        Tree v2Type = stmt2.getType();
        assertEquals("Implicit type for v1 is not correct: ", Kind.PRIMITIVE_TYPE, v1Type.getKind());
        assertEquals("Implicit type for v2 is not correct: ", Kind.PRIMITIVE_TYPE, v2Type.getKind());
    }

    @Test
    void testCaseBodyStatements() throws IOException {
        String code = "class C {" +
                      "    void t(int i) {" +
                      "        switch (i) {" +
                      "            case 0 -> i++;" +
                      "            case 1 -> { i++; }" +
                      "            case 2 -> throw new RuntimeException();" +
                      "            case 3 -> if (true) ;" +
                      "            default -> i++;" +
                      "        }" +
                      "        switch (i) {" +
                      "            case 0: i++; break;" +
                      "            case 1: { i++; break;}" +
                      "            case 2: throw new RuntimeException();" +
                      "            case 3: if (true) ; break;" +
                      "            default: i++; break;" +
                      "        }" +
                      "        int j = switch (i) {" +
                      "            case 0 -> i + 1;" +
                      "            case 1 -> { yield i + 1; }" +
                      "            default -> throw new RuntimeException();" +
                      "        };" +
                      "        int k = switch (i) {" +
                      "            case 0: yield i + 1;" +
                      "            case 1: { yield i + 1; }" +
                      "            default: throw new RuntimeException();" +
                      "        };" +
                      "    }" +
                      "}";
        String expectedErrors = "Test.java:1:178: compiler.err.switch.case.unexpected.statement\n";
        StringWriter out = new StringWriter();
        JavacTaskImpl ct = (JavacTaskImpl) tool.getTask(out, fm, null,
                Arrays.asList("-XDrawDiagnostics"),
                null, Arrays.asList(new MyFileObject(code)));

        CompilationUnitTree cut = ct.parse().iterator().next();
        Trees trees = Trees.instance(ct);
        List<String> spans = new ArrayList<>();

        new TreePathScanner<Void, Void>() {
            @Override
            public Void visitCase(CaseTree tree, Void v) {
                if (tree.getBody() != null) {
                    int start = (int) trees.getSourcePositions().getStartPosition(cut, tree.getBody());
                    int end = (int) trees.getSourcePositions().getEndPosition(cut, tree.getBody());
                    spans.add(code.substring(start, end));
                } else {
                    spans.add("<null>");
                }
                return super.visitCase(tree, v);
            }
        }.scan(cut, null);

        List<String> expectedSpans = List.of(
                "i++;", "{ i++; }", "throw new RuntimeException();", "if (true) ;", "i++;",
                "<null>", "<null>", "<null>", "<null>", "<null>",
                "i + 1"/*TODO semicolon?*/, "{ yield i + 1; }", "throw new RuntimeException();",
                "<null>", "<null>", "<null>");
        assertEquals("the error spans are not correct; actual:" + spans, expectedSpans, spans);
        String toString = normalize(cut.toString());
        String expectedToString =
                "\n" +
                "class C {\n" +
                "    \n" +
                "    void t(int i) {\n" +
                "        switch (i) {\n" +
                "        case 0 -> i++;\n" +
                "        case 1 -> {\n" +
                "            i++;\n" +
                "        }\n" +
                "        case 2 -> throw new RuntimeException();\n" +
                "        case 3 -> if (true) ;\n" +
                "        default -> i++;\n" +
                "        }\n" +
                "        switch (i) {\n" +
                "        case 0:\n" +
                "            i++;\n" +
                "            break;\n" +
                "        \n" +
                "        case 1:\n" +
                "            {\n" +
                "                i++;\n" +
                "                break;\n" +
                "            }\n" +
                "        \n" +
                "        case 2:\n" +
                "            throw new RuntimeException();\n" +
                "        \n" +
                "        case 3:\n" +
                "            if (true) ;\n" +
                "            break;\n" +
                "        \n" +
                "        default:\n" +
                "            i++;\n" +
                "            break;\n" +
                "        \n" +
                "        }\n" +
                "        int j = switch (i) {\n" +
                "        case 0 -> yield i + 1;\n" +
                "        case 1 -> {\n" +
                "            yield i + 1;\n" +
                "        }\n" +
                "        default -> throw new RuntimeException();\n" +
                "        };\n" +
                "        int k = switch (i) {\n" +
                "        case 0:\n" +
                "            yield i + 1;\n" +
                "        \n" +
                "        case 1:\n" +
                "            {\n" +
                "                yield i + 1;\n" +
                "            }\n" +
                "        \n" +
                "        default:\n" +
                "            throw new RuntimeException();\n" +
                "        \n" +
                "        };\n" +
                "    }\n" +
                "}";
        System.err.println("toString:");
        System.err.println(toString);
        System.err.println("expectedToString:");
        System.err.println(expectedToString);
        assertEquals("the error spans are not correct; actual:" + toString, expectedToString, toString);
        String actualErrors = normalize(out.toString());
        assertEquals("the error message is not correct, actual: " + actualErrors, expectedErrors, actualErrors);
    }

    @Test
    void testTypeParamsWithoutMethod() throws IOException {
        assert tool != null;

        String code = "package test; class Test { /**javadoc*/ |public <T> |}";
        String[] parts = code.split("\\|");

        code = parts[0] + parts[1] + parts[2];

        JavacTaskImpl ct = (JavacTaskImpl) tool.getTask(null, fm, null, null,
                null, Arrays.asList(new MyFileObject(code)));
        Trees trees = Trees.instance(ct);
        SourcePositions pos = trees.getSourcePositions();
        CompilationUnitTree cut = ct.parse().iterator().next();
        ClassTree clazz = (ClassTree) cut.getTypeDecls().get(0);
        ErroneousTree err = (ErroneousTree) clazz.getMembers().get(0);
        MethodTree method = (MethodTree) err.getErrorTrees().get(0);

        final int methodStart = parts[0].length();
        final int methodEnd = parts[0].length() + parts[1].length();
        assertEquals("testTypeParamsWithoutMethod",
                methodStart, pos.getStartPosition(cut, method));
        assertEquals("testTypeParamsWithoutMethod",
                methodEnd, pos.getEndPosition(cut, method));

        TreePath path2Method = new TreePath(new TreePath(new TreePath(cut), clazz), method);
        String javadoc = trees.getDocComment(path2Method);

        if (!"javadoc".equals(javadoc)) {
            throw new AssertionError("Expected javadoc not found, actual javadoc: " + javadoc);
        }
    }

    @Test
    void testAnalyzeParensWithComma1() throws IOException {
        assert tool != null;

        String code = "package test; class Test { FI fi = |(s, |";
        String[] parts = code.split("\\|", 3);

        code = parts[0] + parts[1] + parts[2];

        JavacTaskImpl ct = (JavacTaskImpl) tool.getTask(null, fm, null, null,
                null, Arrays.asList(new MyFileObject(code)));
        Trees trees = Trees.instance(ct);
        SourcePositions pos = trees.getSourcePositions();
        CompilationUnitTree cut = ct.parse().iterator().next();
        boolean[] found = new boolean[1];

        new TreeScanner<Void, Void>() {
            @Override
            public Void visitLambdaExpression(LambdaExpressionTree tree, Void v) {
                found[0] = true;
                int lambdaStart = parts[0].length();
                int lambdaEnd = parts[0].length() + parts[1].length();
                assertEquals("testAnalyzeParensWithComma1",
                        lambdaStart, pos.getStartPosition(cut, tree));
                assertEquals("testAnalyzeParensWithComma1",
                        lambdaEnd, pos.getEndPosition(cut, tree));
                return null;
            }
        }.scan(cut, null);

        assertTrue("testAnalyzeParensWithComma1", found[0]);
    }

    @Test
    void testAnalyzeParensWithComma2() throws IOException {
        assert tool != null;

        String code = "package test; class Test { FI fi = |(s, o)|";
        String[] parts = code.split("\\|", 3);

        code = parts[0] + parts[1] + parts[2];

        JavacTaskImpl ct = (JavacTaskImpl) tool.getTask(null, fm, null, null,
                null, Arrays.asList(new MyFileObject(code)));
        Trees trees = Trees.instance(ct);
        SourcePositions pos = trees.getSourcePositions();
        CompilationUnitTree cut = ct.parse().iterator().next();
        boolean[] found = new boolean[1];

        new TreeScanner<Void, Void>() {
            @Override
            public Void visitLambdaExpression(LambdaExpressionTree tree, Void v) {
                found[0] = true;
                int lambdaStart = parts[0].length();
                int lambdaEnd = parts[0].length() + parts[1].length();
                assertEquals("testAnalyzeParensWithComma2",
                        lambdaStart, pos.getStartPosition(cut, tree));
                assertEquals("testAnalyzeParensWithComma2",
                        lambdaEnd, pos.getEndPosition(cut, tree));
                return null;
            }
        }.scan(cut, null);

        assertTrue("testAnalyzeParensWithComma2", found[0]);
    }

    @Test
    void testBrokenEnum1() throws IOException {
        assert tool != null;

        String code = "package test; class Test { enum E { A, B, C. D, E, F; } }";
        StringWriter output = new StringWriter();
        JavacTaskImpl ct = (JavacTaskImpl) tool.getTask(output, fm, null, List.of("-XDrawDiagnostics"),
                null, Arrays.asList(new MyFileObject(code)));
        CompilationUnitTree cut = ct.parse().iterator().next();
        List<String> actual = List.of(output.toString().split("\r?\n"));
        List<String> expected = List.of("Test.java:1:44: compiler.err.expected3: ',', '}', ';'");

        assertEquals("The expected and actual errors do not match, actual errors: " + actual,
                     actual,
                     expected);

        String actualAST = cut.toString().replaceAll("\r*\n", "\n");
        String expectedAST = "package test;\n" +
                             "\n" +
                             "class Test {\n" +
                             "    \n" +
                             "    enum E {\n" +
                             "        /*public static final*/ A /* = new E() */ /*enum*/ ,\n" +
                             "        /*public static final*/ B /* = new E() */ /*enum*/ ,\n" +
                             "        /*public static final*/ C /* = new E() */ /*enum*/ ,\n" +
                             "        /*public static final*/ D /* = new E() */ /*enum*/ ,\n" +
                             "        /*public static final*/ E /* = new E() */ /*enum*/ ,\n" +
                             "        /*public static final*/ F /* = new E() */ /*enum*/ ;\n" +
                             "        (ERROR) <error>;\n" +
                             "    }\n" +
                             "}";
        assertEquals("The expected and actual AST do not match, actual AST: " + actualAST,
                     actualAST,
                     expectedAST);
    }

    @Test
    void testBrokenEnum2() throws IOException {
        assert tool != null;

        String code = "package test; class Test { enum E { A, B, C void t() {} } }";
        StringWriter output = new StringWriter();
        JavacTaskImpl ct = (JavacTaskImpl) tool.getTask(output, fm, null, List.of("-XDrawDiagnostics"),
                null, Arrays.asList(new MyFileObject(code)));
        CompilationUnitTree cut = ct.parse().iterator().next();
        List<String> actual = List.of(output.toString().split("\r?\n"));
        List<String> expected = List.of("Test.java:1:44: compiler.err.expected3: ',', '}', ';'");

        assertEquals("The expected and actual errors do not match, actual errors: " + actual,
                     actual,
                     expected);

        String actualAST = cut.toString().replaceAll("\r*\n", "\n");
        String expectedAST = "package test;\n" +
                             "\n" +
                             "class Test {\n" +
                             "    \n" +
                             "    enum E {\n" +
                             "        /*public static final*/ A /* = new E() */ /*enum*/ ,\n" +
                             "        /*public static final*/ B /* = new E() */ /*enum*/ ,\n" +
                             "        /*public static final*/ C /* = new E() */ /*enum*/ ;\n" +
                             "        \n" +
                             "        void t() {\n" +
                             "        }\n" +
                             "    }\n" +
                             "}";
        assertEquals("The expected and actual AST do not match, actual AST: " + actualAST,
                     actualAST,
                     expectedAST);
    }

    @Test
    void testBrokenEnum3() throws IOException {
        assert tool != null;

        String code = "package test; class Test { enum E { , void t() {} } }";
        StringWriter output = new StringWriter();
        JavacTaskImpl ct = (JavacTaskImpl) tool.getTask(output, fm, null, List.of("-XDrawDiagnostics"),
                null, Arrays.asList(new MyFileObject(code)));
        CompilationUnitTree cut = ct.parse().iterator().next();
        List<String> actual = List.of(output.toString().split("\r?\n"));
        List<String> expected = List.of("Test.java:1:38: compiler.err.expected2: '}', ';'");

        assertEquals("The expected and actual errors do not match, actual errors: " + actual,
                     actual,
                     expected);

        String actualAST = cut.toString().replaceAll("\r*\n", "\n");
        String expectedAST = "package test;\n" +
                             "\n" +
                             "class Test {\n" +
                             "    \n" +
                             "    enum E {\n" +
                             ";\n" +
                             "        \n" +
                             "        void t() {\n" +
                             "        }\n" +
                             "    }\n" +
                             "}";
        assertEquals("The expected and actual AST do not match, actual AST: " + actualAST,
                     actualAST,
                     expectedAST);
    }

    @Test
    void testBrokenEnum4() throws IOException {
        assert tool != null;

        String code = "package test; class Test { enum E { A, B, C, void t() {} } }";
        StringWriter output = new StringWriter();
        JavacTaskImpl ct = (JavacTaskImpl) tool.getTask(output, fm, null, List.of("-XDrawDiagnostics"),
                null, Arrays.asList(new MyFileObject(code)));
        CompilationUnitTree cut = ct.parse().iterator().next();
        List<String> actual = List.of(output.toString().split("\r?\n"));
        List<String> expected = List.of("Test.java:1:46: compiler.err.enum.constant.expected");

        assertEquals("The expected and actual errors do not match, actual errors: " + actual,
                     actual,
                     expected);

        String actualAST = cut.toString().replaceAll("\r*\n", "\n");
        String expectedAST = "package test;\n" +
                             "\n" +
                             "class Test {\n" +
                             "    \n" +
                             "    enum E {\n" +
                             "        /*public static final*/ A /* = new E() */ /*enum*/ ,\n" +
                             "        /*public static final*/ B /* = new E() */ /*enum*/ ,\n" +
                             "        /*public static final*/ C /* = new E() */ /*enum*/ ;\n" +
                             "        \n" +
                             "        void t() {\n" +
                             "        }\n" +
                             "    }\n" +
                             "}";
        assertEquals("The expected and actual AST do not match, actual AST: " + actualAST,
                     actualAST,
                     expectedAST);
    }

    @Test
    void testBrokenEnum5() throws IOException {
        assert tool != null;

        String code = "package test; class Test { enum E { A; void t() {} B; } }";
        StringWriter output = new StringWriter();
        JavacTaskImpl ct = (JavacTaskImpl) tool.getTask(output, fm, null, List.of("-XDrawDiagnostics"),
                null, Arrays.asList(new MyFileObject(code)));
        CompilationUnitTree cut = ct.parse().iterator().next();
        List<String> actual = List.of(output.toString().split("\r?\n"));
        List<String> expected = List.of("Test.java:1:52: compiler.err.enum.constant.not.expected");

        assertEquals("The expected and actual errors do not match, actual errors: " + actual,
                     actual,
                     expected);

        String actualAST = cut.toString().replaceAll("\r*\n", "\n");
        String expectedAST = "package test;\n" +
                             "\n" +
                             "class Test {\n" +
                             "    \n" +
                             "    enum E {\n" +
                             "        /*public static final*/ A /* = new E() */ /*enum*/ ,\n" +
                             "        /*public static final*/ B /* = new E() */ /*enum*/ ;\n" +
                             "        \n" +
                             "        void t() {\n" +
                             "        }\n" +
                             "    }\n" +
                             "}";
        assertEquals("The expected and actual AST do not match, actual AST: " + actualAST,
                     actualAST,
                     expectedAST);
    }

    @Test
    void testCompoundAssignment() throws IOException {
        assert tool != null;

        String code = "package test; class Test { v += v v;}";
        StringWriter output = new StringWriter();
        JavacTaskImpl ct = (JavacTaskImpl) tool.getTask(output, fm, null, List.of("-XDrawDiagnostics"),
                null, Arrays.asList(new MyFileObject(code)));
        CompilationUnitTree cut = ct.parse().iterator().next();
        List<String> actual = List.of(output.toString().split("\r?\n"));
        List<String> expected = List.of("Test.java:1:29: compiler.err.expected: token.identifier");

        assertEquals("The expected and actual errors do not match, actual errors: " + actual,
                     actual,
                     expected);

        String actualAST = cut.toString().replaceAll("\\R", "\n");
        String expectedAST = "package test;\n" +
                             "\n" +
                             "class Test {\n" +
                             "    v <error>;\n" +
                             "    v v;\n" +
                             "}";
        assertEquals("The expected and actual AST do not match, actual AST: " + actualAST,
                     actualAST,
                     expectedAST);
    }

    @Test
    void testStartAndEndPositionForClassesInPermitsClause() throws IOException {
        String code = "package t; sealed class Test permits Sub1, Sub2 {} final class Sub1 extends Test {} final class Sub2 extends Test {}";
        JavacTaskImpl ct = (JavacTaskImpl) tool.getTask(null, fm, null,
                null, null, Arrays.asList(new MyFileObject(code)));
        CompilationUnitTree cut = ct.parse().iterator().next();
        ClassTree clazz = (ClassTree) cut.getTypeDecls().get(0);
        List<? extends Tree> permitsList = clazz.getPermitsClause();
        assertEquals("testStartAndEndPositionForClassesInPermitsClause", 2, permitsList.size());
        Trees t = Trees.instance(ct);
        List<String> expected = List.of("Sub1", "Sub2");
        int i = 0;
        for (Tree permitted: permitsList) {
            int start = (int) t.getSourcePositions().getStartPosition(cut, permitted);
            int end = (int) t.getSourcePositions().getEndPosition(cut, permitted);
            assertEquals("testStartAndEndPositionForClassesInPermitsClause", expected.get(i++), code.substring(start, end));
        }
    }

    @Test //JDK-8237041
    void testDeepNestingNoClose() throws IOException {
        //verify that many nested unclosed classes do not crash javac
        //due to the safety fallback in JavacParser.reportSyntaxError:
        String code = "package t; class Test {\n";
        for (int i = 0; i < 100; i++) {
            code += "class C" + i + " {\n";
        }
        JavacTaskImpl ct = (JavacTaskImpl) tool.getTask(null, fm, null, List.of("-XDdev"),
                null, Arrays.asList(new MyFileObject(code)));
        Result result = ct.doCall();
        assertEquals("Expected a (plain) error, got: " + result, result, Result.ERROR);
    }

    @Test //JDK-8237041
    void testErrorRecoveryClassNotBrace() throws IOException {
        //verify the AST form produced for classes without opening brace
        //(classes without an opening brace do not nest the upcoming content):
        String code = """
                      package t;
                      class Test {
                          String.class,
                          String.class,
                          class A
                          public
                          class B
                      }
                      """;
        JavacTaskImpl ct = (JavacTaskImpl) tool.getTask(null, fm, null, List.of("-XDdev"),
                null, Arrays.asList(new MyFileObject(code)));
        String ast = ct.parse().iterator().next().toString().replaceAll("\\R", "\n");
        String expected = """
                          package t;
                          \n\
                          class Test {
                              String.<error> <error>;
                              \n\
                              class <error> {
                              }
                              \n\
                              class <error> {
                              }
                              \n\
                              class A {
                              }
                              \n\
                              public class B {
                              }
                          }""";
        assertEquals("Unexpected AST, got:\n" + ast, expected, ast);
    }

    @Test //JDK-8253584
    void testElseRecovery() throws IOException {
        //verify the errors and AST form produced for member selects which are
        //missing the selected member name:
        String code = """
                      package t;
                      class Test {
                          void t() {
                              if (true) {
                                  s().
                              } else {
                              }
                          }
                          String s() {
                              return null;
                          }
                      }
                      """;
        StringWriter out = new StringWriter();
        JavacTaskImpl ct = (JavacTaskImpl) tool.getTask(out, fm, null, List.of("-XDrawDiagnostics"),
                null, Arrays.asList(new MyFileObject(code)));
        String ast = ct.parse().iterator().next().toString().replaceAll("\\R", "\n");
        String expected = """
                          package t;
                          \n\
                          class Test {
                              \n\
                              void t() {
                                  if (true) {
                                      (ERROR);
                                  } else {
                                  }
                              }
                              \n\
                              String s() {
                                  return null;
                              }
                          } """;
        assertEquals("Unexpected AST, got:\n" + ast, expected, ast);
        assertEquals("Unexpected errors, got:\n" + out.toString(),
                     out.toString().replaceAll("\\R", "\n"),
                     """
                     Test.java:5:17: compiler.err.expected: token.identifier
                     Test.java:5:16: compiler.err.not.stmt
                     """);
    }

    @Test
    void testAtRecovery() throws IOException {
        //verify the errors and AST form produced for member selects which are
        //missing the selected member name and are followed by an annotation:
        String code = """
                      package t;
                      class Test {
                          int i1 = "".
                          @Deprecated
                          void t1() {
                          }
                          int i2 = String.
                          @Deprecated
                          void t2() {
                          }
                      }
                      """;
        StringWriter out = new StringWriter();
        JavacTaskImpl ct = (JavacTaskImpl) tool.getTask(out, fm, null, List.of("-XDrawDiagnostics"),
                null, Arrays.asList(new MyFileObject(code)));
        String ast = ct.parse().iterator().next().toString().replaceAll("\\R", "\n");
        String expected = """
                          package t;
                          \n\
                          class Test {
                              int i1 = "".<error>;
                              \n\
                              @Deprecated
                              void t1() {
                              }
                              int i2 = String.<error>;
                              \n\
                              @Deprecated
                              void t2() {
                              }
                          } """;
        assertEquals("Unexpected AST, got:\n" + ast, expected, ast);
        assertEquals("Unexpected errors, got:\n" + out.toString(),
                     out.toString().replaceAll("\\R", "\n"),
                     """
                     Test.java:3:17: compiler.err.expected: token.identifier
                     Test.java:7:21: compiler.err.expected: token.identifier
                     """);
    }

    @Test //JDK-8256411
    void testBasedAnonymous() throws IOException {
        String code = """
                      package t;
                      class Test {
                          class I {}
                          static Object I = new Test().new I() {};
                      }
                      """;
        StringWriter out = new StringWriter();
        JavacTaskImpl ct = (JavacTaskImpl) tool.getTask(out, fm, null, null,
                null, Arrays.asList(new MyFileObject(code)));
        CompilationUnitTree cut = ct.parse().iterator().next();
        Trees trees = Trees.instance(ct);
        SourcePositions sp = trees.getSourcePositions();
        ct.analyze();
        List<String> span = new ArrayList<>();
        new TreeScanner<Void, Void>() {
            public Void visitClass(ClassTree ct, Void v) {
                if (ct.getExtendsClause() != null) {
                    int start = (int) sp.getStartPosition(cut,
                                                           ct.getExtendsClause());
                    int end   = (int) sp.getEndPosition(cut,
                                                        ct.getExtendsClause());
                    span.add(code.substring(start, end));
                }
                return super.visitClass(ct, v);
            }
        }.scan(cut, null);
        if (!Objects.equals(span, Arrays.asList("I"))) {
            throw new AssertionError("Unexpected span: " + span);
        }
    }

    @Test //JDK-8259050
    void testBrokenUnicodeEscape() throws IOException {
        String code = "package t;\n" +
                      "class Test {\n" +
                      "    private String s1 = \"\\" + "uaaa\";\n" +
                      "    private String s2 = \\" + "uaaa;\n" +
                      "}\n";
        DiagnosticCollector<JavaFileObject> coll =
                new DiagnosticCollector<>();
        JavacTaskImpl ct = (JavacTaskImpl) tool.getTask(null, fm, coll, null,
                null, Arrays.asList(new MyFileObject(code)));
        CompilationUnitTree cut = ct.parse().iterator().next();
        Trees trees = Trees.instance(ct);
        String ast = cut.toString().replaceAll("\\R", "\n");
        String expected = """
                          package t;

                          class Test {
                              private String s1 = "";
                              private String s2 = (ERROR);
                          } """;
        assertEquals("Unexpected AST, got:\n" + ast, expected, ast);
        List<String> codes = new LinkedList<>();

        for (Diagnostic<? extends JavaFileObject> d : coll.getDiagnostics()) {
            codes.add(d.getCode());
        }

        assertEquals("testBrokenUnicodeEscape: " + codes,
                Arrays.<String>asList("compiler.err.illegal.unicode.esc",
                                      "compiler.err.illegal.unicode.esc"),
                codes);
    }

    @Test //JDK-8259050
    void testUsupportedTextBlock() throws IOException {
        String code = """
                      package t;
                      class Test {
                          private String s = \"""
                                             \""";
                      }""";
        DiagnosticCollector<JavaFileObject> coll =
                new DiagnosticCollector<>();
        JavacTaskImpl ct = (JavacTaskImpl) tool.getTask(null, fm, coll, List.of("--release", "14"),
                null, Arrays.asList(new MyFileObject(code)));
        CompilationUnitTree cut = ct.parse().iterator().next();
        Trees trees = Trees.instance(ct);
        String ast = cut.toString().replaceAll("\\R", "\n");
        String expected = """
                          package t;

                          class Test {
                              private String s = "";
                          } """;
        assertEquals("Unexpected AST, got:\n" + ast, expected, ast);
        List<String> codes = new LinkedList<>();

        for (Diagnostic<? extends JavaFileObject> d : coll.getDiagnostics()) {
            codes.add(d.getCode());
        }

        assertEquals("testUsupportedTextBlock: " + codes,
                Arrays.<String>asList("compiler.err.feature.not.supported.in.source.plural"),
                codes);
    }

    @Test //JDK-8266436
    void testSyntheticConstructorReturnType() throws IOException {
        String code = """
                      package test;
                      public class Test {
                      }
                      """;

        JavacTaskImpl ct = (JavacTaskImpl) tool.getTask(null, fm, null,
                null, null, Arrays.asList(new MyFileObject(code)));
        CompilationUnitTree cut = ct.parse().iterator().next();
        ct.analyze();
        ClassTree clazz = (ClassTree) cut.getTypeDecls().get(0);
        MethodTree constr = (MethodTree) clazz.getMembers().get(0);
        assertEquals("expected null as constructor return type", constr.getReturnType(), null);
    }

    @Test //JDK-8267221
    void testVarArgArrayParameter() throws IOException {
        String code = """
                      package test;
                      public class Test {
                           private void test(int[]... p) {}
                      }
                      """;

        JavacTaskImpl ct = (JavacTaskImpl) tool.getTask(null, fm, null,
                null, null, Arrays.asList(new MyFileObject(code)));
        CompilationUnitTree cut = ct.parse().iterator().next();
        ClassTree clazz = (ClassTree) cut.getTypeDecls().get(0);
        MethodTree constr = (MethodTree) clazz.getMembers().get(0);
        VariableTree param = constr.getParameters().get(0);
        SourcePositions sp = Trees.instance(ct).getSourcePositions();
        int typeStart = (int) sp.getStartPosition(cut, param.getType());
        int typeEnd   = (int) sp.getEndPosition(cut, param.getType());
        assertEquals("correct parameter type span", code.substring(typeStart, typeEnd), "int[]...");
    }

    @Test //JDK-8271928
    void testX() throws IOException {
        String code = """
                      package test;
                          public static void test() {
                              return test;
                          }
                      """;

        JavacTaskImpl ct = (JavacTaskImpl) tool.getTask(null, fm, null,
                null, null, Arrays.asList(new MyFileObject(code)));
        CompilationUnitTree cut = ct.parse().iterator().next();
        SourcePositions sp = Trees.instance(ct).getSourcePositions();
        new TreePathScanner<Void, Void>() {
            @Override
            public Void visitErroneous(ErroneousTree tree, Void p) {
                int pos = (int) sp.getStartPosition(cut, tree);
                if (pos == (-1)) {
                    fail("Invalid source position for an ErroneousTree");
                }
                return scan(tree.getErrorTrees(), p);
            }
        }.scan(cut, null);
    }

    @Test //JDK-8275097
    void testDefaultTagPosition() throws IOException {
        String code = """
                      package t;
                      class Test {
                          private void test1(int i) {
                              switch (i) {
                                  default:
                              }
                          }
                          private void test2(int i) {
                              switch (i) {
                                  case default:
                              }
                          }
                          private int test3(int i) {
                              return switch (i) {
                                  default: yield 0;
                              }
                          }
                          private int test4(int i) {
                              return switch (i) {
                                  case default: yield 0;
                              }
                          }
                          private void test5(int i) {
                              switch (i) {
                                  default -> {}
                              }
                          }
                          private void test6(int i) {
                              switch (i) {
                                  case default -> {}
                              }
                          }
                          private int test5(int i) {
                              return switch (i) {
                                  default -> { yield 0; }
                              }
                          }
                          private int test6(int i) {
                              return switch (i) {
                                  case default -> { yield 0; }
                              }
                          }
                          private int test7(int i) {
                              return switch (i) {
                                  default -> 0;
                              }
                          }
                          private int test8(int i) {
                              return switch (i) {
                                  case default -> 0;
                              }
                          }
                      }
                      """;

        JavacTaskImpl ct = (JavacTaskImpl) tool.getTask(null, fm, null, null,
                null, Arrays.asList(new MyFileObject(code)));
        CompilationUnitTree cut = ct.parse().iterator().next();
        Trees t = Trees.instance(ct);
        SourcePositions sp = t.getSourcePositions();
        new TreeScanner<Void, Void>() {
            @Override
            public Void visitDefaultCaseLabel(DefaultCaseLabelTree tree, Void p) {
                int start = (int) sp.getStartPosition(cut, tree);
                int end   = (int) sp.getEndPosition(cut, tree);
                String defaultName = code.substring(start, end);
                if (!"default".equals(defaultName)) {
                    throw new AssertionError("Incorrect span: " + defaultName);
                }
                return super.visitDefaultCaseLabel(tree, p);
            }

            @Override
            public Void visitCase(CaseTree node, Void p) {
                scan(node.getLabels(), p);
                if (node.getCaseKind() == CaseTree.CaseKind.RULE)
                    scan(node.getBody(), p);
                else
                    scan(node.getStatements(), p);
                return null;
            }
        }.scan(cut, null);
    }

    @Test
    void testStringTemplate1() throws IOException {
        String code = """
                      package test;
                      public class Test {
                           Test(int a) {
                               String s = "prefix \\{a} suffix";
                           }
                      }
                      """;

        JavacTaskImpl ct = (JavacTaskImpl) tool.getTask(null, fm, null,
                null, null, Arrays.asList(new MyFileObject(code)));
        CompilationUnitTree cut = ct.parse().iterator().next();
        ClassTree clazz = (ClassTree) cut.getTypeDecls().get(0);
        MethodTree constr = (MethodTree) clazz.getMembers().get(0);
        VariableTree decl = (VariableTree) constr.getBody().getStatements().get(0);
        SourcePositions sp = Trees.instance(ct).getSourcePositions();
        int initStart = (int) sp.getStartPosition(cut, decl.getInitializer());
        int initEnd   = (int) sp.getEndPosition(cut, decl.getInitializer());
        assertEquals("correct templated String span expected", code.substring(initStart, initEnd), "\"prefix \\{a} suffix\"");
    }

    @Test
    void testStringTemplate2() throws IOException {
        String code = """
                      package test;
                      public class Test {
                           Test(int a) {
                               String s = STR."prefix \\{a} suffix";
                           }
                      }
                      """;

        JavacTaskImpl ct = (JavacTaskImpl) tool.getTask(null, fm, null,
                null, null, Arrays.asList(new MyFileObject(code)));
        CompilationUnitTree cut = ct.parse().iterator().next();
        ClassTree clazz = (ClassTree) cut.getTypeDecls().get(0);
        MethodTree constr = (MethodTree) clazz.getMembers().get(0);
        VariableTree decl = (VariableTree) constr.getBody().getStatements().get(0);
        SourcePositions sp = Trees.instance(ct).getSourcePositions();
        int initStart = (int) sp.getStartPosition(cut, decl.getInitializer());
        int initEnd   = (int) sp.getEndPosition(cut, decl.getInitializer());
        assertEquals("correct templated String span expected", code.substring(initStart, initEnd), "STR.\"prefix \\{a} suffix\"");
    }

    @Test //JDK-8293897
    void testImplicitFinalInTryWithResources() throws IOException {
        String code = """
                      package t;
                      class Test {
                          void test1() {
                              try (AutoCloseable ac = null) {}
                          }
                          void test2() {
                              try (@Ann AutoCloseable withAnnotation = null) {}
                          }
                          void test3() {
                              try (final AutoCloseable withFinal = null) {}
                          }
                          void test4() {
                              try (final @Ann AutoCloseable withAnnotationFinal = null) {}
                          }
                          @interface Ann {}
                      }
                      """;

        JavacTaskImpl ct = (JavacTaskImpl) tool.getTask(null, fm, null, null,
                null, Arrays.asList(new MyFileObject(code)));
        CompilationUnitTree cut = ct.parse().iterator().next();
        Trees t = Trees.instance(ct);
        SourcePositions sp = t.getSourcePositions();
        new TreeScanner<Void, Void>() {
            boolean modifiersHaveFinal;
            boolean modifiersHaveSpan;

            @Override
            public Void visitVariable(VariableTree node, Void p) {
                boolean prevModifiersHaveFinal = modifiersHaveFinal;
                boolean prevModifiersHaveSpan = modifiersHaveSpan;
                try {
                    modifiersHaveFinal = node.getName().toString().contains("Final");
                    modifiersHaveSpan = modifiersHaveFinal ||
                                        node.getName().toString().contains("Annotation");
                    return super.visitVariable(node, p);
                } finally {
                    modifiersHaveFinal = prevModifiersHaveFinal;
                    modifiersHaveSpan = prevModifiersHaveSpan;
                }
            }
            @Override
            public Void visitClass(ClassTree node, Void p) {
                boolean prevModifiersHaveSpan = modifiersHaveSpan;
                try {
                    modifiersHaveSpan = node.getKind() == Kind.ANNOTATION_TYPE;
                    return super.visitClass(node, p);
                } finally {
                    modifiersHaveSpan = prevModifiersHaveSpan;
                }
            }
            @Override
            public Void visitModifiers(ModifiersTree node, Void p) {
                if (modifiersHaveFinal) {
                    if (!node.getFlags().contains(Modifier.FINAL)) {
                        throw new AssertionError("Expected final missing.");
                    }
                } else {
                    if (node.getFlags().contains(Modifier.FINAL)) {
                        throw new AssertionError("Unexpected final modified.");
                    }
                }
                long start = sp.getStartPosition(cut, node);
                long end = sp.getEndPosition(cut, node);
                if (modifiersHaveSpan) {
                    if (start == (-1) || end == (-1)) {
                        throw new AssertionError("Incorrect modifier span: " + start + "-" + end);
                    }
                } else {
                    if (start != (-1) || end != (-1)) {
                        throw new AssertionError("Incorrect modifier span: " + start + "-" + end);
                    }
                }
                return super.visitModifiers(node, p);
            }
        }.scan(cut, null);
    }

    @Test
    void testIncompleteStringTemplate() throws IOException {
        String template = "\"\\{o.toString()}\"";
        String prefix = """
                      package t;
                      class Test {
                          void test(Object o) {
                              String s = STR.""";

        Worker<Void> verifyParseable = task -> {
            try {
                task.parse().iterator().next();
                return null;
            } catch (IOException ex) {
                throw new AssertionError(ex);
            }
        };
        JavacTaskPool pool = new JavacTaskPool(1);
        DiagnosticListener<JavaFileObject> dl = d -> {};
        List<String> options = List.of("--enable-preview",
                                       "-source", System.getProperty("java.specification.version"));
        for (int i = 0; i < template.length(); i++) {
            pool.getTask(null, fm, dl, options,
                    null, Arrays.asList(new MyFileObject(prefix + template.substring(0, i))),
                    verifyParseable
            );
        }
        for (int i = 0; i < template.length() - 1; i++) {
            pool.getTask(null, fm, dl, options,
                    null, Arrays.asList(new MyFileObject(prefix + template.substring(0, i) + "\"")),
                    verifyParseable);
        }
        String incomplete = prefix + "\"\\{o.";
        pool.getTask(null, fm, dl, options,
                null, Arrays.asList(new MyFileObject(incomplete)), task -> {
            try {
                CompilationUnitTree cut = task.parse().iterator().next();
                String result = cut.toString().replaceAll("\\R", "\n");
                System.out.println("RESULT\n" + result);
                assertEquals("incorrect AST",
                             result,
                             """
                             package t;
                             \n\
                             class Test {
                                 \n\
                                 void test(Object o) {
                                     String s = STR.<error>;
                                 }
                             }""");
                return null;
            } catch (IOException ex) {
                throw new AssertionError(ex);
            }
        });
    }

    @Test //JDK-8295401
    void testModuleInfoProvidesRecovery() throws IOException {
        String code = """
                      module m {
                          $DIRECTIVE
                      }
                      """;
        record Test(String directive, int prefix, Kind expectedKind) {}
        Test[] tests = new Test[] {
            new Test("uses api.api.API;", 4, Kind.USES),
            new Test("opens api.api to other.module;", 5, Kind.OPENS),
            new Test("exports api.api to other.module;", 7, Kind.EXPORTS),
            new Test("provides java.util.spi.ToolProvider with impl.ToolProvider;", 8, Kind.PROVIDES),
        };
        JavacTaskPool pool = new JavacTaskPool(1);
        for (Test test : tests) {
            String directive = test.directive();
            for (int i = test.prefix(); i < directive.length(); i++) {
                String replaced = code.replace("$DIRECTIVE", directive.substring(0, i));
                pool.getTask(null, null, d -> {}, List.of(), null, List.of(new MyFileObject(replaced)), task -> {
                    try {
                        CompilationUnitTree cut = task.parse().iterator().next();
                        new TreePathScanner<Void, Void>() {
                            @Override
                            public Void visitModule(ModuleTree node, Void p) {
                                assertEquals("Unexpected directives size: " + node.getDirectives().size(),
                                             node.getDirectives().size(),
                                             1);
                                assertEquals("Unexpected directive: " + node.getDirectives().get(0).getKind(),
                                             node.getDirectives().get(0).getKind(),
                                             test.expectedKind);
                                return super.visitModule(node, p);
                            }
                        }.scan(cut, null);
                        return null;
                    } catch (IOException ex) {
                        throw new IllegalStateException(ex);
                    }
                });
            }
        }
        String extendedCode = """
                              module m {
                                  provides ;
                                  provides java.;
                                  provides java.util.spi.ToolProvider with ;
                                  provides java.util.spi.ToolProvider with impl.;
                              """;
        pool.getTask(null, null, d -> {}, List.of(), null, List.of(new MyFileObject("module-info", extendedCode)), task -> {
            try {
                CompilationUnitTree cut = task.parse().iterator().next();
                task.analyze();
                new TreePathScanner<Void, Void>() {
                    @Override
                    public Void visitModule(ModuleTree node, Void p) {
                        assertEquals("Unexpected directives size: " + node.getDirectives().size(),
                                     node.getDirectives().size(),
                                     4);
                        return super.visitModule(node, p);
                    }
                }.scan(cut, null);
                return null;
            } catch (IOException ex) {
                throw new IllegalStateException(ex);
            }
        });
    }

    @Test //JDK-8304671
    void testEnumConstantUnderscore() throws IOException {
        record TestCase(String code, String release, String ast, String errors) {}
        TestCase[] testCases = new TestCase[] {
            new TestCase("""
                         package t;
                         enum Test {
                             _
                         }
                         """,
                         "8",
                         """
                         package t;
                         \n\
                         enum Test {
                             /*public static final*/ _ /* = new Test() */ /*enum*/ ;
                         } """,
                         """
                         - compiler.warn.option.obsolete.source: 8
                         - compiler.warn.option.obsolete.target: 8
                         - compiler.warn.option.obsolete.suppression
                         Test.java:3:5: compiler.warn.underscore.as.identifier
                         """),
            new TestCase("""
                         package t;
                         enum Test {
                             _
                         }
                         """,
                         System.getProperty("java.specification.version"),
                         """
                         package t;
                         \n\
                         enum Test {
                             /*public static final*/ _ /* = new Test() */ /*enum*/ ;
                         } """,
                         """
                         Test.java:3:5: compiler.err.underscore.as.identifier
                         """),
            new TestCase("""
                         package t;
                         enum Test {
                             _;
                         }
                         """,
                         "8",
                         """
                         package t;
                         \n\
                         enum Test {
                             /*public static final*/ _ /* = new Test() */ /*enum*/ ;
                         } """,
                         """
                         - compiler.warn.option.obsolete.source: 8
                         - compiler.warn.option.obsolete.target: 8
                         - compiler.warn.option.obsolete.suppression
                         Test.java:3:5: compiler.warn.underscore.as.identifier
                         """),
            new TestCase("""
                         package t;
                         enum Test {
                             _;
                         }
                         """,
                         System.getProperty("java.specification.version"),
                         """
                         package t;
                         \n\
                         enum Test {
                             /*public static final*/ _ /* = new Test() */ /*enum*/ ;
                         } """,
                         """
                         Test.java:3:5: compiler.err.underscore.as.identifier
                         """),
            new TestCase("""
                         package t;
                         enum Test {
                             A;
                             void t() {}
                             _;
                         }
                         """,
                         "8",
                         """
                         package t;
                         \n\
                         enum Test {
                             /*public static final*/ A /* = new Test() */ /*enum*/ ,
                             /*public static final*/ _ /* = new Test() */ /*enum*/ ;
                             \n\
                             void t() {
                             }
                         } """,
                         """
                         - compiler.warn.option.obsolete.source: 8
                         - compiler.warn.option.obsolete.target: 8
                         - compiler.warn.option.obsolete.suppression
                         Test.java:5:5: compiler.err.enum.constant.not.expected
                         Test.java:5:5: compiler.warn.underscore.as.identifier
                         """),
            new TestCase("""
                         package t;
                         enum Test {
                             A;
                             void t() {}
                             _;
                         }
                         """,
                         System.getProperty("java.specification.version"),
                         """
                         package t;
                         \n\
                         enum Test {
                             /*public static final*/ A /* = new Test() */ /*enum*/ ,
                             /*public static final*/ _ /* = new Test() */ /*enum*/ ;
                             \n\
                             void t() {
                             }
                         } """,
                         """
                         Test.java:5:5: compiler.err.enum.constant.not.expected
                         """),
            new TestCase("""
                         package t;
                         enum Test {
                             _ {},
                             A;
                         }
                         """,
                         "8",
                         """
                         package t;
                         \n\
                         enum Test {
                             /*public static final*/ _ /* = new Test() */ /*enum*/  {
                             },
                             /*public static final*/ A /* = new Test() */ /*enum*/ ;
                         } """,
                         """
                         - compiler.warn.option.obsolete.source: 8
                         - compiler.warn.option.obsolete.target: 8
                         - compiler.warn.option.obsolete.suppression
                         Test.java:3:5: compiler.warn.underscore.as.identifier
                         """),
            new TestCase("""
                         package t;
                         enum Test {
                             _ {},
                             A;
                         }
                         """,
                         System.getProperty("java.specification.version"),
                         """
                         package t;
                         \n\
                         enum Test {
                             /*public static final*/ _ /* = new Test() */ /*enum*/  {
                             },
                             /*public static final*/ A /* = new Test() */ /*enum*/ ;
                         } """,
                         """
                         Test.java:3:5: compiler.err.underscore.as.identifier
                         """),
        };
        for (TestCase testCase : testCases) {
            StringWriter out = new StringWriter();
            JavacTaskImpl ct = (JavacTaskImpl) tool.getTask(out, fm, null,
                    List.of("-XDrawDiagnostics", "--release", testCase.release),
                    null, Arrays.asList(new MyFileObject(testCase.code)));
            String ast = ct.parse().iterator().next().toString().replaceAll("\\R", "\n");
            assertEquals("Unexpected AST, got:\n" + ast, testCase.ast, ast);
            assertEquals("Unexpected errors, got:\n" + out.toString(),
                         out.toString().replaceAll("\\R", "\n"),
                         testCase.errors);
        }
    }

    @Test
    void testGuardRecovery() throws IOException {
        String code = """
                      package t;
                      class Test {
                          private int t(Integer i, boolean b) {
                              switch (i) {
                                  case 0 when b -> {}
                                  case null when b -> {}
                                  default when b -> {}
                              }
                              return switch (i) {
                                  case 0 when b -> 0;
                                  case null when b -> 0;
                                  default when b -> 0;
                              };
                          }
                      }""";
        DiagnosticCollector<JavaFileObject> coll =
                new DiagnosticCollector<>();
        JavacTaskImpl ct = (JavacTaskImpl) tool.getTask(null, fm, coll, null,
                null, Arrays.asList(new MyFileObject(code)));
        CompilationUnitTree cut = ct.parse().iterator().next();
        new TreeScanner<Void, Void>() {
            @Override
            public Void visitCase(CaseTree node, Void p) {
                assertNotNull(node.getGuard());
                assertEquals("guard kind", Kind.ERRONEOUS, node.getGuard().getKind());
                assertEquals("guard content",
                             List.of("b"),
                             ((ErroneousTree) node.getGuard()).getErrorTrees()
                                                              .stream()
                                                              .map(t -> t.toString()).toList());
                return super.visitCase(node, p);
            }
        }.scan(cut, null);

        List<String> codes = new LinkedList<>();

        for (Diagnostic<? extends JavaFileObject> d : coll.getDiagnostics()) {
            codes.add(d.getLineNumber() + ":" + d.getColumnNumber() + ":" +  d.getCode());
        }

        assertEquals("testUsupportedTextBlock: " + codes,
                List.of("5:20:compiler.err.guard.not.allowed",
                        "6:23:compiler.err.guard.not.allowed",
                        "7:21:compiler.err.guard.not.allowed",
                        "10:20:compiler.err.guard.not.allowed",
                        "11:23:compiler.err.guard.not.allowed",
                        "12:21:compiler.err.guard.not.allowed"),
                codes);
    }

    @Test //JDK-8310326
    void testUnnamedClassPositions() throws IOException {
        String code = """
                      void main() {
                      }
                      """;
        DiagnosticCollector<JavaFileObject> coll =
                new DiagnosticCollector<>();
        JavacTaskImpl ct = (JavacTaskImpl) tool.getTask(null, fm, coll, List.of("--enable-preview", "--source", System.getProperty("java.specification.version")),
                null, Arrays.asList(new MyFileObject(code)));
        Trees trees = Trees.instance(ct);
        SourcePositions sp = trees.getSourcePositions();
        CompilationUnitTree cut = ct.parse().iterator().next();
        new TreeScanner<Void, Void>() {
            @Override
            public Void visitClass(ClassTree node, Void p) {
                assertEquals("Wrong start position", 0, sp.getStartPosition(cut, node));
                assertEquals("Wrong end position", -1, sp.getEndPosition(cut, node));
                assertEquals("Wrong modifiers start position", -1, sp.getStartPosition(cut, node.getModifiers()));
                assertEquals("Wrong modifiers end position", -1, sp.getEndPosition(cut, node.getModifiers()));
                return super.visitClass(node, p);
            }
        }.scan(cut, null);
    }

    @Test //JDK-8312093
    void testJavadoc() throws IOException {
        String code = """
                      public class Test {
                          /***/
                          void main() {
                          }
                      }
                      """;
        DiagnosticCollector<JavaFileObject> coll =
                new DiagnosticCollector<>();
        JavacTaskImpl ct = (JavacTaskImpl) tool.getTask(null, fm, coll, null,
                null, Arrays.asList(new MyFileObject(code)));
        Trees trees = Trees.instance(ct);
        CompilationUnitTree cut = ct.parse().iterator().next();
        new TreePathScanner<Void, Void>() {
            @Override
            public Void visitMethod(MethodTree node, Void p) {
                if (!node.getName().contentEquals("main")) {
                    return null;
                }
                String comment = trees.getDocComment(getCurrentPath());
                assertEquals("Expecting empty comment", "", comment);
                return null;
            }
        }.scan(cut, null);
    }

    @Test //JDK-8312204
    void testDanglingElse() throws IOException {
        String code = """
                      void main() {
                          else ;
                      }
                      """;
        DiagnosticCollector<JavaFileObject> coll =
                new DiagnosticCollector<>();
        JavacTaskImpl ct = (JavacTaskImpl) tool.getTask(null, fm, coll,
                List.of("--enable-preview", "--source", SOURCE_VERSION),
                null, Arrays.asList(new MyFileObject(code)));
        CompilationUnitTree cut = ct.parse().iterator().next();

        String result = cut.toString().replaceAll("\\R", "\n");
        System.out.println("RESULT\n" + result);
        assertEquals("incorrect AST",
                     result,
                     """
                     \n\
                     /*synthetic*/ final class Test {
                         \n\
                         void main() {
                             (ERROR);
                         }
                     }""");

        List<String> codes = new LinkedList<>();

        for (Diagnostic<? extends JavaFileObject> d : coll.getDiagnostics()) {
            codes.add(d.getLineNumber() + ":" + d.getColumnNumber() + ":" + d.getCode());
        }

        assertEquals("testDanglingElse: " + codes,
                     List.of("2:5:compiler.err.else.without.if"),
                     codes);
    }

<<<<<<< HEAD
=======
    @Test //JDK-8315452
    void testPartialTopLevelModifiers() throws IOException {
        String code = """
                      package test;
                      public
                      """;
        DiagnosticCollector<JavaFileObject> coll =
                new DiagnosticCollector<>();
        JavacTaskImpl ct = (JavacTaskImpl) tool.getTask(null, fm, coll,
                List.of("--enable-preview", "--source", SOURCE_VERSION),
                null, Arrays.asList(new MyFileObject(code)));
        CompilationUnitTree cut = ct.parse().iterator().next();

        String result = toStringWithErrors(cut).replaceAll("\\R", "\n");
        System.out.println("RESULT\n" + result);
        assertEquals("incorrect AST",
                     result,
                     """
                     package test;
                     (ERROR: public )""");
    }

>>>>>>> 16fa7709
    void run(String[] args) throws Exception {
        int passed = 0, failed = 0;
        final Pattern p = (args != null && args.length > 0)
                ? Pattern.compile(args[0])
                : null;
        for (Method m : this.getClass().getDeclaredMethods()) {
            boolean selected = (p == null)
                    ? m.isAnnotationPresent(Test.class)
                    : p.matcher(m.getName()).matches();
            if (selected) {
                try {
                    m.invoke(this, (Object[]) null);
                    System.out.println(m.getName() + ": OK");
                    passed++;
                } catch (Throwable ex) {
                    System.out.printf("Test %s failed: %s %n", m, ex.getCause());
                    failed++;
                }
            }
        }
        System.out.printf("Passed: %d, Failed %d%n", passed, failed);
        if (failed > 0) {
            throw new RuntimeException("Tests failed: " + failed);
        }
        if (passed == 0 && failed == 0) {
            throw new AssertionError("No test(s) selected: passed = " +
                    passed + ", failed = " + failed + " ??????????");
        }
    }

    private String toStringWithErrors(Tree tree) {
        StringWriter s = new StringWriter();
        try {
            new PrettyWithErrors(s, false).printExpr((JCTree) tree);
        } catch (IOException e) {
            // should never happen, because StringWriter is defined
            // never to throw any IOExceptions
            throw new AssertionError(e);
        }
        return s.toString();
    }

    private static final class PrettyWithErrors extends Pretty {

        public PrettyWithErrors(Writer out, boolean sourceOutput) {
            super(out, sourceOutput);
        }

        @Override
        public void visitErroneous(JCErroneous tree) {
            try {
                print("(ERROR: ");
                print(tree.errs);
                print(")");
            } catch (IOException e) {
                throw new UncheckedIOException(e);
            }
        }

    }

}

abstract class TestCase {

    void assertEquals(String message, int i, int pos) {
        if (i != pos) {
            fail(message);
        }
    }

    void assertFalse(String message, boolean bvalue) {
        if (bvalue == true) {
            fail(message);
        }
    }

    void assertTrue(String message, boolean bvalue) {
        if (bvalue == false) {
            fail(message);
        }
    }

    void assertEquals(String message, int i, long l) {
        if (i != l) {
            fail(message + ":" + i + ":" + l);
        }
    }

    void assertEquals(String message, Object o1, Object o2) {
        if (!Objects.equals(o1, o2)) {
            fail(message);
        }
    }

    void assertNotNull(Object o) {
        if (o == null) {
            fail();
        }
    }

    void fail() {
        fail("test failed");
    }

    void fail(String message) {
        throw new RuntimeException(message);
    }

    /**
     * Indicates that the annotated method is a test method.
     */
    @Retention(RetentionPolicy.RUNTIME)
    @Target(ElementType.METHOD)
    public @interface Test {}
}<|MERGE_RESOLUTION|>--- conflicted
+++ resolved
@@ -23,11 +23,7 @@
 
 /*
  * @test
-<<<<<<< HEAD
- * @bug 7073631 7159445 7156633 8028235 8065753 8205418 8205913 8228451 8237041 8253584 8246774 8256411 8256149 8259050 8266436 8267221 8271928 8275097 8293897 8295401 8304671 8310326 8312093 8312204
-=======
  * @bug 7073631 7159445 7156633 8028235 8065753 8205418 8205913 8228451 8237041 8253584 8246774 8256411 8256149 8259050 8266436 8267221 8271928 8275097 8293897 8295401 8304671 8310326 8312093 8312204 8315452
->>>>>>> 16fa7709
  * @summary tests error and diagnostics positions
  * @author  Jan Lahoda
  * @modules jdk.compiler/com.sun.tools.javac.api
@@ -2494,8 +2490,6 @@
                      codes);
     }
 
-<<<<<<< HEAD
-=======
     @Test //JDK-8315452
     void testPartialTopLevelModifiers() throws IOException {
         String code = """
@@ -2518,7 +2512,6 @@
                      (ERROR: public )""");
     }
 
->>>>>>> 16fa7709
     void run(String[] args) throws Exception {
         int passed = 0, failed = 0;
         final Pattern p = (args != null && args.length > 0)
