--- conflicted
+++ resolved
@@ -24,11 +24,6 @@
  * @test
  * @bug 8194743
  * @summary Test valid placements of super()/this() in constructors
-<<<<<<< HEAD
- * @enablePreview
- * @ignore fails at execution time because of Optional
-=======
->>>>>>> c6ffacb5
  */
 
 import java.util.concurrent.atomic.AtomicReference;
