--- conflicted
+++ resolved
@@ -26,12 +26,8 @@
  * @bug 8296012
  * @summary jshell crashes on mismatched record pattern
  * @build KullaTesting TestingInputStream
-<<<<<<< HEAD
- * @run testng Test8296012
+ * @run junit Test8296012
  * @ignore 8316628
-=======
- * @run junit Test8296012
->>>>>>> 3d679087
  */
 
 import static org.junit.jupiter.api.Assertions.assertEquals;
