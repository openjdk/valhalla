/*
 * Copyright (c) 2018, 2025, Oracle and/or its affiliates. All rights reserved.
 * DO NOT ALTER OR REMOVE COPYRIGHT NOTICES OR THIS FILE HEADER.
 *
 * This code is free software; you can redistribute it and/or modify it
 * under the terms of the GNU General Public License version 2 only, as
 * published by the Free Software Foundation.
 *
 * This code is distributed in the hope that it will be useful, but WITHOUT
 * ANY WARRANTY; without even the implied warranty of MERCHANTABILITY or
 * FITNESS FOR A PARTICULAR PURPOSE.  See the GNU General Public License
 * version 2 for more details (a copy is included in the LICENSE file that
 * accompanied this code).
 *
 * You should have received a copy of the GNU General Public License version
 * 2 along with this work; if not, write to the Free Software Foundation,
 * Inc., 51 Franklin St, Fifth Floor, Boston, MA 02110-1301 USA.
 *
 * Please contact Oracle, 500 Oracle Parkway, Redwood Shores, CA 94065 USA
 * or visit www.oracle.com if you need additional information or have any
 * questions.
 */

/*
 * @test
 * @bug 8199193
 * @summary Tests for the --enable-preview option
<<<<<<< HEAD
 * @run testng ToolEnablePreviewTest
 * @ignore 8316628
=======
 * @run junit ToolEnablePreviewTest
>>>>>>> 323b0201
 */

import java.io.IOException;
import java.io.Writer;
import java.nio.file.Files;
import java.nio.file.Path;
import java.nio.file.Paths;
import static org.junit.jupiter.api.Assertions.assertTrue;
import org.junit.jupiter.api.Test;

public class ToolEnablePreviewTest extends ReplToolTesting {

    @Test
    public void testOptionDebug() {
        String release = System.getProperty("java.specification.version");
        test(
                (a) -> assertCommand(a, "/debug b",
                        "RemoteVM Options: []\n"
                        + "Compiler options: []"),
                (a) -> assertCommand(a, "/env --enable-preview",
                        "|  Setting new options and restoring state."),
                (a) -> assertCommandCheckOutput(a, "/debug b", s -> {
                    assertTrue(s.contains("RemoteVM Options: [--enable-preview]"));
                    assertTrue(s.contains("Compiler options: [-source, " + release + ", --enable-preview]")
                            || s.contains("Compiler options: [--enable-preview, -source, " + release + "]"),
                            "\nExpected -- " + "Compiler options: [-source, " + release + ", --enable-preview]"
                            + "\nOr -- " + "Compiler options: [--enable-preview, -source, " + release + "]"
                            + "\nBut got -- " + s);
                })
        );
    }

    @Test
    public void testCommandLineFlag() {
        String release = System.getProperty("java.specification.version");
        test(new String[] {"--enable-preview"},
                (a) -> assertCommandCheckOutput(a, "/debug b", s -> {
                    assertTrue(s.contains("RemoteVM Options: [--enable-preview]"));
                    assertTrue(s.contains("Compiler options: [-source, " + release + ", --enable-preview]")
                            || s.contains("Compiler options: [--enable-preview, -source, " + release + "]"),
                            "\nExpected -- " + "Compiler options: [-source, " + release + ", --enable-preview]"
                            + "\nOr -- " + "Compiler options: [--enable-preview, -source, " + release + "]"
                            + "\nBut got -- " + s);
                })
        );
    }

    @Test
    public void testCompilerTestFlagEnv() throws IOException {
        Path startupFile = Paths.get("startup.repl");
        try (Writer w = Files.newBufferedWriter(startupFile)) {
            w.write("""
                    import java.util.function.*;
                    """);
        }
        test(new String[] {"-C", "-XDforcePreview", "-startup", startupFile.toString()},
                (a) -> assertCommandOutputContains(a, "Function<Integer,Integer> f = (var i) -> i + i",
                        "Error", "preview feature"),
                (a) -> assertCommand(a, "/env --enable-preview",
                        "|  Setting new options and restoring state."),
                (a) -> assertCommandOutputContains(a, "Function<Integer,Integer> f = (var i) -> i + i",
                        "f ==> ")
        );
    }

    @Test
    public void testCompilerTestFlag() {
        test(new String[] {"-C", "-XDforcePreview", "--enable-preview"},
                (a) -> assertCommandOutputContains(a, "Function<Integer,Integer> f = (var i) -> i + i",
                        "f ==> "),
                (a) -> assertCommandOutputContains(a, "f.apply(2)", "==> 4")
        );
    }

}<|MERGE_RESOLUTION|>--- conflicted
+++ resolved
@@ -25,12 +25,8 @@
  * @test
  * @bug 8199193
  * @summary Tests for the --enable-preview option
-<<<<<<< HEAD
- * @run testng ToolEnablePreviewTest
+ * @run junit ToolEnablePreviewTest
  * @ignore 8316628
-=======
- * @run junit ToolEnablePreviewTest
->>>>>>> 323b0201
  */
 
 import java.io.IOException;
