--- conflicted
+++ resolved
@@ -26,12 +26,8 @@
  * @bug 8294583
  * @summary JShell: NPE in switch with non existing record pattern
  * @build KullaTesting TestingInputStream
-<<<<<<< HEAD
- * @run testng Test8294583
+ * @run junit Test8294583
  * @ignore 8316628
-=======
- * @run junit Test8294583
->>>>>>> 323b0201
  */
 
 import static org.junit.jupiter.api.Assertions.assertEquals;
