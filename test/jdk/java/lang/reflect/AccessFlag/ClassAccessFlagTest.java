--- conflicted
+++ resolved
@@ -47,11 +47,7 @@
  * file. Therefore, this test does not attempt to probe the setting of
  * that access flag.
  */
-<<<<<<< HEAD
 @ExpectedClassFlags("[PUBLIC, FINAL, SUPER, IDENTITY]")
-=======
-@ExpectedClassFlags("[PUBLIC, FINAL, SUPER]")
->>>>>>> aad9ca94
 public final class ClassAccessFlagTest {
     public static void main(String... args) {
         // Top-level and auxiliary classes; i.e. non-inner classes
@@ -225,11 +221,7 @@
 interface TestInterface {}
 
 
-<<<<<<< HEAD
 @ExpectedClassFlags("[FINAL, SUPER, IDENTITY, ENUM]")
-=======
-@ExpectedClassFlags("[FINAL, SUPER, ENUM]")
->>>>>>> aad9ca94
 enum TestOuterEnum {
     INSTANCE;
 }