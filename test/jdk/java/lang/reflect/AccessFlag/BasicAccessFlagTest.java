/*
 * Copyright (c) 2022, Oracle and/or its affiliates. All rights reserved.
 * DO NOT ALTER OR REMOVE COPYRIGHT NOTICES OR THIS FILE HEADER.
 *
 * This code is free software; you can redistribute it and/or modify it
 * under the terms of the GNU General Public License version 2 only, as
 * published by the Free Software Foundation.
 *
 * This code is distributed in the hope that it will be useful, but WITHOUT
 * ANY WARRANTY; without even the implied warranty of MERCHANTABILITY or
 * FITNESS FOR A PARTICULAR PURPOSE.  See the GNU General Public License
 * version 2 for more details (a copy is included in the LICENSE file that
 * accompanied this code).
 *
 * You should have received a copy of the GNU General Public License version
 * 2 along with this work; if not, write to the Free Software Foundation,
 * Inc., 51 Franklin St, Fifth Floor, Boston, MA 02110-1301 USA.
 *
 * Please contact Oracle, 500 Oracle Parkway, Redwood Shores, CA 94065 USA
 * or visit www.oracle.com if you need additional information or have any
 * questions.
 */

/*
 * @test
<<<<<<< HEAD
 * @bug 8266670 8281463
=======
 * @bug 8266670 8293626
>>>>>>> 95c7c556
 * @summary Basic tests of AccessFlag
 */

import java.lang.reflect.AccessFlag;
import java.lang.reflect.Field;
import java.lang.reflect.Modifier;
import java.util.EnumSet;
import java.util.List;
import java.util.Map;
import java.util.LinkedHashMap;
import java.util.HashSet;
import java.util.Set;

public class BasicAccessFlagTest {
    public static void main(String... args) throws Exception {
        testSourceModifiers();
        testMaskOrdering();
        testDisjoint();
        testMaskToAccessFlagsPositive();
        testLocationsNullHandling();
    }

    /*
     * Verify sourceModifier() == true access flags have a
     * corresponding constant in java.lang.reflect.Modifier.
     */
    private static void testSourceModifiers() throws Exception {
        Class<?> modifierClass = Modifier.class;

        for(AccessFlag accessFlag : AccessFlag.values()) {
            if (accessFlag.sourceModifier()) {
                // Check for consistency
                Field f = modifierClass.getField(accessFlag.name());
                if (accessFlag.mask() != f.getInt(null) ) {
                    throw new RuntimeException("Unexpected mask for " +
                                               accessFlag);
                }
            }
        }
    }

    // The mask values of the enum constants must be non-decreasing;
    // in other words stay the same (for colliding mask values) or go
    // up.
    private static void testMaskOrdering() {
        AccessFlag[] values = AccessFlag.values();
        for (int i = 1; i < values.length; i++) {
            AccessFlag left  = values[i-1];
            AccessFlag right = values[i];
            if (left.mask() > right.mask()) {
                throw new RuntimeException(left
                                           + "has a greater mask than "
                                           + right);
            }
        }
    }

    // Test that if access flags have a matching mask, their locations
    // are disjoint.
    private static void testDisjoint() {
        // First build the mask -> access flags map...
        Map<Integer, Set<AccessFlag>> maskToFlags = new LinkedHashMap<>();

        for (var accessFlag : AccessFlag.values()) {
            Integer mask = accessFlag.mask();
            Set<AccessFlag> flags = maskToFlags.get(mask);

            if (flags == null ) {
                flags = new HashSet<>();
                flags.add(accessFlag);
                maskToFlags.put(mask, flags);
            } else {
                flags.add(accessFlag);
            }
        }

        // ...then test for disjointness
        for (var entry : maskToFlags.entrySet()) {
            var value = entry.getValue();
            if (value.size() == 0) {
                throw new AssertionError("Bad flag set " + entry);
            } else if (value.size() == 1) {
                // Need at least two flags to be non-disjointness to
                // be possible
                continue;
            }

            Set<AccessFlag.Location> locations = new HashSet<>();
            for (var accessFlag : value) {
                if (accessFlag.equals(AccessFlag.SUPER))
                    continue;       // SUPER is defined to overlap with IDENTITY
                for (var location : accessFlag.locations()) {
                    boolean added = locations.add(location);
                    if (!added) {
                        reportError(location, accessFlag,
                                    entry.getKey(), value);
                    }
                }
            }
        }
    }

    private static void reportError(AccessFlag.Location location,
                                    AccessFlag accessFlag,
                                    Integer mask, Set<AccessFlag> value) {
        System.err.println("Location " + location +
                           " from " + accessFlag +
                           " already present for 0x" +
                           Integer.toHexString(mask) + ": " + value);
        throw new RuntimeException();
    }

    // For each access flag, make sure it is recognized on every kind
    // of location it can apply to
    private static void testMaskToAccessFlagsPositive() {
        for (var accessFlag : AccessFlag.values()) {
            Set<AccessFlag> expectedSet = EnumSet.of(accessFlag);
            for (var location : accessFlag.locations()) {
                Set<AccessFlag> computedSet =
                    AccessFlag.maskToAccessFlags(accessFlag.mask(), location);
                if (!computedSet.containsAll(expectedSet)) {
                    System.out.println("expected: " + expectedSet);
                    System.out.println("computed: " + computedSet);
                    throw new RuntimeException("Bad set computation on " +
                                               accessFlag + ", " + location);
                }
            }
        }
    }

    private static void testLocationsNullHandling() {
        for (var flag : AccessFlag.values() ) {
            try {
                flag.locations(null);
                throw new RuntimeException("Did not get NPE on " + flag + ".location(null)");
            } catch (NullPointerException npe ) {
                ; // Expected
            }
        }
    }
}<|MERGE_RESOLUTION|>--- conflicted
+++ resolved
@@ -23,11 +23,7 @@
 
 /*
  * @test
-<<<<<<< HEAD
- * @bug 8266670 8281463
-=======
- * @bug 8266670 8293626
->>>>>>> 95c7c556
+ * @bug 8266670 8281463 8293626
  * @summary Basic tests of AccessFlag
  */
 
