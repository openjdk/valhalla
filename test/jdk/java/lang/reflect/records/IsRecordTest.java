--- conflicted
+++ resolved
@@ -28,11 +28,7 @@
  * @enablePreview
  * @library /test/lib
  * @run testng/othervm IsRecordTest
-<<<<<<< HEAD
  * @run testng/othervm --enable-preview IsRecordTest
- * @run testng/othervm/java.security.policy=allPermissions.policy IsRecordTest
-=======
->>>>>>> 95a00f8a
  */
 
 import java.lang.classfile.ClassFile;
