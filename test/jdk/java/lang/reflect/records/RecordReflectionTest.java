--- conflicted
+++ resolved
@@ -28,11 +28,7 @@
  * @build R10
  * @compile RecordReflectionTest.java
  * @run testng/othervm RecordReflectionTest
-<<<<<<< HEAD
  * @run testng/othervm --enable-preview RecordReflectionTest
- * @run testng/othervm/java.security.policy=allPermissions.policy RecordReflectionTest
-=======
->>>>>>> 95a00f8a
  */
 
 import java.lang.annotation.*;
