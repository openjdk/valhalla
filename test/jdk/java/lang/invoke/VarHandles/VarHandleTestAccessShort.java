/*
 * Copyright (c) 2015, 2022, Oracle and/or its affiliates. All rights reserved.
 * DO NOT ALTER OR REMOVE COPYRIGHT NOTICES OR THIS FILE HEADER.
 *
 * This code is free software; you can redistribute it and/or modify it
 * under the terms of the GNU General Public License version 2 only, as
 * published by the Free Software Foundation.
 *
 * This code is distributed in the hope that it will be useful, but WITHOUT
 * ANY WARRANTY; without even the implied warranty of MERCHANTABILITY or
 * FITNESS FOR A PARTICULAR PURPOSE.  See the GNU General Public License
 * version 2 for more details (a copy is included in the LICENSE file that
 * accompanied this code).
 *
 * You should have received a copy of the GNU General Public License version
 * 2 along with this work; if not, write to the Free Software Foundation,
 * Inc., 51 Franklin St, Fifth Floor, Boston, MA 02110-1301 USA.
 *
 * Please contact Oracle, 500 Oracle Parkway, Redwood Shores, CA 94065 USA
 * or visit www.oracle.com if you need additional information or have any
 * questions.
 */

// -- This file was mechanically generated: Do not edit! -- //

/*
 * @test
<<<<<<< HEAD
 * @run testng/othervm -XX:+EnableValhalla -XX:+EnablePrimitiveClasses -Diters=10    -Xint                   VarHandleTestAccessShort
 * @run testng/othervm -XX:+EnableValhalla -XX:+EnablePrimitiveClasses -Diters=20000 -XX:TieredStopAtLevel=1 VarHandleTestAccessShort
 * @run testng/othervm -XX:+EnableValhalla -XX:+EnablePrimitiveClasses -Diters=20000                         VarHandleTestAccessShort
 * @run testng/othervm -XX:+EnableValhalla -XX:+EnablePrimitiveClasses -Diters=20000 -XX:-TieredCompilation  VarHandleTestAccessShort
=======
 * @compile -XDenablePrimitiveClasses                        Point.java Value.java VarHandleTestAccessShort.java
 * @run testng/othervm -Diters=10    -Xint                   VarHandleTestAccessShort
 * @run testng/othervm -Diters=20000 -XX:TieredStopAtLevel=1 VarHandleTestAccessShort
 * @run testng/othervm -Diters=20000                         VarHandleTestAccessShort
 * @run testng/othervm -Diters=20000 -XX:-TieredCompilation  VarHandleTestAccessShort
>>>>>>> 9290cc97
 */

import org.testng.annotations.BeforeClass;
import org.testng.annotations.DataProvider;
import org.testng.annotations.Test;

import java.lang.invoke.MethodHandles;
import java.lang.invoke.VarHandle;
import java.util.ArrayList;
import java.util.Arrays;
import java.util.List;

import static org.testng.Assert.*;

public class VarHandleTestAccessShort extends VarHandleBaseTest {
    static final Class<?> type = short.class;

    static final short static_final_v = (short)0x0123;

    static short static_v;

    final short final_v = (short)0x0123;

    short v;

    static final short static_final_v2 = (short)0x0123;

    static short static_v2;

    final short final_v2 = (short)0x0123;

    short v2;

    VarHandle vhFinalField;

    VarHandle vhField;

    VarHandle vhStaticField;

    VarHandle vhStaticFinalField;

    VarHandle vhArray;

    VarHandle vhValueTypeField;

    VarHandle[] allocate(boolean same) {
        List<VarHandle> vhs = new ArrayList<>();

        String postfix = same ? "" : "2";
        VarHandle vh;
        try {
            vh = MethodHandles.lookup().findVarHandle(
                    VarHandleTestAccessShort.class, "final_v" + postfix, type);
            vhs.add(vh);

            vh = MethodHandles.lookup().findVarHandle(
                    VarHandleTestAccessShort.class, "v" + postfix, type);
            vhs.add(vh);

            vh = MethodHandles.lookup().findStaticVarHandle(
                VarHandleTestAccessShort.class, "static_final_v" + postfix, type);
            vhs.add(vh);

            vh = MethodHandles.lookup().findStaticVarHandle(
                VarHandleTestAccessShort.class, "static_v" + postfix, type);
            vhs.add(vh);

            if (same) {
                vh = MethodHandles.arrayElementVarHandle(short[].class);
            }
            else {
                vh = MethodHandles.arrayElementVarHandle(String[].class);
            }
            vhs.add(vh);
        } catch (Exception e) {
            throw new InternalError(e);
        }
        return vhs.toArray(new VarHandle[0]);
    }

    @BeforeClass
    public void setup() throws Exception {
        vhFinalField = MethodHandles.lookup().findVarHandle(
                VarHandleTestAccessShort.class, "final_v", type);

        vhField = MethodHandles.lookup().findVarHandle(
                VarHandleTestAccessShort.class, "v", type);

        vhStaticFinalField = MethodHandles.lookup().findStaticVarHandle(
            VarHandleTestAccessShort.class, "static_final_v", type);

        vhStaticField = MethodHandles.lookup().findStaticVarHandle(
            VarHandleTestAccessShort.class, "static_v", type);

        vhArray = MethodHandles.arrayElementVarHandle(short[].class);

        vhValueTypeField = MethodHandles.lookup().findVarHandle(
                    Value.class, "short_v", type);
    }


    @DataProvider
    public Object[][] varHandlesProvider() throws Exception {
        List<VarHandle> vhs = new ArrayList<>();
        vhs.add(vhField);
        vhs.add(vhStaticField);
        vhs.add(vhArray);

        return vhs.stream().map(tc -> new Object[]{tc}).toArray(Object[][]::new);
    }

    @Test
    public void testEquals() {
        VarHandle[] vhs1 = allocate(true);
        VarHandle[] vhs2 = allocate(true);

        for (int i = 0; i < vhs1.length; i++) {
            for (int j = 0; j < vhs1.length; j++) {
                if (i != j) {
                    assertNotEquals(vhs1[i], vhs1[j]);
                    assertNotEquals(vhs1[i], vhs2[j]);
                }
            }
        }

        VarHandle[] vhs3 = allocate(false);
        for (int i = 0; i < vhs1.length; i++) {
            assertNotEquals(vhs1[i], vhs3[i]);
        }
    }

    @Test(dataProvider = "varHandlesProvider")
    public void testIsAccessModeSupported(VarHandle vh) {
        assertTrue(vh.isAccessModeSupported(VarHandle.AccessMode.GET));
        assertTrue(vh.isAccessModeSupported(VarHandle.AccessMode.SET));
        assertTrue(vh.isAccessModeSupported(VarHandle.AccessMode.GET_VOLATILE));
        assertTrue(vh.isAccessModeSupported(VarHandle.AccessMode.SET_VOLATILE));
        assertTrue(vh.isAccessModeSupported(VarHandle.AccessMode.GET_ACQUIRE));
        assertTrue(vh.isAccessModeSupported(VarHandle.AccessMode.SET_RELEASE));
        assertTrue(vh.isAccessModeSupported(VarHandle.AccessMode.GET_OPAQUE));
        assertTrue(vh.isAccessModeSupported(VarHandle.AccessMode.SET_OPAQUE));

        assertTrue(vh.isAccessModeSupported(VarHandle.AccessMode.COMPARE_AND_SET));
        assertTrue(vh.isAccessModeSupported(VarHandle.AccessMode.COMPARE_AND_EXCHANGE));
        assertTrue(vh.isAccessModeSupported(VarHandle.AccessMode.COMPARE_AND_EXCHANGE_ACQUIRE));
        assertTrue(vh.isAccessModeSupported(VarHandle.AccessMode.COMPARE_AND_EXCHANGE_RELEASE));
        assertTrue(vh.isAccessModeSupported(VarHandle.AccessMode.WEAK_COMPARE_AND_SET_PLAIN));
        assertTrue(vh.isAccessModeSupported(VarHandle.AccessMode.WEAK_COMPARE_AND_SET));
        assertTrue(vh.isAccessModeSupported(VarHandle.AccessMode.WEAK_COMPARE_AND_SET_ACQUIRE));
        assertTrue(vh.isAccessModeSupported(VarHandle.AccessMode.WEAK_COMPARE_AND_SET_RELEASE));
        assertTrue(vh.isAccessModeSupported(VarHandle.AccessMode.GET_AND_SET));
        assertTrue(vh.isAccessModeSupported(VarHandle.AccessMode.GET_AND_SET_ACQUIRE));
        assertTrue(vh.isAccessModeSupported(VarHandle.AccessMode.GET_AND_SET_RELEASE));

        assertTrue(vh.isAccessModeSupported(VarHandle.AccessMode.GET_AND_ADD));
        assertTrue(vh.isAccessModeSupported(VarHandle.AccessMode.GET_AND_ADD_ACQUIRE));
        assertTrue(vh.isAccessModeSupported(VarHandle.AccessMode.GET_AND_ADD_RELEASE));

        assertTrue(vh.isAccessModeSupported(VarHandle.AccessMode.GET_AND_BITWISE_OR));
        assertTrue(vh.isAccessModeSupported(VarHandle.AccessMode.GET_AND_BITWISE_OR_ACQUIRE));
        assertTrue(vh.isAccessModeSupported(VarHandle.AccessMode.GET_AND_BITWISE_OR_RELEASE));
        assertTrue(vh.isAccessModeSupported(VarHandle.AccessMode.GET_AND_BITWISE_AND));
        assertTrue(vh.isAccessModeSupported(VarHandle.AccessMode.GET_AND_BITWISE_AND_ACQUIRE));
        assertTrue(vh.isAccessModeSupported(VarHandle.AccessMode.GET_AND_BITWISE_AND_RELEASE));
        assertTrue(vh.isAccessModeSupported(VarHandle.AccessMode.GET_AND_BITWISE_XOR));
        assertTrue(vh.isAccessModeSupported(VarHandle.AccessMode.GET_AND_BITWISE_XOR_ACQUIRE));
        assertTrue(vh.isAccessModeSupported(VarHandle.AccessMode.GET_AND_BITWISE_XOR_RELEASE));
    }


    @DataProvider
    public Object[][] typesProvider() throws Exception {
        List<Object[]> types = new ArrayList<>();
        types.add(new Object[] {vhField, Arrays.asList(VarHandleTestAccessShort.class)});
        types.add(new Object[] {vhStaticField, Arrays.asList()});
        types.add(new Object[] {vhArray, Arrays.asList(short[].class, int.class)});

        return types.stream().toArray(Object[][]::new);
    }

    @Test(dataProvider = "typesProvider")
    public void testTypes(VarHandle vh, List<Class<?>> pts) {
        assertEquals(vh.varType(), type);

        assertEquals(vh.coordinateTypes(), pts);

        testTypes(vh);
    }


    @Test
    public void testLookupInstanceToStatic() {
        checkIAE("Lookup of static final field to instance final field", () -> {
            MethodHandles.lookup().findStaticVarHandle(
                    VarHandleTestAccessShort.class, "final_v", type);
        });

        checkIAE("Lookup of static field to instance field", () -> {
            MethodHandles.lookup().findStaticVarHandle(
                    VarHandleTestAccessShort.class, "v", type);
        });
    }

    @Test
    public void testLookupStaticToInstance() {
        checkIAE("Lookup of instance final field to static final field", () -> {
            MethodHandles.lookup().findVarHandle(
                VarHandleTestAccessShort.class, "static_final_v", type);
        });

        checkIAE("Lookup of instance field to static field", () -> {
            vhStaticField = MethodHandles.lookup().findVarHandle(
                VarHandleTestAccessShort.class, "static_v", type);
        });
    }


    @DataProvider
    public Object[][] accessTestCaseProvider() throws Exception {
        List<AccessTestCase<?>> cases = new ArrayList<>();

        cases.add(new VarHandleAccessTestCase("Instance final field",
                                              vhFinalField, vh -> testInstanceFinalField(this, vh)));
        cases.add(new VarHandleAccessTestCase("Instance final field unsupported",
                                              vhFinalField, vh -> testInstanceFinalFieldUnsupported(this, vh),
                                              false));

        cases.add(new VarHandleAccessTestCase("Static final field",
                                              vhStaticFinalField, VarHandleTestAccessShort::testStaticFinalField));
        cases.add(new VarHandleAccessTestCase("Static final field unsupported",
                                              vhStaticFinalField, VarHandleTestAccessShort::testStaticFinalFieldUnsupported,
                                              false));

        cases.add(new VarHandleAccessTestCase("Instance field",
                                              vhField, vh -> testInstanceField(this, vh)));
        cases.add(new VarHandleAccessTestCase("Instance field unsupported",
                                              vhField, vh -> testInstanceFieldUnsupported(this, vh),
                                              false));

        cases.add(new VarHandleAccessTestCase("Static field",
                                              vhStaticField, VarHandleTestAccessShort::testStaticField));
        cases.add(new VarHandleAccessTestCase("Static field unsupported",
                                              vhStaticField, VarHandleTestAccessShort::testStaticFieldUnsupported,
                                              false));

        cases.add(new VarHandleAccessTestCase("Array",
                                              vhArray, VarHandleTestAccessShort::testArray));
        cases.add(new VarHandleAccessTestCase("Array unsupported",
                                              vhArray, VarHandleTestAccessShort::testArrayUnsupported,
                                              false));
        cases.add(new VarHandleAccessTestCase("Array index out of bounds",
                                              vhArray, VarHandleTestAccessShort::testArrayIndexOutOfBounds,
                                              false));
        cases.add(new VarHandleAccessTestCase("Value type field",
                                              vhValueTypeField, vh -> testValueTypeField(Value.getInstance(), vh)));
        cases.add(new VarHandleAccessTestCase("Value type field unsupported",
                                              vhValueTypeField, vh -> testValueTypeFieldUnsupported(Value.getInstance(), vh),
                                              false));
        // Work around issue with jtreg summary reporting which truncates
        // the String result of Object.toString to 30 characters, hence
        // the first dummy argument
        return cases.stream().map(tc -> new Object[]{tc.toString(), tc}).toArray(Object[][]::new);
    }

    @Test(dataProvider = "accessTestCaseProvider")
    public <T> void testAccess(String desc, AccessTestCase<T> atc) throws Throwable {
        T t = atc.get();
        int iters = atc.requiresLoop() ? ITERS : 1;
        for (int c = 0; c < iters; c++) {
            atc.testAccess(t);
        }
    }




    static void testInstanceFinalField(VarHandleTestAccessShort recv, VarHandle vh) {
        // Plain
        {
            short x = (short) vh.get(recv);
            assertEquals(x, (short)0x0123, "get short value");
        }


        // Volatile
        {
            short x = (short) vh.getVolatile(recv);
            assertEquals(x, (short)0x0123, "getVolatile short value");
        }

        // Lazy
        {
            short x = (short) vh.getAcquire(recv);
            assertEquals(x, (short)0x0123, "getRelease short value");
        }

        // Opaque
        {
            short x = (short) vh.getOpaque(recv);
            assertEquals(x, (short)0x0123, "getOpaque short value");
        }
    }

    static void testInstanceFinalFieldUnsupported(VarHandleTestAccessShort recv, VarHandle vh) {
        checkUOE(() -> {
            vh.set(recv, (short)0x4567);
        });

        checkUOE(() -> {
            vh.setVolatile(recv, (short)0x4567);
        });

        checkUOE(() -> {
            vh.setRelease(recv, (short)0x4567);
        });

        checkUOE(() -> {
            vh.setOpaque(recv, (short)0x4567);
        });



    }

    static void testValueTypeField(Value recv, VarHandle vh) {
        // Plain
        {
            short x = (short) vh.get(recv);
            assertEquals(x, (short)0x0123, "get short value");
        }
    }

    static void testValueTypeFieldUnsupported(Value recv, VarHandle vh) {
        checkUOE(() -> {
            vh.set(recv, (short)0x4567);
        });
    }

    static void testStaticFinalField(VarHandle vh) {
        // Plain
        {
            short x = (short) vh.get();
            assertEquals(x, (short)0x0123, "get short value");
        }


        // Volatile
        {
            short x = (short) vh.getVolatile();
            assertEquals(x, (short)0x0123, "getVolatile short value");
        }

        // Lazy
        {
            short x = (short) vh.getAcquire();
            assertEquals(x, (short)0x0123, "getRelease short value");
        }

        // Opaque
        {
            short x = (short) vh.getOpaque();
            assertEquals(x, (short)0x0123, "getOpaque short value");
        }
    }

    static void testStaticFinalFieldUnsupported(VarHandle vh) {
        checkUOE(() -> {
            vh.set((short)0x4567);
        });

        checkUOE(() -> {
            vh.setVolatile((short)0x4567);
        });

        checkUOE(() -> {
            vh.setRelease((short)0x4567);
        });

        checkUOE(() -> {
            vh.setOpaque((short)0x4567);
        });



    }


    static void testInstanceField(VarHandleTestAccessShort recv, VarHandle vh) {
        // Plain
        {
            vh.set(recv, (short)0x0123);
            short x = (short) vh.get(recv);
            assertEquals(x, (short)0x0123, "set short value");
        }


        // Volatile
        {
            vh.setVolatile(recv, (short)0x4567);
            short x = (short) vh.getVolatile(recv);
            assertEquals(x, (short)0x4567, "setVolatile short value");
        }

        // Lazy
        {
            vh.setRelease(recv, (short)0x0123);
            short x = (short) vh.getAcquire(recv);
            assertEquals(x, (short)0x0123, "setRelease short value");
        }

        // Opaque
        {
            vh.setOpaque(recv, (short)0x4567);
            short x = (short) vh.getOpaque(recv);
            assertEquals(x, (short)0x4567, "setOpaque short value");
        }

        vh.set(recv, (short)0x0123);

        // Compare
        {
            boolean r = vh.compareAndSet(recv, (short)0x0123, (short)0x4567);
            assertEquals(r, true, "success compareAndSet short");
            short x = (short) vh.get(recv);
            assertEquals(x, (short)0x4567, "success compareAndSet short value");
        }

        {
            boolean r = vh.compareAndSet(recv, (short)0x0123, (short)0x89AB);
            assertEquals(r, false, "failing compareAndSet short");
            short x = (short) vh.get(recv);
            assertEquals(x, (short)0x4567, "failing compareAndSet short value");
        }

        {
            short r = (short) vh.compareAndExchange(recv, (short)0x4567, (short)0x0123);
            assertEquals(r, (short)0x4567, "success compareAndExchange short");
            short x = (short) vh.get(recv);
            assertEquals(x, (short)0x0123, "success compareAndExchange short value");
        }

        {
            short r = (short) vh.compareAndExchange(recv, (short)0x4567, (short)0x89AB);
            assertEquals(r, (short)0x0123, "failing compareAndExchange short");
            short x = (short) vh.get(recv);
            assertEquals(x, (short)0x0123, "failing compareAndExchange short value");
        }

        {
            short r = (short) vh.compareAndExchangeAcquire(recv, (short)0x0123, (short)0x4567);
            assertEquals(r, (short)0x0123, "success compareAndExchangeAcquire short");
            short x = (short) vh.get(recv);
            assertEquals(x, (short)0x4567, "success compareAndExchangeAcquire short value");
        }

        {
            short r = (short) vh.compareAndExchangeAcquire(recv, (short)0x0123, (short)0x89AB);
            assertEquals(r, (short)0x4567, "failing compareAndExchangeAcquire short");
            short x = (short) vh.get(recv);
            assertEquals(x, (short)0x4567, "failing compareAndExchangeAcquire short value");
        }

        {
            short r = (short) vh.compareAndExchangeRelease(recv, (short)0x4567, (short)0x0123);
            assertEquals(r, (short)0x4567, "success compareAndExchangeRelease short");
            short x = (short) vh.get(recv);
            assertEquals(x, (short)0x0123, "success compareAndExchangeRelease short value");
        }

        {
            short r = (short) vh.compareAndExchangeRelease(recv, (short)0x4567, (short)0x89AB);
            assertEquals(r, (short)0x0123, "failing compareAndExchangeRelease short");
            short x = (short) vh.get(recv);
            assertEquals(x, (short)0x0123, "failing compareAndExchangeRelease short value");
        }

        {
            boolean success = false;
            for (int c = 0; c < WEAK_ATTEMPTS && !success; c++) {
                success = vh.weakCompareAndSetPlain(recv, (short)0x0123, (short)0x4567);
                if (!success) weakDelay();
            }
            assertEquals(success, true, "success weakCompareAndSetPlain short");
            short x = (short) vh.get(recv);
            assertEquals(x, (short)0x4567, "success weakCompareAndSetPlain short value");
        }

        {
            boolean success = vh.weakCompareAndSetPlain(recv, (short)0x0123, (short)0x89AB);
            assertEquals(success, false, "failing weakCompareAndSetPlain short");
            short x = (short) vh.get(recv);
            assertEquals(x, (short)0x4567, "failing weakCompareAndSetPlain short value");
        }

        {
            boolean success = false;
            for (int c = 0; c < WEAK_ATTEMPTS && !success; c++) {
                success = vh.weakCompareAndSetAcquire(recv, (short)0x4567, (short)0x0123);
                if (!success) weakDelay();
            }
            assertEquals(success, true, "success weakCompareAndSetAcquire short");
            short x = (short) vh.get(recv);
            assertEquals(x, (short)0x0123, "success weakCompareAndSetAcquire short");
        }

        {
            boolean success = vh.weakCompareAndSetAcquire(recv, (short)0x4567, (short)0x89AB);
            assertEquals(success, false, "failing weakCompareAndSetAcquire short");
            short x = (short) vh.get(recv);
            assertEquals(x, (short)0x0123, "failing weakCompareAndSetAcquire short value");
        }

        {
            boolean success = false;
            for (int c = 0; c < WEAK_ATTEMPTS && !success; c++) {
                success = vh.weakCompareAndSetRelease(recv, (short)0x0123, (short)0x4567);
                if (!success) weakDelay();
            }
            assertEquals(success, true, "success weakCompareAndSetRelease short");
            short x = (short) vh.get(recv);
            assertEquals(x, (short)0x4567, "success weakCompareAndSetRelease short");
        }

        {
            boolean success = vh.weakCompareAndSetRelease(recv, (short)0x0123, (short)0x89AB);
            assertEquals(success, false, "failing weakCompareAndSetRelease short");
            short x = (short) vh.get(recv);
            assertEquals(x, (short)0x4567, "failing weakCompareAndSetRelease short value");
        }

        {
            boolean success = false;
            for (int c = 0; c < WEAK_ATTEMPTS && !success; c++) {
                success = vh.weakCompareAndSet(recv, (short)0x4567, (short)0x0123);
                if (!success) weakDelay();
            }
            assertEquals(success, true, "success weakCompareAndSet short");
            short x = (short) vh.get(recv);
            assertEquals(x, (short)0x0123, "success weakCompareAndSet short value");
        }

        {
            boolean success = vh.weakCompareAndSet(recv, (short)0x4567, (short)0x89AB);
            assertEquals(success, false, "failing weakCompareAndSet short");
            short x = (short) vh.get(recv);
            assertEquals(x, (short)0x0123, "failing weakCompareAndSet short value");
        }

        // Compare set and get
        {
            vh.set(recv, (short)0x0123);

            short o = (short) vh.getAndSet(recv, (short)0x4567);
            assertEquals(o, (short)0x0123, "getAndSet short");
            short x = (short) vh.get(recv);
            assertEquals(x, (short)0x4567, "getAndSet short value");
        }

        {
            vh.set(recv, (short)0x0123);

            short o = (short) vh.getAndSetAcquire(recv, (short)0x4567);
            assertEquals(o, (short)0x0123, "getAndSetAcquire short");
            short x = (short) vh.get(recv);
            assertEquals(x, (short)0x4567, "getAndSetAcquire short value");
        }

        {
            vh.set(recv, (short)0x0123);

            short o = (short) vh.getAndSetRelease(recv, (short)0x4567);
            assertEquals(o, (short)0x0123, "getAndSetRelease short");
            short x = (short) vh.get(recv);
            assertEquals(x, (short)0x4567, "getAndSetRelease short value");
        }

        // get and add, add and get
        {
            vh.set(recv, (short)0x0123);

            short o = (short) vh.getAndAdd(recv, (short)0x4567);
            assertEquals(o, (short)0x0123, "getAndAdd short");
            short x = (short) vh.get(recv);
            assertEquals(x, (short)((short)0x0123 + (short)0x4567), "getAndAdd short value");
        }

        {
            vh.set(recv, (short)0x0123);

            short o = (short) vh.getAndAddAcquire(recv, (short)0x4567);
            assertEquals(o, (short)0x0123, "getAndAddAcquire short");
            short x = (short) vh.get(recv);
            assertEquals(x, (short)((short)0x0123 + (short)0x4567), "getAndAddAcquire short value");
        }

        {
            vh.set(recv, (short)0x0123);

            short o = (short) vh.getAndAddRelease(recv, (short)0x4567);
            assertEquals(o, (short)0x0123, "getAndAddReleaseshort");
            short x = (short) vh.get(recv);
            assertEquals(x, (short)((short)0x0123 + (short)0x4567), "getAndAddRelease short value");
        }

        // get and bitwise or
        {
            vh.set(recv, (short)0x0123);

            short o = (short) vh.getAndBitwiseOr(recv, (short)0x4567);
            assertEquals(o, (short)0x0123, "getAndBitwiseOr short");
            short x = (short) vh.get(recv);
            assertEquals(x, (short)((short)0x0123 | (short)0x4567), "getAndBitwiseOr short value");
        }

        {
            vh.set(recv, (short)0x0123);

            short o = (short) vh.getAndBitwiseOrAcquire(recv, (short)0x4567);
            assertEquals(o, (short)0x0123, "getAndBitwiseOrAcquire short");
            short x = (short) vh.get(recv);
            assertEquals(x, (short)((short)0x0123 | (short)0x4567), "getAndBitwiseOrAcquire short value");
        }

        {
            vh.set(recv, (short)0x0123);

            short o = (short) vh.getAndBitwiseOrRelease(recv, (short)0x4567);
            assertEquals(o, (short)0x0123, "getAndBitwiseOrRelease short");
            short x = (short) vh.get(recv);
            assertEquals(x, (short)((short)0x0123 | (short)0x4567), "getAndBitwiseOrRelease short value");
        }

        // get and bitwise and
        {
            vh.set(recv, (short)0x0123);

            short o = (short) vh.getAndBitwiseAnd(recv, (short)0x4567);
            assertEquals(o, (short)0x0123, "getAndBitwiseAnd short");
            short x = (short) vh.get(recv);
            assertEquals(x, (short)((short)0x0123 & (short)0x4567), "getAndBitwiseAnd short value");
        }

        {
            vh.set(recv, (short)0x0123);

            short o = (short) vh.getAndBitwiseAndAcquire(recv, (short)0x4567);
            assertEquals(o, (short)0x0123, "getAndBitwiseAndAcquire short");
            short x = (short) vh.get(recv);
            assertEquals(x, (short)((short)0x0123 & (short)0x4567), "getAndBitwiseAndAcquire short value");
        }

        {
            vh.set(recv, (short)0x0123);

            short o = (short) vh.getAndBitwiseAndRelease(recv, (short)0x4567);
            assertEquals(o, (short)0x0123, "getAndBitwiseAndRelease short");
            short x = (short) vh.get(recv);
            assertEquals(x, (short)((short)0x0123 & (short)0x4567), "getAndBitwiseAndRelease short value");
        }

        // get and bitwise xor
        {
            vh.set(recv, (short)0x0123);

            short o = (short) vh.getAndBitwiseXor(recv, (short)0x4567);
            assertEquals(o, (short)0x0123, "getAndBitwiseXor short");
            short x = (short) vh.get(recv);
            assertEquals(x, (short)((short)0x0123 ^ (short)0x4567), "getAndBitwiseXor short value");
        }

        {
            vh.set(recv, (short)0x0123);

            short o = (short) vh.getAndBitwiseXorAcquire(recv, (short)0x4567);
            assertEquals(o, (short)0x0123, "getAndBitwiseXorAcquire short");
            short x = (short) vh.get(recv);
            assertEquals(x, (short)((short)0x0123 ^ (short)0x4567), "getAndBitwiseXorAcquire short value");
        }

        {
            vh.set(recv, (short)0x0123);

            short o = (short) vh.getAndBitwiseXorRelease(recv, (short)0x4567);
            assertEquals(o, (short)0x0123, "getAndBitwiseXorRelease short");
            short x = (short) vh.get(recv);
            assertEquals(x, (short)((short)0x0123 ^ (short)0x4567), "getAndBitwiseXorRelease short value");
        }
    }

    static void testInstanceFieldUnsupported(VarHandleTestAccessShort recv, VarHandle vh) {


    }


    static void testStaticField(VarHandle vh) {
        // Plain
        {
            vh.set((short)0x0123);
            short x = (short) vh.get();
            assertEquals(x, (short)0x0123, "set short value");
        }


        // Volatile
        {
            vh.setVolatile((short)0x4567);
            short x = (short) vh.getVolatile();
            assertEquals(x, (short)0x4567, "setVolatile short value");
        }

        // Lazy
        {
            vh.setRelease((short)0x0123);
            short x = (short) vh.getAcquire();
            assertEquals(x, (short)0x0123, "setRelease short value");
        }

        // Opaque
        {
            vh.setOpaque((short)0x4567);
            short x = (short) vh.getOpaque();
            assertEquals(x, (short)0x4567, "setOpaque short value");
        }

        vh.set((short)0x0123);

        // Compare
        {
            boolean r = vh.compareAndSet((short)0x0123, (short)0x4567);
            assertEquals(r, true, "success compareAndSet short");
            short x = (short) vh.get();
            assertEquals(x, (short)0x4567, "success compareAndSet short value");
        }

        {
            boolean r = vh.compareAndSet((short)0x0123, (short)0x89AB);
            assertEquals(r, false, "failing compareAndSet short");
            short x = (short) vh.get();
            assertEquals(x, (short)0x4567, "failing compareAndSet short value");
        }

        {
            short r = (short) vh.compareAndExchange((short)0x4567, (short)0x0123);
            assertEquals(r, (short)0x4567, "success compareAndExchange short");
            short x = (short) vh.get();
            assertEquals(x, (short)0x0123, "success compareAndExchange short value");
        }

        {
            short r = (short) vh.compareAndExchange((short)0x4567, (short)0x89AB);
            assertEquals(r, (short)0x0123, "failing compareAndExchange short");
            short x = (short) vh.get();
            assertEquals(x, (short)0x0123, "failing compareAndExchange short value");
        }

        {
            short r = (short) vh.compareAndExchangeAcquire((short)0x0123, (short)0x4567);
            assertEquals(r, (short)0x0123, "success compareAndExchangeAcquire short");
            short x = (short) vh.get();
            assertEquals(x, (short)0x4567, "success compareAndExchangeAcquire short value");
        }

        {
            short r = (short) vh.compareAndExchangeAcquire((short)0x0123, (short)0x89AB);
            assertEquals(r, (short)0x4567, "failing compareAndExchangeAcquire short");
            short x = (short) vh.get();
            assertEquals(x, (short)0x4567, "failing compareAndExchangeAcquire short value");
        }

        {
            short r = (short) vh.compareAndExchangeRelease((short)0x4567, (short)0x0123);
            assertEquals(r, (short)0x4567, "success compareAndExchangeRelease short");
            short x = (short) vh.get();
            assertEquals(x, (short)0x0123, "success compareAndExchangeRelease short value");
        }

        {
            short r = (short) vh.compareAndExchangeRelease((short)0x4567, (short)0x89AB);
            assertEquals(r, (short)0x0123, "failing compareAndExchangeRelease short");
            short x = (short) vh.get();
            assertEquals(x, (short)0x0123, "failing compareAndExchangeRelease short value");
        }

        {
            boolean success = false;
            for (int c = 0; c < WEAK_ATTEMPTS && !success; c++) {
                success = vh.weakCompareAndSetPlain((short)0x0123, (short)0x4567);
                if (!success) weakDelay();
            }
            assertEquals(success, true, "success weakCompareAndSetPlain short");
            short x = (short) vh.get();
            assertEquals(x, (short)0x4567, "success weakCompareAndSetPlain short value");
        }

        {
            boolean success = vh.weakCompareAndSetPlain((short)0x0123, (short)0x89AB);
            assertEquals(success, false, "failing weakCompareAndSetPlain short");
            short x = (short) vh.get();
            assertEquals(x, (short)0x4567, "failing weakCompareAndSetPlain short value");
        }

        {
            boolean success = false;
            for (int c = 0; c < WEAK_ATTEMPTS && !success; c++) {
                success = vh.weakCompareAndSetAcquire((short)0x4567, (short)0x0123);
                if (!success) weakDelay();
            }
            assertEquals(success, true, "success weakCompareAndSetAcquire short");
            short x = (short) vh.get();
            assertEquals(x, (short)0x0123, "success weakCompareAndSetAcquire short");
        }

        {
            boolean success = vh.weakCompareAndSetAcquire((short)0x4567, (short)0x89AB);
            assertEquals(success, false, "failing weakCompareAndSetAcquire short");
            short x = (short) vh.get();
            assertEquals(x, (short)0x0123, "failing weakCompareAndSetAcquire short value");
        }

        {
            boolean success = false;
            for (int c = 0; c < WEAK_ATTEMPTS && !success; c++) {
                success = vh.weakCompareAndSetRelease((short)0x0123, (short)0x4567);
                if (!success) weakDelay();
            }
            assertEquals(success, true, "success weakCompareAndSetRelease short");
            short x = (short) vh.get();
            assertEquals(x, (short)0x4567, "success weakCompareAndSetRelease short");
        }

        {
            boolean success = vh.weakCompareAndSetRelease((short)0x0123, (short)0x89AB);
            assertEquals(success, false, "failing weakCompareAndSetRelease short");
            short x = (short) vh.get();
            assertEquals(x, (short)0x4567, "failing weakCompareAndSetRelease short value");
        }

        {
            boolean success = false;
            for (int c = 0; c < WEAK_ATTEMPTS && !success; c++) {
                success = vh.weakCompareAndSet((short)0x4567, (short)0x0123);
                if (!success) weakDelay();
            }
            assertEquals(success, true, "success weakCompareAndSet short");
            short x = (short) vh.get();
            assertEquals(x, (short)0x0123, "success weakCompareAndSet short");
        }

        {
            boolean success = vh.weakCompareAndSet((short)0x4567, (short)0x89AB);
            assertEquals(success, false, "failing weakCompareAndSet short");
            short x = (short) vh.get();
            assertEquals(x, (short)0x0123, "failing weakCompareAndSet short value");
        }

        // Compare set and get
        {
            vh.set((short)0x0123);

            short o = (short) vh.getAndSet((short)0x4567);
            assertEquals(o, (short)0x0123, "getAndSet short");
            short x = (short) vh.get();
            assertEquals(x, (short)0x4567, "getAndSet short value");
        }

        {
            vh.set((short)0x0123);

            short o = (short) vh.getAndSetAcquire((short)0x4567);
            assertEquals(o, (short)0x0123, "getAndSetAcquire short");
            short x = (short) vh.get();
            assertEquals(x, (short)0x4567, "getAndSetAcquire short value");
        }

        {
            vh.set((short)0x0123);

            short o = (short) vh.getAndSetRelease((short)0x4567);
            assertEquals(o, (short)0x0123, "getAndSetRelease short");
            short x = (short) vh.get();
            assertEquals(x, (short)0x4567, "getAndSetRelease short value");
        }

        // get and add, add and get
        {
            vh.set((short)0x0123);

            short o = (short) vh.getAndAdd((short)0x4567);
            assertEquals(o, (short)0x0123, "getAndAdd short");
            short x = (short) vh.get();
            assertEquals(x, (short)((short)0x0123 + (short)0x4567), "getAndAdd short value");
        }

        {
            vh.set((short)0x0123);

            short o = (short) vh.getAndAddAcquire((short)0x4567);
            assertEquals(o, (short)0x0123, "getAndAddAcquire short");
            short x = (short) vh.get();
            assertEquals(x, (short)((short)0x0123 + (short)0x4567), "getAndAddAcquire short value");
        }

        {
            vh.set((short)0x0123);

            short o = (short) vh.getAndAddRelease((short)0x4567);
            assertEquals(o, (short)0x0123, "getAndAddReleaseshort");
            short x = (short) vh.get();
            assertEquals(x, (short)((short)0x0123 + (short)0x4567), "getAndAddRelease short value");
        }

        // get and bitwise or
        {
            vh.set((short)0x0123);

            short o = (short) vh.getAndBitwiseOr((short)0x4567);
            assertEquals(o, (short)0x0123, "getAndBitwiseOr short");
            short x = (short) vh.get();
            assertEquals(x, (short)((short)0x0123 | (short)0x4567), "getAndBitwiseOr short value");
        }

        {
            vh.set((short)0x0123);

            short o = (short) vh.getAndBitwiseOrAcquire((short)0x4567);
            assertEquals(o, (short)0x0123, "getAndBitwiseOrAcquire short");
            short x = (short) vh.get();
            assertEquals(x, (short)((short)0x0123 | (short)0x4567), "getAndBitwiseOrAcquire short value");
        }

        {
            vh.set((short)0x0123);

            short o = (short) vh.getAndBitwiseOrRelease((short)0x4567);
            assertEquals(o, (short)0x0123, "getAndBitwiseOrRelease short");
            short x = (short) vh.get();
            assertEquals(x, (short)((short)0x0123 | (short)0x4567), "getAndBitwiseOrRelease short value");
        }

        // get and bitwise and
        {
            vh.set((short)0x0123);

            short o = (short) vh.getAndBitwiseAnd((short)0x4567);
            assertEquals(o, (short)0x0123, "getAndBitwiseAnd short");
            short x = (short) vh.get();
            assertEquals(x, (short)((short)0x0123 & (short)0x4567), "getAndBitwiseAnd short value");
        }

        {
            vh.set((short)0x0123);

            short o = (short) vh.getAndBitwiseAndAcquire((short)0x4567);
            assertEquals(o, (short)0x0123, "getAndBitwiseAndAcquire short");
            short x = (short) vh.get();
            assertEquals(x, (short)((short)0x0123 & (short)0x4567), "getAndBitwiseAndAcquire short value");
        }

        {
            vh.set((short)0x0123);

            short o = (short) vh.getAndBitwiseAndRelease((short)0x4567);
            assertEquals(o, (short)0x0123, "getAndBitwiseAndRelease short");
            short x = (short) vh.get();
            assertEquals(x, (short)((short)0x0123 & (short)0x4567), "getAndBitwiseAndRelease short value");
        }

        // get and bitwise xor
        {
            vh.set((short)0x0123);

            short o = (short) vh.getAndBitwiseXor((short)0x4567);
            assertEquals(o, (short)0x0123, "getAndBitwiseXor short");
            short x = (short) vh.get();
            assertEquals(x, (short)((short)0x0123 ^ (short)0x4567), "getAndBitwiseXor short value");
        }

        {
            vh.set((short)0x0123);

            short o = (short) vh.getAndBitwiseXorAcquire((short)0x4567);
            assertEquals(o, (short)0x0123, "getAndBitwiseXorAcquire short");
            short x = (short) vh.get();
            assertEquals(x, (short)((short)0x0123 ^ (short)0x4567), "getAndBitwiseXorAcquire short value");
        }

        {
            vh.set((short)0x0123);

            short o = (short) vh.getAndBitwiseXorRelease((short)0x4567);
            assertEquals(o, (short)0x0123, "getAndBitwiseXorRelease short");
            short x = (short) vh.get();
            assertEquals(x, (short)((short)0x0123 ^ (short)0x4567), "getAndBitwiseXorRelease short value");
        }
    }

    static void testStaticFieldUnsupported(VarHandle vh) {


    }


    static void testArray(VarHandle vh) {
        short[] array = new short[10];

        for (int i = 0; i < array.length; i++) {
            // Plain
            {
                vh.set(array, i, (short)0x0123);
                short x = (short) vh.get(array, i);
                assertEquals(x, (short)0x0123, "get short value");
            }


            // Volatile
            {
                vh.setVolatile(array, i, (short)0x4567);
                short x = (short) vh.getVolatile(array, i);
                assertEquals(x, (short)0x4567, "setVolatile short value");
            }

            // Lazy
            {
                vh.setRelease(array, i, (short)0x0123);
                short x = (short) vh.getAcquire(array, i);
                assertEquals(x, (short)0x0123, "setRelease short value");
            }

            // Opaque
            {
                vh.setOpaque(array, i, (short)0x4567);
                short x = (short) vh.getOpaque(array, i);
                assertEquals(x, (short)0x4567, "setOpaque short value");
            }

            vh.set(array, i, (short)0x0123);

            // Compare
            {
                boolean r = vh.compareAndSet(array, i, (short)0x0123, (short)0x4567);
                assertEquals(r, true, "success compareAndSet short");
                short x = (short) vh.get(array, i);
                assertEquals(x, (short)0x4567, "success compareAndSet short value");
            }

            {
                boolean r = vh.compareAndSet(array, i, (short)0x0123, (short)0x89AB);
                assertEquals(r, false, "failing compareAndSet short");
                short x = (short) vh.get(array, i);
                assertEquals(x, (short)0x4567, "failing compareAndSet short value");
            }

            {
                short r = (short) vh.compareAndExchange(array, i, (short)0x4567, (short)0x0123);
                assertEquals(r, (short)0x4567, "success compareAndExchange short");
                short x = (short) vh.get(array, i);
                assertEquals(x, (short)0x0123, "success compareAndExchange short value");
            }

            {
                short r = (short) vh.compareAndExchange(array, i, (short)0x4567, (short)0x89AB);
                assertEquals(r, (short)0x0123, "failing compareAndExchange short");
                short x = (short) vh.get(array, i);
                assertEquals(x, (short)0x0123, "failing compareAndExchange short value");
            }

            {
                short r = (short) vh.compareAndExchangeAcquire(array, i, (short)0x0123, (short)0x4567);
                assertEquals(r, (short)0x0123, "success compareAndExchangeAcquire short");
                short x = (short) vh.get(array, i);
                assertEquals(x, (short)0x4567, "success compareAndExchangeAcquire short value");
            }

            {
                short r = (short) vh.compareAndExchangeAcquire(array, i, (short)0x0123, (short)0x89AB);
                assertEquals(r, (short)0x4567, "failing compareAndExchangeAcquire short");
                short x = (short) vh.get(array, i);
                assertEquals(x, (short)0x4567, "failing compareAndExchangeAcquire short value");
            }

            {
                short r = (short) vh.compareAndExchangeRelease(array, i, (short)0x4567, (short)0x0123);
                assertEquals(r, (short)0x4567, "success compareAndExchangeRelease short");
                short x = (short) vh.get(array, i);
                assertEquals(x, (short)0x0123, "success compareAndExchangeRelease short value");
            }

            {
                short r = (short) vh.compareAndExchangeRelease(array, i, (short)0x4567, (short)0x89AB);
                assertEquals(r, (short)0x0123, "failing compareAndExchangeRelease short");
                short x = (short) vh.get(array, i);
                assertEquals(x, (short)0x0123, "failing compareAndExchangeRelease short value");
            }

            {
                boolean success = false;
                for (int c = 0; c < WEAK_ATTEMPTS && !success; c++) {
                    success = vh.weakCompareAndSetPlain(array, i, (short)0x0123, (short)0x4567);
                    if (!success) weakDelay();
                }
                assertEquals(success, true, "success weakCompareAndSetPlain short");
                short x = (short) vh.get(array, i);
                assertEquals(x, (short)0x4567, "success weakCompareAndSetPlain short value");
            }

            {
                boolean success = vh.weakCompareAndSetPlain(array, i, (short)0x0123, (short)0x89AB);
                assertEquals(success, false, "failing weakCompareAndSetPlain short");
                short x = (short) vh.get(array, i);
                assertEquals(x, (short)0x4567, "failing weakCompareAndSetPlain short value");
            }

            {
                boolean success = false;
                for (int c = 0; c < WEAK_ATTEMPTS && !success; c++) {
                    success = vh.weakCompareAndSetAcquire(array, i, (short)0x4567, (short)0x0123);
                    if (!success) weakDelay();
                }
                assertEquals(success, true, "success weakCompareAndSetAcquire short");
                short x = (short) vh.get(array, i);
                assertEquals(x, (short)0x0123, "success weakCompareAndSetAcquire short");
            }

            {
                boolean success = vh.weakCompareAndSetAcquire(array, i, (short)0x4567, (short)0x89AB);
                assertEquals(success, false, "failing weakCompareAndSetAcquire short");
                short x = (short) vh.get(array, i);
                assertEquals(x, (short)0x0123, "failing weakCompareAndSetAcquire short value");
            }

            {
                boolean success = false;
                for (int c = 0; c < WEAK_ATTEMPTS && !success; c++) {
                    success = vh.weakCompareAndSetRelease(array, i, (short)0x0123, (short)0x4567);
                    if (!success) weakDelay();
                }
                assertEquals(success, true, "success weakCompareAndSetRelease short");
                short x = (short) vh.get(array, i);
                assertEquals(x, (short)0x4567, "success weakCompareAndSetRelease short");
            }

            {
                boolean success = vh.weakCompareAndSetRelease(array, i, (short)0x0123, (short)0x89AB);
                assertEquals(success, false, "failing weakCompareAndSetRelease short");
                short x = (short) vh.get(array, i);
                assertEquals(x, (short)0x4567, "failing weakCompareAndSetRelease short value");
            }

            {
                boolean success = false;
                for (int c = 0; c < WEAK_ATTEMPTS && !success; c++) {
                    success = vh.weakCompareAndSet(array, i, (short)0x4567, (short)0x0123);
                    if (!success) weakDelay();
                }
                assertEquals(success, true, "success weakCompareAndSet short");
                short x = (short) vh.get(array, i);
                assertEquals(x, (short)0x0123, "success weakCompareAndSet short");
            }

            {
                boolean success = vh.weakCompareAndSet(array, i, (short)0x4567, (short)0x89AB);
                assertEquals(success, false, "failing weakCompareAndSet short");
                short x = (short) vh.get(array, i);
                assertEquals(x, (short)0x0123, "failing weakCompareAndSet short value");
            }

            // Compare set and get
            {
                vh.set(array, i, (short)0x0123);

                short o = (short) vh.getAndSet(array, i, (short)0x4567);
                assertEquals(o, (short)0x0123, "getAndSet short");
                short x = (short) vh.get(array, i);
                assertEquals(x, (short)0x4567, "getAndSet short value");
            }

            {
                vh.set(array, i, (short)0x0123);

                short o = (short) vh.getAndSetAcquire(array, i, (short)0x4567);
                assertEquals(o, (short)0x0123, "getAndSetAcquire short");
                short x = (short) vh.get(array, i);
                assertEquals(x, (short)0x4567, "getAndSetAcquire short value");
            }

            {
                vh.set(array, i, (short)0x0123);

                short o = (short) vh.getAndSetRelease(array, i, (short)0x4567);
                assertEquals(o, (short)0x0123, "getAndSetRelease short");
                short x = (short) vh.get(array, i);
                assertEquals(x, (short)0x4567, "getAndSetRelease short value");
            }

            // get and add, add and get
            {
                vh.set(array, i, (short)0x0123);

                short o = (short) vh.getAndAdd(array, i, (short)0x4567);
                assertEquals(o, (short)0x0123, "getAndAdd short");
                short x = (short) vh.get(array, i);
                assertEquals(x, (short)((short)0x0123 + (short)0x4567), "getAndAdd short value");
            }

            {
                vh.set(array, i, (short)0x0123);

                short o = (short) vh.getAndAddAcquire(array, i, (short)0x4567);
                assertEquals(o, (short)0x0123, "getAndAddAcquire short");
                short x = (short) vh.get(array, i);
                assertEquals(x, (short)((short)0x0123 + (short)0x4567), "getAndAddAcquire short value");
            }

            {
                vh.set(array, i, (short)0x0123);

                short o = (short) vh.getAndAddRelease(array, i, (short)0x4567);
                assertEquals(o, (short)0x0123, "getAndAddReleaseshort");
                short x = (short) vh.get(array, i);
                assertEquals(x, (short)((short)0x0123 + (short)0x4567), "getAndAddRelease short value");
            }

            // get and bitwise or
            {
                vh.set(array, i, (short)0x0123);

                short o = (short) vh.getAndBitwiseOr(array, i, (short)0x4567);
                assertEquals(o, (short)0x0123, "getAndBitwiseOr short");
                short x = (short) vh.get(array, i);
                assertEquals(x, (short)((short)0x0123 | (short)0x4567), "getAndBitwiseOr short value");
            }

            {
                vh.set(array, i, (short)0x0123);

                short o = (short) vh.getAndBitwiseOrAcquire(array, i, (short)0x4567);
                assertEquals(o, (short)0x0123, "getAndBitwiseOrAcquire short");
                short x = (short) vh.get(array, i);
                assertEquals(x, (short)((short)0x0123 | (short)0x4567), "getAndBitwiseOrAcquire short value");
            }

            {
                vh.set(array, i, (short)0x0123);

                short o = (short) vh.getAndBitwiseOrRelease(array, i, (short)0x4567);
                assertEquals(o, (short)0x0123, "getAndBitwiseOrRelease short");
                short x = (short) vh.get(array, i);
                assertEquals(x, (short)((short)0x0123 | (short)0x4567), "getAndBitwiseOrRelease short value");
            }

            // get and bitwise and
            {
                vh.set(array, i, (short)0x0123);

                short o = (short) vh.getAndBitwiseAnd(array, i, (short)0x4567);
                assertEquals(o, (short)0x0123, "getAndBitwiseAnd short");
                short x = (short) vh.get(array, i);
                assertEquals(x, (short)((short)0x0123 & (short)0x4567), "getAndBitwiseAnd short value");
            }

            {
                vh.set(array, i, (short)0x0123);

                short o = (short) vh.getAndBitwiseAndAcquire(array, i, (short)0x4567);
                assertEquals(o, (short)0x0123, "getAndBitwiseAndAcquire short");
                short x = (short) vh.get(array, i);
                assertEquals(x, (short)((short)0x0123 & (short)0x4567), "getAndBitwiseAndAcquire short value");
            }

            {
                vh.set(array, i, (short)0x0123);

                short o = (short) vh.getAndBitwiseAndRelease(array, i, (short)0x4567);
                assertEquals(o, (short)0x0123, "getAndBitwiseAndRelease short");
                short x = (short) vh.get(array, i);
                assertEquals(x, (short)((short)0x0123 & (short)0x4567), "getAndBitwiseAndRelease short value");
            }

            // get and bitwise xor
            {
                vh.set(array, i, (short)0x0123);

                short o = (short) vh.getAndBitwiseXor(array, i, (short)0x4567);
                assertEquals(o, (short)0x0123, "getAndBitwiseXor short");
                short x = (short) vh.get(array, i);
                assertEquals(x, (short)((short)0x0123 ^ (short)0x4567), "getAndBitwiseXor short value");
            }

            {
                vh.set(array, i, (short)0x0123);

                short o = (short) vh.getAndBitwiseXorAcquire(array, i, (short)0x4567);
                assertEquals(o, (short)0x0123, "getAndBitwiseXorAcquire short");
                short x = (short) vh.get(array, i);
                assertEquals(x, (short)((short)0x0123 ^ (short)0x4567), "getAndBitwiseXorAcquire short value");
            }

            {
                vh.set(array, i, (short)0x0123);

                short o = (short) vh.getAndBitwiseXorRelease(array, i, (short)0x4567);
                assertEquals(o, (short)0x0123, "getAndBitwiseXorRelease short");
                short x = (short) vh.get(array, i);
                assertEquals(x, (short)((short)0x0123 ^ (short)0x4567), "getAndBitwiseXorRelease short value");
            }
        }
    }

    static void testArrayUnsupported(VarHandle vh) {
        short[] array = new short[10];

        int i = 0;


    }

    static void testArrayIndexOutOfBounds(VarHandle vh) throws Throwable {
        short[] array = new short[10];

        for (int i : new int[]{-1, Integer.MIN_VALUE, 10, 11, Integer.MAX_VALUE}) {
            final int ci = i;

            checkAIOOBE(() -> {
                short x = (short) vh.get(array, ci);
            });

            checkAIOOBE(() -> {
                vh.set(array, ci, (short)0x0123);
            });

            checkAIOOBE(() -> {
                short x = (short) vh.getVolatile(array, ci);
            });

            checkAIOOBE(() -> {
                vh.setVolatile(array, ci, (short)0x0123);
            });

            checkAIOOBE(() -> {
                short x = (short) vh.getAcquire(array, ci);
            });

            checkAIOOBE(() -> {
                vh.setRelease(array, ci, (short)0x0123);
            });

            checkAIOOBE(() -> {
                short x = (short) vh.getOpaque(array, ci);
            });

            checkAIOOBE(() -> {
                vh.setOpaque(array, ci, (short)0x0123);
            });

            checkAIOOBE(() -> {
                boolean r = vh.compareAndSet(array, ci, (short)0x0123, (short)0x4567);
            });

            checkAIOOBE(() -> {
                short r = (short) vh.compareAndExchange(array, ci, (short)0x4567, (short)0x0123);
            });

            checkAIOOBE(() -> {
                short r = (short) vh.compareAndExchangeAcquire(array, ci, (short)0x4567, (short)0x0123);
            });

            checkAIOOBE(() -> {
                short r = (short) vh.compareAndExchangeRelease(array, ci, (short)0x4567, (short)0x0123);
            });

            checkAIOOBE(() -> {
                boolean r = vh.weakCompareAndSetPlain(array, ci, (short)0x0123, (short)0x4567);
            });

            checkAIOOBE(() -> {
                boolean r = vh.weakCompareAndSet(array, ci, (short)0x0123, (short)0x4567);
            });

            checkAIOOBE(() -> {
                boolean r = vh.weakCompareAndSetAcquire(array, ci, (short)0x0123, (short)0x4567);
            });

            checkAIOOBE(() -> {
                boolean r = vh.weakCompareAndSetRelease(array, ci, (short)0x0123, (short)0x4567);
            });

            checkAIOOBE(() -> {
                short o = (short) vh.getAndSet(array, ci, (short)0x0123);
            });

            checkAIOOBE(() -> {
                short o = (short) vh.getAndSetAcquire(array, ci, (short)0x0123);
            });

            checkAIOOBE(() -> {
                short o = (short) vh.getAndSetRelease(array, ci, (short)0x0123);
            });

            checkAIOOBE(() -> {
                short o = (short) vh.getAndAdd(array, ci, (short)0x0123);
            });

            checkAIOOBE(() -> {
                short o = (short) vh.getAndAddAcquire(array, ci, (short)0x0123);
            });

            checkAIOOBE(() -> {
                short o = (short) vh.getAndAddRelease(array, ci, (short)0x0123);
            });

            checkAIOOBE(() -> {
                short o = (short) vh.getAndBitwiseOr(array, ci, (short)0x0123);
            });

            checkAIOOBE(() -> {
                short o = (short) vh.getAndBitwiseOrAcquire(array, ci, (short)0x0123);
            });

            checkAIOOBE(() -> {
                short o = (short) vh.getAndBitwiseOrRelease(array, ci, (short)0x0123);
            });

            checkAIOOBE(() -> {
                short o = (short) vh.getAndBitwiseAnd(array, ci, (short)0x0123);
            });

            checkAIOOBE(() -> {
                short o = (short) vh.getAndBitwiseAndAcquire(array, ci, (short)0x0123);
            });

            checkAIOOBE(() -> {
                short o = (short) vh.getAndBitwiseAndRelease(array, ci, (short)0x0123);
            });

            checkAIOOBE(() -> {
                short o = (short) vh.getAndBitwiseXor(array, ci, (short)0x0123);
            });

            checkAIOOBE(() -> {
                short o = (short) vh.getAndBitwiseXorAcquire(array, ci, (short)0x0123);
            });

            checkAIOOBE(() -> {
                short o = (short) vh.getAndBitwiseXorRelease(array, ci, (short)0x0123);
            });
        }
    }

}
<|MERGE_RESOLUTION|>--- conflicted
+++ resolved
@@ -25,18 +25,11 @@
 
 /*
  * @test
-<<<<<<< HEAD
+ * @compile -XDenablePrimitiveClasses Point.java Value.java VarHandleTestAccessShort.java
  * @run testng/othervm -XX:+EnableValhalla -XX:+EnablePrimitiveClasses -Diters=10    -Xint                   VarHandleTestAccessShort
  * @run testng/othervm -XX:+EnableValhalla -XX:+EnablePrimitiveClasses -Diters=20000 -XX:TieredStopAtLevel=1 VarHandleTestAccessShort
  * @run testng/othervm -XX:+EnableValhalla -XX:+EnablePrimitiveClasses -Diters=20000                         VarHandleTestAccessShort
  * @run testng/othervm -XX:+EnableValhalla -XX:+EnablePrimitiveClasses -Diters=20000 -XX:-TieredCompilation  VarHandleTestAccessShort
-=======
- * @compile -XDenablePrimitiveClasses                        Point.java Value.java VarHandleTestAccessShort.java
- * @run testng/othervm -Diters=10    -Xint                   VarHandleTestAccessShort
- * @run testng/othervm -Diters=20000 -XX:TieredStopAtLevel=1 VarHandleTestAccessShort
- * @run testng/othervm -Diters=20000                         VarHandleTestAccessShort
- * @run testng/othervm -Diters=20000 -XX:-TieredCompilation  VarHandleTestAccessShort
->>>>>>> 9290cc97
  */
 
 import org.testng.annotations.BeforeClass;
