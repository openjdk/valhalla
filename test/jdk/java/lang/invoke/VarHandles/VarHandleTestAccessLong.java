/*
 * Copyright (c) 2015, 2022, Oracle and/or its affiliates. All rights reserved.
 * DO NOT ALTER OR REMOVE COPYRIGHT NOTICES OR THIS FILE HEADER.
 *
 * This code is free software; you can redistribute it and/or modify it
 * under the terms of the GNU General Public License version 2 only, as
 * published by the Free Software Foundation.
 *
 * This code is distributed in the hope that it will be useful, but WITHOUT
 * ANY WARRANTY; without even the implied warranty of MERCHANTABILITY or
 * FITNESS FOR A PARTICULAR PURPOSE.  See the GNU General Public License
 * version 2 for more details (a copy is included in the LICENSE file that
 * accompanied this code).
 *
 * You should have received a copy of the GNU General Public License version
 * 2 along with this work; if not, write to the Free Software Foundation,
 * Inc., 51 Franklin St, Fifth Floor, Boston, MA 02110-1301 USA.
 *
 * Please contact Oracle, 500 Oracle Parkway, Redwood Shores, CA 94065 USA
 * or visit www.oracle.com if you need additional information or have any
 * questions.
 */

// -- This file was mechanically generated: Do not edit! -- //

/*
 * @test
<<<<<<< HEAD
 * @run testng/othervm -XX:+EnableValhalla -XX:+EnablePrimitiveClasses -Diters=10    -Xint                   VarHandleTestAccessLong
 * @run testng/othervm -XX:+EnableValhalla -XX:+EnablePrimitiveClasses -Diters=20000 -XX:TieredStopAtLevel=1 VarHandleTestAccessLong
 * @run testng/othervm -XX:+EnableValhalla -XX:+EnablePrimitiveClasses -Diters=20000                         VarHandleTestAccessLong
 * @run testng/othervm -XX:+EnableValhalla -XX:+EnablePrimitiveClasses -Diters=20000 -XX:-TieredCompilation  VarHandleTestAccessLong
=======
 * @compile -XDenablePrimitiveClasses                        Point.java Value.java VarHandleTestAccessLong.java
 * @run testng/othervm -Diters=10    -Xint                   VarHandleTestAccessLong
 * @run testng/othervm -Diters=20000 -XX:TieredStopAtLevel=1 VarHandleTestAccessLong
 * @run testng/othervm -Diters=20000                         VarHandleTestAccessLong
 * @run testng/othervm -Diters=20000 -XX:-TieredCompilation  VarHandleTestAccessLong
>>>>>>> 9290cc97
 */

import org.testng.annotations.BeforeClass;
import org.testng.annotations.DataProvider;
import org.testng.annotations.Test;

import java.lang.invoke.MethodHandles;
import java.lang.invoke.VarHandle;
import java.util.ArrayList;
import java.util.Arrays;
import java.util.List;

import static org.testng.Assert.*;

public class VarHandleTestAccessLong extends VarHandleBaseTest {
    static final Class<?> type = long.class;

    static final long static_final_v = 0x0123456789ABCDEFL;

    static long static_v;

    final long final_v = 0x0123456789ABCDEFL;

    long v;

    static final long static_final_v2 = 0x0123456789ABCDEFL;

    static long static_v2;

    final long final_v2 = 0x0123456789ABCDEFL;

    long v2;

    VarHandle vhFinalField;

    VarHandle vhField;

    VarHandle vhStaticField;

    VarHandle vhStaticFinalField;

    VarHandle vhArray;

    VarHandle vhValueTypeField;

    VarHandle[] allocate(boolean same) {
        List<VarHandle> vhs = new ArrayList<>();

        String postfix = same ? "" : "2";
        VarHandle vh;
        try {
            vh = MethodHandles.lookup().findVarHandle(
                    VarHandleTestAccessLong.class, "final_v" + postfix, type);
            vhs.add(vh);

            vh = MethodHandles.lookup().findVarHandle(
                    VarHandleTestAccessLong.class, "v" + postfix, type);
            vhs.add(vh);

            vh = MethodHandles.lookup().findStaticVarHandle(
                VarHandleTestAccessLong.class, "static_final_v" + postfix, type);
            vhs.add(vh);

            vh = MethodHandles.lookup().findStaticVarHandle(
                VarHandleTestAccessLong.class, "static_v" + postfix, type);
            vhs.add(vh);

            if (same) {
                vh = MethodHandles.arrayElementVarHandle(long[].class);
            }
            else {
                vh = MethodHandles.arrayElementVarHandle(String[].class);
            }
            vhs.add(vh);
        } catch (Exception e) {
            throw new InternalError(e);
        }
        return vhs.toArray(new VarHandle[0]);
    }

    @BeforeClass
    public void setup() throws Exception {
        vhFinalField = MethodHandles.lookup().findVarHandle(
                VarHandleTestAccessLong.class, "final_v", type);

        vhField = MethodHandles.lookup().findVarHandle(
                VarHandleTestAccessLong.class, "v", type);

        vhStaticFinalField = MethodHandles.lookup().findStaticVarHandle(
            VarHandleTestAccessLong.class, "static_final_v", type);

        vhStaticField = MethodHandles.lookup().findStaticVarHandle(
            VarHandleTestAccessLong.class, "static_v", type);

        vhArray = MethodHandles.arrayElementVarHandle(long[].class);

        vhValueTypeField = MethodHandles.lookup().findVarHandle(
                    Value.class, "long_v", type);
    }


    @DataProvider
    public Object[][] varHandlesProvider() throws Exception {
        List<VarHandle> vhs = new ArrayList<>();
        vhs.add(vhField);
        vhs.add(vhStaticField);
        vhs.add(vhArray);

        return vhs.stream().map(tc -> new Object[]{tc}).toArray(Object[][]::new);
    }

    @Test
    public void testEquals() {
        VarHandle[] vhs1 = allocate(true);
        VarHandle[] vhs2 = allocate(true);

        for (int i = 0; i < vhs1.length; i++) {
            for (int j = 0; j < vhs1.length; j++) {
                if (i != j) {
                    assertNotEquals(vhs1[i], vhs1[j]);
                    assertNotEquals(vhs1[i], vhs2[j]);
                }
            }
        }

        VarHandle[] vhs3 = allocate(false);
        for (int i = 0; i < vhs1.length; i++) {
            assertNotEquals(vhs1[i], vhs3[i]);
        }
    }

    @Test(dataProvider = "varHandlesProvider")
    public void testIsAccessModeSupported(VarHandle vh) {
        assertTrue(vh.isAccessModeSupported(VarHandle.AccessMode.GET));
        assertTrue(vh.isAccessModeSupported(VarHandle.AccessMode.SET));
        assertTrue(vh.isAccessModeSupported(VarHandle.AccessMode.GET_VOLATILE));
        assertTrue(vh.isAccessModeSupported(VarHandle.AccessMode.SET_VOLATILE));
        assertTrue(vh.isAccessModeSupported(VarHandle.AccessMode.GET_ACQUIRE));
        assertTrue(vh.isAccessModeSupported(VarHandle.AccessMode.SET_RELEASE));
        assertTrue(vh.isAccessModeSupported(VarHandle.AccessMode.GET_OPAQUE));
        assertTrue(vh.isAccessModeSupported(VarHandle.AccessMode.SET_OPAQUE));

        assertTrue(vh.isAccessModeSupported(VarHandle.AccessMode.COMPARE_AND_SET));
        assertTrue(vh.isAccessModeSupported(VarHandle.AccessMode.COMPARE_AND_EXCHANGE));
        assertTrue(vh.isAccessModeSupported(VarHandle.AccessMode.COMPARE_AND_EXCHANGE_ACQUIRE));
        assertTrue(vh.isAccessModeSupported(VarHandle.AccessMode.COMPARE_AND_EXCHANGE_RELEASE));
        assertTrue(vh.isAccessModeSupported(VarHandle.AccessMode.WEAK_COMPARE_AND_SET_PLAIN));
        assertTrue(vh.isAccessModeSupported(VarHandle.AccessMode.WEAK_COMPARE_AND_SET));
        assertTrue(vh.isAccessModeSupported(VarHandle.AccessMode.WEAK_COMPARE_AND_SET_ACQUIRE));
        assertTrue(vh.isAccessModeSupported(VarHandle.AccessMode.WEAK_COMPARE_AND_SET_RELEASE));
        assertTrue(vh.isAccessModeSupported(VarHandle.AccessMode.GET_AND_SET));
        assertTrue(vh.isAccessModeSupported(VarHandle.AccessMode.GET_AND_SET_ACQUIRE));
        assertTrue(vh.isAccessModeSupported(VarHandle.AccessMode.GET_AND_SET_RELEASE));

        assertTrue(vh.isAccessModeSupported(VarHandle.AccessMode.GET_AND_ADD));
        assertTrue(vh.isAccessModeSupported(VarHandle.AccessMode.GET_AND_ADD_ACQUIRE));
        assertTrue(vh.isAccessModeSupported(VarHandle.AccessMode.GET_AND_ADD_RELEASE));

        assertTrue(vh.isAccessModeSupported(VarHandle.AccessMode.GET_AND_BITWISE_OR));
        assertTrue(vh.isAccessModeSupported(VarHandle.AccessMode.GET_AND_BITWISE_OR_ACQUIRE));
        assertTrue(vh.isAccessModeSupported(VarHandle.AccessMode.GET_AND_BITWISE_OR_RELEASE));
        assertTrue(vh.isAccessModeSupported(VarHandle.AccessMode.GET_AND_BITWISE_AND));
        assertTrue(vh.isAccessModeSupported(VarHandle.AccessMode.GET_AND_BITWISE_AND_ACQUIRE));
        assertTrue(vh.isAccessModeSupported(VarHandle.AccessMode.GET_AND_BITWISE_AND_RELEASE));
        assertTrue(vh.isAccessModeSupported(VarHandle.AccessMode.GET_AND_BITWISE_XOR));
        assertTrue(vh.isAccessModeSupported(VarHandle.AccessMode.GET_AND_BITWISE_XOR_ACQUIRE));
        assertTrue(vh.isAccessModeSupported(VarHandle.AccessMode.GET_AND_BITWISE_XOR_RELEASE));
    }


    @DataProvider
    public Object[][] typesProvider() throws Exception {
        List<Object[]> types = new ArrayList<>();
        types.add(new Object[] {vhField, Arrays.asList(VarHandleTestAccessLong.class)});
        types.add(new Object[] {vhStaticField, Arrays.asList()});
        types.add(new Object[] {vhArray, Arrays.asList(long[].class, int.class)});

        return types.stream().toArray(Object[][]::new);
    }

    @Test(dataProvider = "typesProvider")
    public void testTypes(VarHandle vh, List<Class<?>> pts) {
        assertEquals(vh.varType(), type);

        assertEquals(vh.coordinateTypes(), pts);

        testTypes(vh);
    }


    @Test
    public void testLookupInstanceToStatic() {
        checkIAE("Lookup of static final field to instance final field", () -> {
            MethodHandles.lookup().findStaticVarHandle(
                    VarHandleTestAccessLong.class, "final_v", type);
        });

        checkIAE("Lookup of static field to instance field", () -> {
            MethodHandles.lookup().findStaticVarHandle(
                    VarHandleTestAccessLong.class, "v", type);
        });
    }

    @Test
    public void testLookupStaticToInstance() {
        checkIAE("Lookup of instance final field to static final field", () -> {
            MethodHandles.lookup().findVarHandle(
                VarHandleTestAccessLong.class, "static_final_v", type);
        });

        checkIAE("Lookup of instance field to static field", () -> {
            vhStaticField = MethodHandles.lookup().findVarHandle(
                VarHandleTestAccessLong.class, "static_v", type);
        });
    }


    @DataProvider
    public Object[][] accessTestCaseProvider() throws Exception {
        List<AccessTestCase<?>> cases = new ArrayList<>();

        cases.add(new VarHandleAccessTestCase("Instance final field",
                                              vhFinalField, vh -> testInstanceFinalField(this, vh)));
        cases.add(new VarHandleAccessTestCase("Instance final field unsupported",
                                              vhFinalField, vh -> testInstanceFinalFieldUnsupported(this, vh),
                                              false));

        cases.add(new VarHandleAccessTestCase("Static final field",
                                              vhStaticFinalField, VarHandleTestAccessLong::testStaticFinalField));
        cases.add(new VarHandleAccessTestCase("Static final field unsupported",
                                              vhStaticFinalField, VarHandleTestAccessLong::testStaticFinalFieldUnsupported,
                                              false));

        cases.add(new VarHandleAccessTestCase("Instance field",
                                              vhField, vh -> testInstanceField(this, vh)));
        cases.add(new VarHandleAccessTestCase("Instance field unsupported",
                                              vhField, vh -> testInstanceFieldUnsupported(this, vh),
                                              false));

        cases.add(new VarHandleAccessTestCase("Static field",
                                              vhStaticField, VarHandleTestAccessLong::testStaticField));
        cases.add(new VarHandleAccessTestCase("Static field unsupported",
                                              vhStaticField, VarHandleTestAccessLong::testStaticFieldUnsupported,
                                              false));

        cases.add(new VarHandleAccessTestCase("Array",
                                              vhArray, VarHandleTestAccessLong::testArray));
        cases.add(new VarHandleAccessTestCase("Array unsupported",
                                              vhArray, VarHandleTestAccessLong::testArrayUnsupported,
                                              false));
        cases.add(new VarHandleAccessTestCase("Array index out of bounds",
                                              vhArray, VarHandleTestAccessLong::testArrayIndexOutOfBounds,
                                              false));
        cases.add(new VarHandleAccessTestCase("Value type field",
                                              vhValueTypeField, vh -> testValueTypeField(Value.getInstance(), vh)));
        cases.add(new VarHandleAccessTestCase("Value type field unsupported",
                                              vhValueTypeField, vh -> testValueTypeFieldUnsupported(Value.getInstance(), vh),
                                              false));
        // Work around issue with jtreg summary reporting which truncates
        // the String result of Object.toString to 30 characters, hence
        // the first dummy argument
        return cases.stream().map(tc -> new Object[]{tc.toString(), tc}).toArray(Object[][]::new);
    }

    @Test(dataProvider = "accessTestCaseProvider")
    public <T> void testAccess(String desc, AccessTestCase<T> atc) throws Throwable {
        T t = atc.get();
        int iters = atc.requiresLoop() ? ITERS : 1;
        for (int c = 0; c < iters; c++) {
            atc.testAccess(t);
        }
    }




    static void testInstanceFinalField(VarHandleTestAccessLong recv, VarHandle vh) {
        // Plain
        {
            long x = (long) vh.get(recv);
            assertEquals(x, 0x0123456789ABCDEFL, "get long value");
        }


        // Volatile
        {
            long x = (long) vh.getVolatile(recv);
            assertEquals(x, 0x0123456789ABCDEFL, "getVolatile long value");
        }

        // Lazy
        {
            long x = (long) vh.getAcquire(recv);
            assertEquals(x, 0x0123456789ABCDEFL, "getRelease long value");
        }

        // Opaque
        {
            long x = (long) vh.getOpaque(recv);
            assertEquals(x, 0x0123456789ABCDEFL, "getOpaque long value");
        }
    }

    static void testInstanceFinalFieldUnsupported(VarHandleTestAccessLong recv, VarHandle vh) {
        checkUOE(() -> {
            vh.set(recv, 0xCAFEBABECAFEBABEL);
        });

        checkUOE(() -> {
            vh.setVolatile(recv, 0xCAFEBABECAFEBABEL);
        });

        checkUOE(() -> {
            vh.setRelease(recv, 0xCAFEBABECAFEBABEL);
        });

        checkUOE(() -> {
            vh.setOpaque(recv, 0xCAFEBABECAFEBABEL);
        });



    }

    static void testValueTypeField(Value recv, VarHandle vh) {
        // Plain
        {
            long x = (long) vh.get(recv);
            assertEquals(x, 0x0123456789ABCDEFL, "get long value");
        }
    }

    static void testValueTypeFieldUnsupported(Value recv, VarHandle vh) {
        checkUOE(() -> {
            vh.set(recv, 0xCAFEBABECAFEBABEL);
        });
    }

    static void testStaticFinalField(VarHandle vh) {
        // Plain
        {
            long x = (long) vh.get();
            assertEquals(x, 0x0123456789ABCDEFL, "get long value");
        }


        // Volatile
        {
            long x = (long) vh.getVolatile();
            assertEquals(x, 0x0123456789ABCDEFL, "getVolatile long value");
        }

        // Lazy
        {
            long x = (long) vh.getAcquire();
            assertEquals(x, 0x0123456789ABCDEFL, "getRelease long value");
        }

        // Opaque
        {
            long x = (long) vh.getOpaque();
            assertEquals(x, 0x0123456789ABCDEFL, "getOpaque long value");
        }
    }

    static void testStaticFinalFieldUnsupported(VarHandle vh) {
        checkUOE(() -> {
            vh.set(0xCAFEBABECAFEBABEL);
        });

        checkUOE(() -> {
            vh.setVolatile(0xCAFEBABECAFEBABEL);
        });

        checkUOE(() -> {
            vh.setRelease(0xCAFEBABECAFEBABEL);
        });

        checkUOE(() -> {
            vh.setOpaque(0xCAFEBABECAFEBABEL);
        });



    }


    static void testInstanceField(VarHandleTestAccessLong recv, VarHandle vh) {
        // Plain
        {
            vh.set(recv, 0x0123456789ABCDEFL);
            long x = (long) vh.get(recv);
            assertEquals(x, 0x0123456789ABCDEFL, "set long value");
        }


        // Volatile
        {
            vh.setVolatile(recv, 0xCAFEBABECAFEBABEL);
            long x = (long) vh.getVolatile(recv);
            assertEquals(x, 0xCAFEBABECAFEBABEL, "setVolatile long value");
        }

        // Lazy
        {
            vh.setRelease(recv, 0x0123456789ABCDEFL);
            long x = (long) vh.getAcquire(recv);
            assertEquals(x, 0x0123456789ABCDEFL, "setRelease long value");
        }

        // Opaque
        {
            vh.setOpaque(recv, 0xCAFEBABECAFEBABEL);
            long x = (long) vh.getOpaque(recv);
            assertEquals(x, 0xCAFEBABECAFEBABEL, "setOpaque long value");
        }

        vh.set(recv, 0x0123456789ABCDEFL);

        // Compare
        {
            boolean r = vh.compareAndSet(recv, 0x0123456789ABCDEFL, 0xCAFEBABECAFEBABEL);
            assertEquals(r, true, "success compareAndSet long");
            long x = (long) vh.get(recv);
            assertEquals(x, 0xCAFEBABECAFEBABEL, "success compareAndSet long value");
        }

        {
            boolean r = vh.compareAndSet(recv, 0x0123456789ABCDEFL, 0xDEADBEEFDEADBEEFL);
            assertEquals(r, false, "failing compareAndSet long");
            long x = (long) vh.get(recv);
            assertEquals(x, 0xCAFEBABECAFEBABEL, "failing compareAndSet long value");
        }

        {
            long r = (long) vh.compareAndExchange(recv, 0xCAFEBABECAFEBABEL, 0x0123456789ABCDEFL);
            assertEquals(r, 0xCAFEBABECAFEBABEL, "success compareAndExchange long");
            long x = (long) vh.get(recv);
            assertEquals(x, 0x0123456789ABCDEFL, "success compareAndExchange long value");
        }

        {
            long r = (long) vh.compareAndExchange(recv, 0xCAFEBABECAFEBABEL, 0xDEADBEEFDEADBEEFL);
            assertEquals(r, 0x0123456789ABCDEFL, "failing compareAndExchange long");
            long x = (long) vh.get(recv);
            assertEquals(x, 0x0123456789ABCDEFL, "failing compareAndExchange long value");
        }

        {
            long r = (long) vh.compareAndExchangeAcquire(recv, 0x0123456789ABCDEFL, 0xCAFEBABECAFEBABEL);
            assertEquals(r, 0x0123456789ABCDEFL, "success compareAndExchangeAcquire long");
            long x = (long) vh.get(recv);
            assertEquals(x, 0xCAFEBABECAFEBABEL, "success compareAndExchangeAcquire long value");
        }

        {
            long r = (long) vh.compareAndExchangeAcquire(recv, 0x0123456789ABCDEFL, 0xDEADBEEFDEADBEEFL);
            assertEquals(r, 0xCAFEBABECAFEBABEL, "failing compareAndExchangeAcquire long");
            long x = (long) vh.get(recv);
            assertEquals(x, 0xCAFEBABECAFEBABEL, "failing compareAndExchangeAcquire long value");
        }

        {
            long r = (long) vh.compareAndExchangeRelease(recv, 0xCAFEBABECAFEBABEL, 0x0123456789ABCDEFL);
            assertEquals(r, 0xCAFEBABECAFEBABEL, "success compareAndExchangeRelease long");
            long x = (long) vh.get(recv);
            assertEquals(x, 0x0123456789ABCDEFL, "success compareAndExchangeRelease long value");
        }

        {
            long r = (long) vh.compareAndExchangeRelease(recv, 0xCAFEBABECAFEBABEL, 0xDEADBEEFDEADBEEFL);
            assertEquals(r, 0x0123456789ABCDEFL, "failing compareAndExchangeRelease long");
            long x = (long) vh.get(recv);
            assertEquals(x, 0x0123456789ABCDEFL, "failing compareAndExchangeRelease long value");
        }

        {
            boolean success = false;
            for (int c = 0; c < WEAK_ATTEMPTS && !success; c++) {
                success = vh.weakCompareAndSetPlain(recv, 0x0123456789ABCDEFL, 0xCAFEBABECAFEBABEL);
                if (!success) weakDelay();
            }
            assertEquals(success, true, "success weakCompareAndSetPlain long");
            long x = (long) vh.get(recv);
            assertEquals(x, 0xCAFEBABECAFEBABEL, "success weakCompareAndSetPlain long value");
        }

        {
            boolean success = vh.weakCompareAndSetPlain(recv, 0x0123456789ABCDEFL, 0xDEADBEEFDEADBEEFL);
            assertEquals(success, false, "failing weakCompareAndSetPlain long");
            long x = (long) vh.get(recv);
            assertEquals(x, 0xCAFEBABECAFEBABEL, "failing weakCompareAndSetPlain long value");
        }

        {
            boolean success = false;
            for (int c = 0; c < WEAK_ATTEMPTS && !success; c++) {
                success = vh.weakCompareAndSetAcquire(recv, 0xCAFEBABECAFEBABEL, 0x0123456789ABCDEFL);
                if (!success) weakDelay();
            }
            assertEquals(success, true, "success weakCompareAndSetAcquire long");
            long x = (long) vh.get(recv);
            assertEquals(x, 0x0123456789ABCDEFL, "success weakCompareAndSetAcquire long");
        }

        {
            boolean success = vh.weakCompareAndSetAcquire(recv, 0xCAFEBABECAFEBABEL, 0xDEADBEEFDEADBEEFL);
            assertEquals(success, false, "failing weakCompareAndSetAcquire long");
            long x = (long) vh.get(recv);
            assertEquals(x, 0x0123456789ABCDEFL, "failing weakCompareAndSetAcquire long value");
        }

        {
            boolean success = false;
            for (int c = 0; c < WEAK_ATTEMPTS && !success; c++) {
                success = vh.weakCompareAndSetRelease(recv, 0x0123456789ABCDEFL, 0xCAFEBABECAFEBABEL);
                if (!success) weakDelay();
            }
            assertEquals(success, true, "success weakCompareAndSetRelease long");
            long x = (long) vh.get(recv);
            assertEquals(x, 0xCAFEBABECAFEBABEL, "success weakCompareAndSetRelease long");
        }

        {
            boolean success = vh.weakCompareAndSetRelease(recv, 0x0123456789ABCDEFL, 0xDEADBEEFDEADBEEFL);
            assertEquals(success, false, "failing weakCompareAndSetRelease long");
            long x = (long) vh.get(recv);
            assertEquals(x, 0xCAFEBABECAFEBABEL, "failing weakCompareAndSetRelease long value");
        }

        {
            boolean success = false;
            for (int c = 0; c < WEAK_ATTEMPTS && !success; c++) {
                success = vh.weakCompareAndSet(recv, 0xCAFEBABECAFEBABEL, 0x0123456789ABCDEFL);
                if (!success) weakDelay();
            }
            assertEquals(success, true, "success weakCompareAndSet long");
            long x = (long) vh.get(recv);
            assertEquals(x, 0x0123456789ABCDEFL, "success weakCompareAndSet long value");
        }

        {
            boolean success = vh.weakCompareAndSet(recv, 0xCAFEBABECAFEBABEL, 0xDEADBEEFDEADBEEFL);
            assertEquals(success, false, "failing weakCompareAndSet long");
            long x = (long) vh.get(recv);
            assertEquals(x, 0x0123456789ABCDEFL, "failing weakCompareAndSet long value");
        }

        // Compare set and get
        {
            vh.set(recv, 0x0123456789ABCDEFL);

            long o = (long) vh.getAndSet(recv, 0xCAFEBABECAFEBABEL);
            assertEquals(o, 0x0123456789ABCDEFL, "getAndSet long");
            long x = (long) vh.get(recv);
            assertEquals(x, 0xCAFEBABECAFEBABEL, "getAndSet long value");
        }

        {
            vh.set(recv, 0x0123456789ABCDEFL);

            long o = (long) vh.getAndSetAcquire(recv, 0xCAFEBABECAFEBABEL);
            assertEquals(o, 0x0123456789ABCDEFL, "getAndSetAcquire long");
            long x = (long) vh.get(recv);
            assertEquals(x, 0xCAFEBABECAFEBABEL, "getAndSetAcquire long value");
        }

        {
            vh.set(recv, 0x0123456789ABCDEFL);

            long o = (long) vh.getAndSetRelease(recv, 0xCAFEBABECAFEBABEL);
            assertEquals(o, 0x0123456789ABCDEFL, "getAndSetRelease long");
            long x = (long) vh.get(recv);
            assertEquals(x, 0xCAFEBABECAFEBABEL, "getAndSetRelease long value");
        }

        // get and add, add and get
        {
            vh.set(recv, 0x0123456789ABCDEFL);

            long o = (long) vh.getAndAdd(recv, 0xCAFEBABECAFEBABEL);
            assertEquals(o, 0x0123456789ABCDEFL, "getAndAdd long");
            long x = (long) vh.get(recv);
            assertEquals(x, (long)(0x0123456789ABCDEFL + 0xCAFEBABECAFEBABEL), "getAndAdd long value");
        }

        {
            vh.set(recv, 0x0123456789ABCDEFL);

            long o = (long) vh.getAndAddAcquire(recv, 0xCAFEBABECAFEBABEL);
            assertEquals(o, 0x0123456789ABCDEFL, "getAndAddAcquire long");
            long x = (long) vh.get(recv);
            assertEquals(x, (long)(0x0123456789ABCDEFL + 0xCAFEBABECAFEBABEL), "getAndAddAcquire long value");
        }

        {
            vh.set(recv, 0x0123456789ABCDEFL);

            long o = (long) vh.getAndAddRelease(recv, 0xCAFEBABECAFEBABEL);
            assertEquals(o, 0x0123456789ABCDEFL, "getAndAddReleaselong");
            long x = (long) vh.get(recv);
            assertEquals(x, (long)(0x0123456789ABCDEFL + 0xCAFEBABECAFEBABEL), "getAndAddRelease long value");
        }

        // get and bitwise or
        {
            vh.set(recv, 0x0123456789ABCDEFL);

            long o = (long) vh.getAndBitwiseOr(recv, 0xCAFEBABECAFEBABEL);
            assertEquals(o, 0x0123456789ABCDEFL, "getAndBitwiseOr long");
            long x = (long) vh.get(recv);
            assertEquals(x, (long)(0x0123456789ABCDEFL | 0xCAFEBABECAFEBABEL), "getAndBitwiseOr long value");
        }

        {
            vh.set(recv, 0x0123456789ABCDEFL);

            long o = (long) vh.getAndBitwiseOrAcquire(recv, 0xCAFEBABECAFEBABEL);
            assertEquals(o, 0x0123456789ABCDEFL, "getAndBitwiseOrAcquire long");
            long x = (long) vh.get(recv);
            assertEquals(x, (long)(0x0123456789ABCDEFL | 0xCAFEBABECAFEBABEL), "getAndBitwiseOrAcquire long value");
        }

        {
            vh.set(recv, 0x0123456789ABCDEFL);

            long o = (long) vh.getAndBitwiseOrRelease(recv, 0xCAFEBABECAFEBABEL);
            assertEquals(o, 0x0123456789ABCDEFL, "getAndBitwiseOrRelease long");
            long x = (long) vh.get(recv);
            assertEquals(x, (long)(0x0123456789ABCDEFL | 0xCAFEBABECAFEBABEL), "getAndBitwiseOrRelease long value");
        }

        // get and bitwise and
        {
            vh.set(recv, 0x0123456789ABCDEFL);

            long o = (long) vh.getAndBitwiseAnd(recv, 0xCAFEBABECAFEBABEL);
            assertEquals(o, 0x0123456789ABCDEFL, "getAndBitwiseAnd long");
            long x = (long) vh.get(recv);
            assertEquals(x, (long)(0x0123456789ABCDEFL & 0xCAFEBABECAFEBABEL), "getAndBitwiseAnd long value");
        }

        {
            vh.set(recv, 0x0123456789ABCDEFL);

            long o = (long) vh.getAndBitwiseAndAcquire(recv, 0xCAFEBABECAFEBABEL);
            assertEquals(o, 0x0123456789ABCDEFL, "getAndBitwiseAndAcquire long");
            long x = (long) vh.get(recv);
            assertEquals(x, (long)(0x0123456789ABCDEFL & 0xCAFEBABECAFEBABEL), "getAndBitwiseAndAcquire long value");
        }

        {
            vh.set(recv, 0x0123456789ABCDEFL);

            long o = (long) vh.getAndBitwiseAndRelease(recv, 0xCAFEBABECAFEBABEL);
            assertEquals(o, 0x0123456789ABCDEFL, "getAndBitwiseAndRelease long");
            long x = (long) vh.get(recv);
            assertEquals(x, (long)(0x0123456789ABCDEFL & 0xCAFEBABECAFEBABEL), "getAndBitwiseAndRelease long value");
        }

        // get and bitwise xor
        {
            vh.set(recv, 0x0123456789ABCDEFL);

            long o = (long) vh.getAndBitwiseXor(recv, 0xCAFEBABECAFEBABEL);
            assertEquals(o, 0x0123456789ABCDEFL, "getAndBitwiseXor long");
            long x = (long) vh.get(recv);
            assertEquals(x, (long)(0x0123456789ABCDEFL ^ 0xCAFEBABECAFEBABEL), "getAndBitwiseXor long value");
        }

        {
            vh.set(recv, 0x0123456789ABCDEFL);

            long o = (long) vh.getAndBitwiseXorAcquire(recv, 0xCAFEBABECAFEBABEL);
            assertEquals(o, 0x0123456789ABCDEFL, "getAndBitwiseXorAcquire long");
            long x = (long) vh.get(recv);
            assertEquals(x, (long)(0x0123456789ABCDEFL ^ 0xCAFEBABECAFEBABEL), "getAndBitwiseXorAcquire long value");
        }

        {
            vh.set(recv, 0x0123456789ABCDEFL);

            long o = (long) vh.getAndBitwiseXorRelease(recv, 0xCAFEBABECAFEBABEL);
            assertEquals(o, 0x0123456789ABCDEFL, "getAndBitwiseXorRelease long");
            long x = (long) vh.get(recv);
            assertEquals(x, (long)(0x0123456789ABCDEFL ^ 0xCAFEBABECAFEBABEL), "getAndBitwiseXorRelease long value");
        }
    }

    static void testInstanceFieldUnsupported(VarHandleTestAccessLong recv, VarHandle vh) {


    }


    static void testStaticField(VarHandle vh) {
        // Plain
        {
            vh.set(0x0123456789ABCDEFL);
            long x = (long) vh.get();
            assertEquals(x, 0x0123456789ABCDEFL, "set long value");
        }


        // Volatile
        {
            vh.setVolatile(0xCAFEBABECAFEBABEL);
            long x = (long) vh.getVolatile();
            assertEquals(x, 0xCAFEBABECAFEBABEL, "setVolatile long value");
        }

        // Lazy
        {
            vh.setRelease(0x0123456789ABCDEFL);
            long x = (long) vh.getAcquire();
            assertEquals(x, 0x0123456789ABCDEFL, "setRelease long value");
        }

        // Opaque
        {
            vh.setOpaque(0xCAFEBABECAFEBABEL);
            long x = (long) vh.getOpaque();
            assertEquals(x, 0xCAFEBABECAFEBABEL, "setOpaque long value");
        }

        vh.set(0x0123456789ABCDEFL);

        // Compare
        {
            boolean r = vh.compareAndSet(0x0123456789ABCDEFL, 0xCAFEBABECAFEBABEL);
            assertEquals(r, true, "success compareAndSet long");
            long x = (long) vh.get();
            assertEquals(x, 0xCAFEBABECAFEBABEL, "success compareAndSet long value");
        }

        {
            boolean r = vh.compareAndSet(0x0123456789ABCDEFL, 0xDEADBEEFDEADBEEFL);
            assertEquals(r, false, "failing compareAndSet long");
            long x = (long) vh.get();
            assertEquals(x, 0xCAFEBABECAFEBABEL, "failing compareAndSet long value");
        }

        {
            long r = (long) vh.compareAndExchange(0xCAFEBABECAFEBABEL, 0x0123456789ABCDEFL);
            assertEquals(r, 0xCAFEBABECAFEBABEL, "success compareAndExchange long");
            long x = (long) vh.get();
            assertEquals(x, 0x0123456789ABCDEFL, "success compareAndExchange long value");
        }

        {
            long r = (long) vh.compareAndExchange(0xCAFEBABECAFEBABEL, 0xDEADBEEFDEADBEEFL);
            assertEquals(r, 0x0123456789ABCDEFL, "failing compareAndExchange long");
            long x = (long) vh.get();
            assertEquals(x, 0x0123456789ABCDEFL, "failing compareAndExchange long value");
        }

        {
            long r = (long) vh.compareAndExchangeAcquire(0x0123456789ABCDEFL, 0xCAFEBABECAFEBABEL);
            assertEquals(r, 0x0123456789ABCDEFL, "success compareAndExchangeAcquire long");
            long x = (long) vh.get();
            assertEquals(x, 0xCAFEBABECAFEBABEL, "success compareAndExchangeAcquire long value");
        }

        {
            long r = (long) vh.compareAndExchangeAcquire(0x0123456789ABCDEFL, 0xDEADBEEFDEADBEEFL);
            assertEquals(r, 0xCAFEBABECAFEBABEL, "failing compareAndExchangeAcquire long");
            long x = (long) vh.get();
            assertEquals(x, 0xCAFEBABECAFEBABEL, "failing compareAndExchangeAcquire long value");
        }

        {
            long r = (long) vh.compareAndExchangeRelease(0xCAFEBABECAFEBABEL, 0x0123456789ABCDEFL);
            assertEquals(r, 0xCAFEBABECAFEBABEL, "success compareAndExchangeRelease long");
            long x = (long) vh.get();
            assertEquals(x, 0x0123456789ABCDEFL, "success compareAndExchangeRelease long value");
        }

        {
            long r = (long) vh.compareAndExchangeRelease(0xCAFEBABECAFEBABEL, 0xDEADBEEFDEADBEEFL);
            assertEquals(r, 0x0123456789ABCDEFL, "failing compareAndExchangeRelease long");
            long x = (long) vh.get();
            assertEquals(x, 0x0123456789ABCDEFL, "failing compareAndExchangeRelease long value");
        }

        {
            boolean success = false;
            for (int c = 0; c < WEAK_ATTEMPTS && !success; c++) {
                success = vh.weakCompareAndSetPlain(0x0123456789ABCDEFL, 0xCAFEBABECAFEBABEL);
                if (!success) weakDelay();
            }
            assertEquals(success, true, "success weakCompareAndSetPlain long");
            long x = (long) vh.get();
            assertEquals(x, 0xCAFEBABECAFEBABEL, "success weakCompareAndSetPlain long value");
        }

        {
            boolean success = vh.weakCompareAndSetPlain(0x0123456789ABCDEFL, 0xDEADBEEFDEADBEEFL);
            assertEquals(success, false, "failing weakCompareAndSetPlain long");
            long x = (long) vh.get();
            assertEquals(x, 0xCAFEBABECAFEBABEL, "failing weakCompareAndSetPlain long value");
        }

        {
            boolean success = false;
            for (int c = 0; c < WEAK_ATTEMPTS && !success; c++) {
                success = vh.weakCompareAndSetAcquire(0xCAFEBABECAFEBABEL, 0x0123456789ABCDEFL);
                if (!success) weakDelay();
            }
            assertEquals(success, true, "success weakCompareAndSetAcquire long");
            long x = (long) vh.get();
            assertEquals(x, 0x0123456789ABCDEFL, "success weakCompareAndSetAcquire long");
        }

        {
            boolean success = vh.weakCompareAndSetAcquire(0xCAFEBABECAFEBABEL, 0xDEADBEEFDEADBEEFL);
            assertEquals(success, false, "failing weakCompareAndSetAcquire long");
            long x = (long) vh.get();
            assertEquals(x, 0x0123456789ABCDEFL, "failing weakCompareAndSetAcquire long value");
        }

        {
            boolean success = false;
            for (int c = 0; c < WEAK_ATTEMPTS && !success; c++) {
                success = vh.weakCompareAndSetRelease(0x0123456789ABCDEFL, 0xCAFEBABECAFEBABEL);
                if (!success) weakDelay();
            }
            assertEquals(success, true, "success weakCompareAndSetRelease long");
            long x = (long) vh.get();
            assertEquals(x, 0xCAFEBABECAFEBABEL, "success weakCompareAndSetRelease long");
        }

        {
            boolean success = vh.weakCompareAndSetRelease(0x0123456789ABCDEFL, 0xDEADBEEFDEADBEEFL);
            assertEquals(success, false, "failing weakCompareAndSetRelease long");
            long x = (long) vh.get();
            assertEquals(x, 0xCAFEBABECAFEBABEL, "failing weakCompareAndSetRelease long value");
        }

        {
            boolean success = false;
            for (int c = 0; c < WEAK_ATTEMPTS && !success; c++) {
                success = vh.weakCompareAndSet(0xCAFEBABECAFEBABEL, 0x0123456789ABCDEFL);
                if (!success) weakDelay();
            }
            assertEquals(success, true, "success weakCompareAndSet long");
            long x = (long) vh.get();
            assertEquals(x, 0x0123456789ABCDEFL, "success weakCompareAndSet long");
        }

        {
            boolean success = vh.weakCompareAndSet(0xCAFEBABECAFEBABEL, 0xDEADBEEFDEADBEEFL);
            assertEquals(success, false, "failing weakCompareAndSet long");
            long x = (long) vh.get();
            assertEquals(x, 0x0123456789ABCDEFL, "failing weakCompareAndSet long value");
        }

        // Compare set and get
        {
            vh.set(0x0123456789ABCDEFL);

            long o = (long) vh.getAndSet(0xCAFEBABECAFEBABEL);
            assertEquals(o, 0x0123456789ABCDEFL, "getAndSet long");
            long x = (long) vh.get();
            assertEquals(x, 0xCAFEBABECAFEBABEL, "getAndSet long value");
        }

        {
            vh.set(0x0123456789ABCDEFL);

            long o = (long) vh.getAndSetAcquire(0xCAFEBABECAFEBABEL);
            assertEquals(o, 0x0123456789ABCDEFL, "getAndSetAcquire long");
            long x = (long) vh.get();
            assertEquals(x, 0xCAFEBABECAFEBABEL, "getAndSetAcquire long value");
        }

        {
            vh.set(0x0123456789ABCDEFL);

            long o = (long) vh.getAndSetRelease(0xCAFEBABECAFEBABEL);
            assertEquals(o, 0x0123456789ABCDEFL, "getAndSetRelease long");
            long x = (long) vh.get();
            assertEquals(x, 0xCAFEBABECAFEBABEL, "getAndSetRelease long value");
        }

        // get and add, add and get
        {
            vh.set(0x0123456789ABCDEFL);

            long o = (long) vh.getAndAdd(0xCAFEBABECAFEBABEL);
            assertEquals(o, 0x0123456789ABCDEFL, "getAndAdd long");
            long x = (long) vh.get();
            assertEquals(x, (long)(0x0123456789ABCDEFL + 0xCAFEBABECAFEBABEL), "getAndAdd long value");
        }

        {
            vh.set(0x0123456789ABCDEFL);

            long o = (long) vh.getAndAddAcquire(0xCAFEBABECAFEBABEL);
            assertEquals(o, 0x0123456789ABCDEFL, "getAndAddAcquire long");
            long x = (long) vh.get();
            assertEquals(x, (long)(0x0123456789ABCDEFL + 0xCAFEBABECAFEBABEL), "getAndAddAcquire long value");
        }

        {
            vh.set(0x0123456789ABCDEFL);

            long o = (long) vh.getAndAddRelease(0xCAFEBABECAFEBABEL);
            assertEquals(o, 0x0123456789ABCDEFL, "getAndAddReleaselong");
            long x = (long) vh.get();
            assertEquals(x, (long)(0x0123456789ABCDEFL + 0xCAFEBABECAFEBABEL), "getAndAddRelease long value");
        }

        // get and bitwise or
        {
            vh.set(0x0123456789ABCDEFL);

            long o = (long) vh.getAndBitwiseOr(0xCAFEBABECAFEBABEL);
            assertEquals(o, 0x0123456789ABCDEFL, "getAndBitwiseOr long");
            long x = (long) vh.get();
            assertEquals(x, (long)(0x0123456789ABCDEFL | 0xCAFEBABECAFEBABEL), "getAndBitwiseOr long value");
        }

        {
            vh.set(0x0123456789ABCDEFL);

            long o = (long) vh.getAndBitwiseOrAcquire(0xCAFEBABECAFEBABEL);
            assertEquals(o, 0x0123456789ABCDEFL, "getAndBitwiseOrAcquire long");
            long x = (long) vh.get();
            assertEquals(x, (long)(0x0123456789ABCDEFL | 0xCAFEBABECAFEBABEL), "getAndBitwiseOrAcquire long value");
        }

        {
            vh.set(0x0123456789ABCDEFL);

            long o = (long) vh.getAndBitwiseOrRelease(0xCAFEBABECAFEBABEL);
            assertEquals(o, 0x0123456789ABCDEFL, "getAndBitwiseOrRelease long");
            long x = (long) vh.get();
            assertEquals(x, (long)(0x0123456789ABCDEFL | 0xCAFEBABECAFEBABEL), "getAndBitwiseOrRelease long value");
        }

        // get and bitwise and
        {
            vh.set(0x0123456789ABCDEFL);

            long o = (long) vh.getAndBitwiseAnd(0xCAFEBABECAFEBABEL);
            assertEquals(o, 0x0123456789ABCDEFL, "getAndBitwiseAnd long");
            long x = (long) vh.get();
            assertEquals(x, (long)(0x0123456789ABCDEFL & 0xCAFEBABECAFEBABEL), "getAndBitwiseAnd long value");
        }

        {
            vh.set(0x0123456789ABCDEFL);

            long o = (long) vh.getAndBitwiseAndAcquire(0xCAFEBABECAFEBABEL);
            assertEquals(o, 0x0123456789ABCDEFL, "getAndBitwiseAndAcquire long");
            long x = (long) vh.get();
            assertEquals(x, (long)(0x0123456789ABCDEFL & 0xCAFEBABECAFEBABEL), "getAndBitwiseAndAcquire long value");
        }

        {
            vh.set(0x0123456789ABCDEFL);

            long o = (long) vh.getAndBitwiseAndRelease(0xCAFEBABECAFEBABEL);
            assertEquals(o, 0x0123456789ABCDEFL, "getAndBitwiseAndRelease long");
            long x = (long) vh.get();
            assertEquals(x, (long)(0x0123456789ABCDEFL & 0xCAFEBABECAFEBABEL), "getAndBitwiseAndRelease long value");
        }

        // get and bitwise xor
        {
            vh.set(0x0123456789ABCDEFL);

            long o = (long) vh.getAndBitwiseXor(0xCAFEBABECAFEBABEL);
            assertEquals(o, 0x0123456789ABCDEFL, "getAndBitwiseXor long");
            long x = (long) vh.get();
            assertEquals(x, (long)(0x0123456789ABCDEFL ^ 0xCAFEBABECAFEBABEL), "getAndBitwiseXor long value");
        }

        {
            vh.set(0x0123456789ABCDEFL);

            long o = (long) vh.getAndBitwiseXorAcquire(0xCAFEBABECAFEBABEL);
            assertEquals(o, 0x0123456789ABCDEFL, "getAndBitwiseXorAcquire long");
            long x = (long) vh.get();
            assertEquals(x, (long)(0x0123456789ABCDEFL ^ 0xCAFEBABECAFEBABEL), "getAndBitwiseXorAcquire long value");
        }

        {
            vh.set(0x0123456789ABCDEFL);

            long o = (long) vh.getAndBitwiseXorRelease(0xCAFEBABECAFEBABEL);
            assertEquals(o, 0x0123456789ABCDEFL, "getAndBitwiseXorRelease long");
            long x = (long) vh.get();
            assertEquals(x, (long)(0x0123456789ABCDEFL ^ 0xCAFEBABECAFEBABEL), "getAndBitwiseXorRelease long value");
        }
    }

    static void testStaticFieldUnsupported(VarHandle vh) {


    }


    static void testArray(VarHandle vh) {
        long[] array = new long[10];

        for (int i = 0; i < array.length; i++) {
            // Plain
            {
                vh.set(array, i, 0x0123456789ABCDEFL);
                long x = (long) vh.get(array, i);
                assertEquals(x, 0x0123456789ABCDEFL, "get long value");
            }


            // Volatile
            {
                vh.setVolatile(array, i, 0xCAFEBABECAFEBABEL);
                long x = (long) vh.getVolatile(array, i);
                assertEquals(x, 0xCAFEBABECAFEBABEL, "setVolatile long value");
            }

            // Lazy
            {
                vh.setRelease(array, i, 0x0123456789ABCDEFL);
                long x = (long) vh.getAcquire(array, i);
                assertEquals(x, 0x0123456789ABCDEFL, "setRelease long value");
            }

            // Opaque
            {
                vh.setOpaque(array, i, 0xCAFEBABECAFEBABEL);
                long x = (long) vh.getOpaque(array, i);
                assertEquals(x, 0xCAFEBABECAFEBABEL, "setOpaque long value");
            }

            vh.set(array, i, 0x0123456789ABCDEFL);

            // Compare
            {
                boolean r = vh.compareAndSet(array, i, 0x0123456789ABCDEFL, 0xCAFEBABECAFEBABEL);
                assertEquals(r, true, "success compareAndSet long");
                long x = (long) vh.get(array, i);
                assertEquals(x, 0xCAFEBABECAFEBABEL, "success compareAndSet long value");
            }

            {
                boolean r = vh.compareAndSet(array, i, 0x0123456789ABCDEFL, 0xDEADBEEFDEADBEEFL);
                assertEquals(r, false, "failing compareAndSet long");
                long x = (long) vh.get(array, i);
                assertEquals(x, 0xCAFEBABECAFEBABEL, "failing compareAndSet long value");
            }

            {
                long r = (long) vh.compareAndExchange(array, i, 0xCAFEBABECAFEBABEL, 0x0123456789ABCDEFL);
                assertEquals(r, 0xCAFEBABECAFEBABEL, "success compareAndExchange long");
                long x = (long) vh.get(array, i);
                assertEquals(x, 0x0123456789ABCDEFL, "success compareAndExchange long value");
            }

            {
                long r = (long) vh.compareAndExchange(array, i, 0xCAFEBABECAFEBABEL, 0xDEADBEEFDEADBEEFL);
                assertEquals(r, 0x0123456789ABCDEFL, "failing compareAndExchange long");
                long x = (long) vh.get(array, i);
                assertEquals(x, 0x0123456789ABCDEFL, "failing compareAndExchange long value");
            }

            {
                long r = (long) vh.compareAndExchangeAcquire(array, i, 0x0123456789ABCDEFL, 0xCAFEBABECAFEBABEL);
                assertEquals(r, 0x0123456789ABCDEFL, "success compareAndExchangeAcquire long");
                long x = (long) vh.get(array, i);
                assertEquals(x, 0xCAFEBABECAFEBABEL, "success compareAndExchangeAcquire long value");
            }

            {
                long r = (long) vh.compareAndExchangeAcquire(array, i, 0x0123456789ABCDEFL, 0xDEADBEEFDEADBEEFL);
                assertEquals(r, 0xCAFEBABECAFEBABEL, "failing compareAndExchangeAcquire long");
                long x = (long) vh.get(array, i);
                assertEquals(x, 0xCAFEBABECAFEBABEL, "failing compareAndExchangeAcquire long value");
            }

            {
                long r = (long) vh.compareAndExchangeRelease(array, i, 0xCAFEBABECAFEBABEL, 0x0123456789ABCDEFL);
                assertEquals(r, 0xCAFEBABECAFEBABEL, "success compareAndExchangeRelease long");
                long x = (long) vh.get(array, i);
                assertEquals(x, 0x0123456789ABCDEFL, "success compareAndExchangeRelease long value");
            }

            {
                long r = (long) vh.compareAndExchangeRelease(array, i, 0xCAFEBABECAFEBABEL, 0xDEADBEEFDEADBEEFL);
                assertEquals(r, 0x0123456789ABCDEFL, "failing compareAndExchangeRelease long");
                long x = (long) vh.get(array, i);
                assertEquals(x, 0x0123456789ABCDEFL, "failing compareAndExchangeRelease long value");
            }

            {
                boolean success = false;
                for (int c = 0; c < WEAK_ATTEMPTS && !success; c++) {
                    success = vh.weakCompareAndSetPlain(array, i, 0x0123456789ABCDEFL, 0xCAFEBABECAFEBABEL);
                    if (!success) weakDelay();
                }
                assertEquals(success, true, "success weakCompareAndSetPlain long");
                long x = (long) vh.get(array, i);
                assertEquals(x, 0xCAFEBABECAFEBABEL, "success weakCompareAndSetPlain long value");
            }

            {
                boolean success = vh.weakCompareAndSetPlain(array, i, 0x0123456789ABCDEFL, 0xDEADBEEFDEADBEEFL);
                assertEquals(success, false, "failing weakCompareAndSetPlain long");
                long x = (long) vh.get(array, i);
                assertEquals(x, 0xCAFEBABECAFEBABEL, "failing weakCompareAndSetPlain long value");
            }

            {
                boolean success = false;
                for (int c = 0; c < WEAK_ATTEMPTS && !success; c++) {
                    success = vh.weakCompareAndSetAcquire(array, i, 0xCAFEBABECAFEBABEL, 0x0123456789ABCDEFL);
                    if (!success) weakDelay();
                }
                assertEquals(success, true, "success weakCompareAndSetAcquire long");
                long x = (long) vh.get(array, i);
                assertEquals(x, 0x0123456789ABCDEFL, "success weakCompareAndSetAcquire long");
            }

            {
                boolean success = vh.weakCompareAndSetAcquire(array, i, 0xCAFEBABECAFEBABEL, 0xDEADBEEFDEADBEEFL);
                assertEquals(success, false, "failing weakCompareAndSetAcquire long");
                long x = (long) vh.get(array, i);
                assertEquals(x, 0x0123456789ABCDEFL, "failing weakCompareAndSetAcquire long value");
            }

            {
                boolean success = false;
                for (int c = 0; c < WEAK_ATTEMPTS && !success; c++) {
                    success = vh.weakCompareAndSetRelease(array, i, 0x0123456789ABCDEFL, 0xCAFEBABECAFEBABEL);
                    if (!success) weakDelay();
                }
                assertEquals(success, true, "success weakCompareAndSetRelease long");
                long x = (long) vh.get(array, i);
                assertEquals(x, 0xCAFEBABECAFEBABEL, "success weakCompareAndSetRelease long");
            }

            {
                boolean success = vh.weakCompareAndSetRelease(array, i, 0x0123456789ABCDEFL, 0xDEADBEEFDEADBEEFL);
                assertEquals(success, false, "failing weakCompareAndSetRelease long");
                long x = (long) vh.get(array, i);
                assertEquals(x, 0xCAFEBABECAFEBABEL, "failing weakCompareAndSetRelease long value");
            }

            {
                boolean success = false;
                for (int c = 0; c < WEAK_ATTEMPTS && !success; c++) {
                    success = vh.weakCompareAndSet(array, i, 0xCAFEBABECAFEBABEL, 0x0123456789ABCDEFL);
                    if (!success) weakDelay();
                }
                assertEquals(success, true, "success weakCompareAndSet long");
                long x = (long) vh.get(array, i);
                assertEquals(x, 0x0123456789ABCDEFL, "success weakCompareAndSet long");
            }

            {
                boolean success = vh.weakCompareAndSet(array, i, 0xCAFEBABECAFEBABEL, 0xDEADBEEFDEADBEEFL);
                assertEquals(success, false, "failing weakCompareAndSet long");
                long x = (long) vh.get(array, i);
                assertEquals(x, 0x0123456789ABCDEFL, "failing weakCompareAndSet long value");
            }

            // Compare set and get
            {
                vh.set(array, i, 0x0123456789ABCDEFL);

                long o = (long) vh.getAndSet(array, i, 0xCAFEBABECAFEBABEL);
                assertEquals(o, 0x0123456789ABCDEFL, "getAndSet long");
                long x = (long) vh.get(array, i);
                assertEquals(x, 0xCAFEBABECAFEBABEL, "getAndSet long value");
            }

            {
                vh.set(array, i, 0x0123456789ABCDEFL);

                long o = (long) vh.getAndSetAcquire(array, i, 0xCAFEBABECAFEBABEL);
                assertEquals(o, 0x0123456789ABCDEFL, "getAndSetAcquire long");
                long x = (long) vh.get(array, i);
                assertEquals(x, 0xCAFEBABECAFEBABEL, "getAndSetAcquire long value");
            }

            {
                vh.set(array, i, 0x0123456789ABCDEFL);

                long o = (long) vh.getAndSetRelease(array, i, 0xCAFEBABECAFEBABEL);
                assertEquals(o, 0x0123456789ABCDEFL, "getAndSetRelease long");
                long x = (long) vh.get(array, i);
                assertEquals(x, 0xCAFEBABECAFEBABEL, "getAndSetRelease long value");
            }

            // get and add, add and get
            {
                vh.set(array, i, 0x0123456789ABCDEFL);

                long o = (long) vh.getAndAdd(array, i, 0xCAFEBABECAFEBABEL);
                assertEquals(o, 0x0123456789ABCDEFL, "getAndAdd long");
                long x = (long) vh.get(array, i);
                assertEquals(x, (long)(0x0123456789ABCDEFL + 0xCAFEBABECAFEBABEL), "getAndAdd long value");
            }

            {
                vh.set(array, i, 0x0123456789ABCDEFL);

                long o = (long) vh.getAndAddAcquire(array, i, 0xCAFEBABECAFEBABEL);
                assertEquals(o, 0x0123456789ABCDEFL, "getAndAddAcquire long");
                long x = (long) vh.get(array, i);
                assertEquals(x, (long)(0x0123456789ABCDEFL + 0xCAFEBABECAFEBABEL), "getAndAddAcquire long value");
            }

            {
                vh.set(array, i, 0x0123456789ABCDEFL);

                long o = (long) vh.getAndAddRelease(array, i, 0xCAFEBABECAFEBABEL);
                assertEquals(o, 0x0123456789ABCDEFL, "getAndAddReleaselong");
                long x = (long) vh.get(array, i);
                assertEquals(x, (long)(0x0123456789ABCDEFL + 0xCAFEBABECAFEBABEL), "getAndAddRelease long value");
            }

            // get and bitwise or
            {
                vh.set(array, i, 0x0123456789ABCDEFL);

                long o = (long) vh.getAndBitwiseOr(array, i, 0xCAFEBABECAFEBABEL);
                assertEquals(o, 0x0123456789ABCDEFL, "getAndBitwiseOr long");
                long x = (long) vh.get(array, i);
                assertEquals(x, (long)(0x0123456789ABCDEFL | 0xCAFEBABECAFEBABEL), "getAndBitwiseOr long value");
            }

            {
                vh.set(array, i, 0x0123456789ABCDEFL);

                long o = (long) vh.getAndBitwiseOrAcquire(array, i, 0xCAFEBABECAFEBABEL);
                assertEquals(o, 0x0123456789ABCDEFL, "getAndBitwiseOrAcquire long");
                long x = (long) vh.get(array, i);
                assertEquals(x, (long)(0x0123456789ABCDEFL | 0xCAFEBABECAFEBABEL), "getAndBitwiseOrAcquire long value");
            }

            {
                vh.set(array, i, 0x0123456789ABCDEFL);

                long o = (long) vh.getAndBitwiseOrRelease(array, i, 0xCAFEBABECAFEBABEL);
                assertEquals(o, 0x0123456789ABCDEFL, "getAndBitwiseOrRelease long");
                long x = (long) vh.get(array, i);
                assertEquals(x, (long)(0x0123456789ABCDEFL | 0xCAFEBABECAFEBABEL), "getAndBitwiseOrRelease long value");
            }

            // get and bitwise and
            {
                vh.set(array, i, 0x0123456789ABCDEFL);

                long o = (long) vh.getAndBitwiseAnd(array, i, 0xCAFEBABECAFEBABEL);
                assertEquals(o, 0x0123456789ABCDEFL, "getAndBitwiseAnd long");
                long x = (long) vh.get(array, i);
                assertEquals(x, (long)(0x0123456789ABCDEFL & 0xCAFEBABECAFEBABEL), "getAndBitwiseAnd long value");
            }

            {
                vh.set(array, i, 0x0123456789ABCDEFL);

                long o = (long) vh.getAndBitwiseAndAcquire(array, i, 0xCAFEBABECAFEBABEL);
                assertEquals(o, 0x0123456789ABCDEFL, "getAndBitwiseAndAcquire long");
                long x = (long) vh.get(array, i);
                assertEquals(x, (long)(0x0123456789ABCDEFL & 0xCAFEBABECAFEBABEL), "getAndBitwiseAndAcquire long value");
            }

            {
                vh.set(array, i, 0x0123456789ABCDEFL);

                long o = (long) vh.getAndBitwiseAndRelease(array, i, 0xCAFEBABECAFEBABEL);
                assertEquals(o, 0x0123456789ABCDEFL, "getAndBitwiseAndRelease long");
                long x = (long) vh.get(array, i);
                assertEquals(x, (long)(0x0123456789ABCDEFL & 0xCAFEBABECAFEBABEL), "getAndBitwiseAndRelease long value");
            }

            // get and bitwise xor
            {
                vh.set(array, i, 0x0123456789ABCDEFL);

                long o = (long) vh.getAndBitwiseXor(array, i, 0xCAFEBABECAFEBABEL);
                assertEquals(o, 0x0123456789ABCDEFL, "getAndBitwiseXor long");
                long x = (long) vh.get(array, i);
                assertEquals(x, (long)(0x0123456789ABCDEFL ^ 0xCAFEBABECAFEBABEL), "getAndBitwiseXor long value");
            }

            {
                vh.set(array, i, 0x0123456789ABCDEFL);

                long o = (long) vh.getAndBitwiseXorAcquire(array, i, 0xCAFEBABECAFEBABEL);
                assertEquals(o, 0x0123456789ABCDEFL, "getAndBitwiseXorAcquire long");
                long x = (long) vh.get(array, i);
                assertEquals(x, (long)(0x0123456789ABCDEFL ^ 0xCAFEBABECAFEBABEL), "getAndBitwiseXorAcquire long value");
            }

            {
                vh.set(array, i, 0x0123456789ABCDEFL);

                long o = (long) vh.getAndBitwiseXorRelease(array, i, 0xCAFEBABECAFEBABEL);
                assertEquals(o, 0x0123456789ABCDEFL, "getAndBitwiseXorRelease long");
                long x = (long) vh.get(array, i);
                assertEquals(x, (long)(0x0123456789ABCDEFL ^ 0xCAFEBABECAFEBABEL), "getAndBitwiseXorRelease long value");
            }
        }
    }

    static void testArrayUnsupported(VarHandle vh) {
        long[] array = new long[10];

        int i = 0;


    }

    static void testArrayIndexOutOfBounds(VarHandle vh) throws Throwable {
        long[] array = new long[10];

        for (int i : new int[]{-1, Integer.MIN_VALUE, 10, 11, Integer.MAX_VALUE}) {
            final int ci = i;

            checkAIOOBE(() -> {
                long x = (long) vh.get(array, ci);
            });

            checkAIOOBE(() -> {
                vh.set(array, ci, 0x0123456789ABCDEFL);
            });

            checkAIOOBE(() -> {
                long x = (long) vh.getVolatile(array, ci);
            });

            checkAIOOBE(() -> {
                vh.setVolatile(array, ci, 0x0123456789ABCDEFL);
            });

            checkAIOOBE(() -> {
                long x = (long) vh.getAcquire(array, ci);
            });

            checkAIOOBE(() -> {
                vh.setRelease(array, ci, 0x0123456789ABCDEFL);
            });

            checkAIOOBE(() -> {
                long x = (long) vh.getOpaque(array, ci);
            });

            checkAIOOBE(() -> {
                vh.setOpaque(array, ci, 0x0123456789ABCDEFL);
            });

            checkAIOOBE(() -> {
                boolean r = vh.compareAndSet(array, ci, 0x0123456789ABCDEFL, 0xCAFEBABECAFEBABEL);
            });

            checkAIOOBE(() -> {
                long r = (long) vh.compareAndExchange(array, ci, 0xCAFEBABECAFEBABEL, 0x0123456789ABCDEFL);
            });

            checkAIOOBE(() -> {
                long r = (long) vh.compareAndExchangeAcquire(array, ci, 0xCAFEBABECAFEBABEL, 0x0123456789ABCDEFL);
            });

            checkAIOOBE(() -> {
                long r = (long) vh.compareAndExchangeRelease(array, ci, 0xCAFEBABECAFEBABEL, 0x0123456789ABCDEFL);
            });

            checkAIOOBE(() -> {
                boolean r = vh.weakCompareAndSetPlain(array, ci, 0x0123456789ABCDEFL, 0xCAFEBABECAFEBABEL);
            });

            checkAIOOBE(() -> {
                boolean r = vh.weakCompareAndSet(array, ci, 0x0123456789ABCDEFL, 0xCAFEBABECAFEBABEL);
            });

            checkAIOOBE(() -> {
                boolean r = vh.weakCompareAndSetAcquire(array, ci, 0x0123456789ABCDEFL, 0xCAFEBABECAFEBABEL);
            });

            checkAIOOBE(() -> {
                boolean r = vh.weakCompareAndSetRelease(array, ci, 0x0123456789ABCDEFL, 0xCAFEBABECAFEBABEL);
            });

            checkAIOOBE(() -> {
                long o = (long) vh.getAndSet(array, ci, 0x0123456789ABCDEFL);
            });

            checkAIOOBE(() -> {
                long o = (long) vh.getAndSetAcquire(array, ci, 0x0123456789ABCDEFL);
            });

            checkAIOOBE(() -> {
                long o = (long) vh.getAndSetRelease(array, ci, 0x0123456789ABCDEFL);
            });

            checkAIOOBE(() -> {
                long o = (long) vh.getAndAdd(array, ci, 0x0123456789ABCDEFL);
            });

            checkAIOOBE(() -> {
                long o = (long) vh.getAndAddAcquire(array, ci, 0x0123456789ABCDEFL);
            });

            checkAIOOBE(() -> {
                long o = (long) vh.getAndAddRelease(array, ci, 0x0123456789ABCDEFL);
            });

            checkAIOOBE(() -> {
                long o = (long) vh.getAndBitwiseOr(array, ci, 0x0123456789ABCDEFL);
            });

            checkAIOOBE(() -> {
                long o = (long) vh.getAndBitwiseOrAcquire(array, ci, 0x0123456789ABCDEFL);
            });

            checkAIOOBE(() -> {
                long o = (long) vh.getAndBitwiseOrRelease(array, ci, 0x0123456789ABCDEFL);
            });

            checkAIOOBE(() -> {
                long o = (long) vh.getAndBitwiseAnd(array, ci, 0x0123456789ABCDEFL);
            });

            checkAIOOBE(() -> {
                long o = (long) vh.getAndBitwiseAndAcquire(array, ci, 0x0123456789ABCDEFL);
            });

            checkAIOOBE(() -> {
                long o = (long) vh.getAndBitwiseAndRelease(array, ci, 0x0123456789ABCDEFL);
            });

            checkAIOOBE(() -> {
                long o = (long) vh.getAndBitwiseXor(array, ci, 0x0123456789ABCDEFL);
            });

            checkAIOOBE(() -> {
                long o = (long) vh.getAndBitwiseXorAcquire(array, ci, 0x0123456789ABCDEFL);
            });

            checkAIOOBE(() -> {
                long o = (long) vh.getAndBitwiseXorRelease(array, ci, 0x0123456789ABCDEFL);
            });
        }
    }

}
<|MERGE_RESOLUTION|>--- conflicted
+++ resolved
@@ -25,18 +25,11 @@
 
 /*
  * @test
-<<<<<<< HEAD
+ * @compile -XDenablePrimitiveClasses Point.java Value.java VarHandleTestAccessLong.java
  * @run testng/othervm -XX:+EnableValhalla -XX:+EnablePrimitiveClasses -Diters=10    -Xint                   VarHandleTestAccessLong
  * @run testng/othervm -XX:+EnableValhalla -XX:+EnablePrimitiveClasses -Diters=20000 -XX:TieredStopAtLevel=1 VarHandleTestAccessLong
  * @run testng/othervm -XX:+EnableValhalla -XX:+EnablePrimitiveClasses -Diters=20000                         VarHandleTestAccessLong
  * @run testng/othervm -XX:+EnableValhalla -XX:+EnablePrimitiveClasses -Diters=20000 -XX:-TieredCompilation  VarHandleTestAccessLong
-=======
- * @compile -XDenablePrimitiveClasses                        Point.java Value.java VarHandleTestAccessLong.java
- * @run testng/othervm -Diters=10    -Xint                   VarHandleTestAccessLong
- * @run testng/othervm -Diters=20000 -XX:TieredStopAtLevel=1 VarHandleTestAccessLong
- * @run testng/othervm -Diters=20000                         VarHandleTestAccessLong
- * @run testng/othervm -Diters=20000 -XX:-TieredCompilation  VarHandleTestAccessLong
->>>>>>> 9290cc97
  */
 
 import org.testng.annotations.BeforeClass;
