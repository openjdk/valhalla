--- conflicted
+++ resolved
@@ -25,18 +25,11 @@
 
 /*
  * @test
-<<<<<<< HEAD
+ * @compile -XDenablePrimitiveClasses Point.java Value.java VarHandleTestAccess$Type$.java
  * @run testng/othervm -XX:+EnableValhalla -XX:+EnablePrimitiveClasses -Diters=10    -Xint                   VarHandleTestAccess$Type$
  * @run testng/othervm -XX:+EnableValhalla -XX:+EnablePrimitiveClasses -Diters=20000 -XX:TieredStopAtLevel=1 VarHandleTestAccess$Type$
  * @run testng/othervm -XX:+EnableValhalla -XX:+EnablePrimitiveClasses -Diters=20000                         VarHandleTestAccess$Type$
  * @run testng/othervm -XX:+EnableValhalla -XX:+EnablePrimitiveClasses -Diters=20000 -XX:-TieredCompilation  VarHandleTestAccess$Type$
-=======
- * @compile -XDenablePrimitiveClasses                        Point.java Value.java VarHandleTestAccess$Type$.java
- * @run testng/othervm -Diters=10    -Xint                   VarHandleTestAccess$Type$
- * @run testng/othervm -Diters=20000 -XX:TieredStopAtLevel=1 VarHandleTestAccess$Type$
- * @run testng/othervm -Diters=20000                         VarHandleTestAccess$Type$
- * @run testng/othervm -Diters=20000 -XX:-TieredCompilation  VarHandleTestAccess$Type$
->>>>>>> 9290cc97
  */
 
 import org.testng.annotations.BeforeClass;
