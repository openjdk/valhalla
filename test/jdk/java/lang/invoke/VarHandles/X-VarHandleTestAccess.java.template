--- conflicted
+++ resolved
@@ -25,29 +25,22 @@
 
 /*
  * @test
-<<<<<<< HEAD
 #if[Value]
  * @compile -XDenablePrimitiveClasses Point.java Value.java VarHandleTestAccess$Type$.java
- * @run testng/othervm -XX:+EnableValhalla -XX:+EnablePrimitiveClasses -Diters=10    -Xint                   VarHandleTestAccess$Type$
- * @run testng/othervm -XX:+EnableValhalla -XX:+EnablePrimitiveClasses -Diters=20000 -XX:TieredStopAtLevel=1 VarHandleTestAccess$Type$
- * @run testng/othervm -XX:+EnableValhalla -XX:+EnablePrimitiveClasses -Diters=20000                         VarHandleTestAccess$Type$
- * @run testng/othervm -XX:+EnableValhalla -XX:+EnablePrimitiveClasses -Diters=20000 -XX:-TieredCompilation  VarHandleTestAccess$Type$
-#else[Value]
- * @run testng/othervm -Diters=10    -Xint                   VarHandleTestAccess$Type$
- * @run testng/othervm -Diters=20000 -XX:TieredStopAtLevel=1 VarHandleTestAccess$Type$
- * @run testng/othervm -Diters=20000                         VarHandleTestAccess$Type$
- * @run testng/othervm -Diters=20000 -XX:-TieredCompilation  VarHandleTestAccess$Type$
-#end[Value]
-=======
- * @run testng/othervm -Diters=10   -Xint                                                   VarHandleTestAccess$Type$
  *
  * @comment Set CompileThresholdScaling to 0.1 so that the warmup loop sets to 2000 iterations
  *          to hit compilation thresholds
  *
+ * @run testng/othervm -XX:+EnableValhalla -XX:+EnablePrimitiveClasses -Diters=10    -Xint                   VarHandleTestAccess$Type$
+ * @run testng/othervm -XX:+EnableValhalla -XX:+EnablePrimitiveClasses -Diters=2000 -XX:CompileThresholdScaling=0.1 -XX:TieredStopAtLevel=1 VarHandleTestAccess$Type$
+ * @run testng/othervm -XX:+EnableValhalla -XX:+EnablePrimitiveClasses -Diters=2000 -XX:CompileThresholdScaling=0.1                         VarHandleTestAccess$Type$
+ * @run testng/othervm -XX:+EnableValhalla -XX:+EnablePrimitiveClasses -Diters=2000 -XX:CompileThresholdScaling=0.1 -XX:-TieredCompilation  VarHandleTestAccess$Type$
+#else[Value]
+ * @run testng/othervm -Diters=10    -Xint                   VarHandleTestAccess$Type$
  * @run testng/othervm -Diters=2000 -XX:CompileThresholdScaling=0.1 -XX:TieredStopAtLevel=1 VarHandleTestAccess$Type$
  * @run testng/othervm -Diters=2000 -XX:CompileThresholdScaling=0.1                         VarHandleTestAccess$Type$
  * @run testng/othervm -Diters=2000 -XX:CompileThresholdScaling=0.1 -XX:-TieredCompilation  VarHandleTestAccess$Type$
->>>>>>> 861e3020
+#end[Value]
  */
 
 import org.testng.annotations.BeforeClass;
