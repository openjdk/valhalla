--- conflicted
+++ resolved
@@ -40,14 +40,7 @@
 import java.lang.classfile.ClassFile;
 import java.lang.constant.ClassDesc;
 import java.lang.invoke.MethodHandles.Lookup;
-<<<<<<< HEAD
-
-import static java.lang.invoke.MethodHandles.lookup;
-import static java.lang.invoke.MethodHandles.Lookup.ClassOption.*;
-
 import java.lang.reflect.AccessFlag;
-=======
->>>>>>> cc1e216e
 import java.lang.reflect.Array;
 import java.lang.reflect.Method;
 import java.nio.charset.StandardCharsets;
@@ -273,13 +266,8 @@
      */
     @Test(dataProvider = "emptyClasses")
     public void emptyHiddenClass(String name, int accessFlags) throws Exception {
-<<<<<<< HEAD
-        byte[] bytes = (accessFlags == (ACC_ENUM | ACC_IDENTITY)) ? classBytes(name, Enum.class, accessFlags)
-                                                 : classBytes(name, accessFlags);
-=======
-        byte[] bytes = (accessFlags == ACC_ENUM) ? classBytes(name, CD_Enum, accessFlags)
+        byte[] bytes = (accessFlags == (ACC_ENUM | ACC_IDENTITY)) ? classBytes(name, CD_Enum, accessFlags)
                 : classBytes(name, accessFlags);
->>>>>>> cc1e216e
         Class<?> hc = lookup().defineHiddenClass(bytes, false).lookupClass();
         switch (accessFlags) {
             case (ACC_SYNTHETIC | ACC_IDENTITY):
