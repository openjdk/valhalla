/*
 * Copyright (c) 2010, 2022, Oracle and/or its affiliates. All rights reserved.
 * DO NOT ALTER OR REMOVE COPYRIGHT NOTICES OR THIS FILE HEADER.
 *
 * This code is free software; you can redistribute it and/or modify it
 * under the terms of the GNU General Public License version 2 only, as
 * published by the Free Software Foundation.
 *
 * This code is distributed in the hope that it will be useful, but WITHOUT
 * ANY WARRANTY; without even the implied warranty of MERCHANTABILITY or
 * FITNESS FOR A PARTICULAR PURPOSE.  See the GNU General Public License
 * version 2 for more details (a copy is included in the LICENSE file that
 * accompanied this code).
 *
 * You should have received a copy of the GNU General Public License version
 * 2 along with this work; if not, write to the Free Software Foundation,
 * Inc., 51 Franklin St, Fifth Floor, Boston, MA 02110-1301 USA.
 *
 * Please contact Oracle, 500 Oracle Parkway, Redwood Shores, CA 94065 USA
 * or visit www.oracle.com if you need additional information or have any
 * questions.
 */

package test.java.lang.invoke.lib;

<<<<<<< HEAD
import jdk.experimental.bytecode.BasicClassBuilder;
import jdk.experimental.bytecode.BasicTypeHelper;
import jdk.experimental.bytecode.BytePoolHelper;
import jdk.experimental.bytecode.ClassBuilder;
import jdk.experimental.bytecode.CodeBuilder;
import jdk.experimental.bytecode.Flag;
import jdk.experimental.bytecode.MethodBuilder;
import jdk.experimental.bytecode.PoolHelper;
import jdk.experimental.bytecode.TypedCodeBuilder;
import jdk.experimental.bytecode.TypeHelper;
import jdk.experimental.bytecode.TypeTag;
=======
import jdk.internal.classfile.ClassBuilder;
import jdk.internal.classfile.Classfile;
import jdk.internal.classfile.TypeKind;
>>>>>>> 7bc8e4c8

import java.lang.constant.*;
import java.lang.invoke.MethodHandle;
import java.lang.invoke.MethodHandles;
import java.lang.invoke.MethodType;
import java.util.Iterator;
import java.util.concurrent.atomic.AtomicInteger;

import static java.lang.invoke.MethodType.fromMethodDescriptorString;

import jdk.internal.value.PrimitiveClass;

public class InstructionHelper {

    static final AtomicInteger COUNT = new AtomicInteger();

<<<<<<< HEAD
    static String generateClassNameFromLookupClass(MethodHandles.Lookup l) {
        return l.lookupClass().getCanonicalName().replace('.', '/') + "$Code_" + COUNT.getAndIncrement();
    }

    static BasicClassBuilder classBuilder(MethodHandles.Lookup l) {
        String className = generateClassNameFromLookupClass(l);
        return new BasicClassBuilder(className, 55, 0)
                .withSuperclass("java/lang/Object")
                .withMethod("<init>", "()V", M ->
                        M.withFlags(Flag.ACC_PUBLIC)
                                .withCode(TypedCodeBuilder::new, C ->
                                        C.aload_0().invokespecial("java/lang/Object", "<init>", "()V", false).return_()
                                ));
=======
    private static void commonBuild(ClassBuilder classBuilder) {
        classBuilder
                .withVersion(55, 0)
                .withSuperclass(ConstantDescs.CD_Object)
                .withMethod(ConstantDescs.INIT_NAME, ConstantDescs.MTD_void, Classfile.ACC_PUBLIC,
                        methodBuilder -> methodBuilder
                                .withCode(codeBuilder -> codeBuilder
                                        .aload(0)
                                        .invokespecial(ConstantDescs.CD_Object, ConstantDescs.INIT_NAME,
                                                ConstantDescs.MTD_void, false)
                                        .return_()));
>>>>>>> 7bc8e4c8
    }

    public static MethodHandle invokedynamic(MethodHandles.Lookup l, String name, MethodType type, String bsmMethodName,
                                             MethodType bsmType, ConstantDesc... boostrapArgs) throws Exception {
        ClassDesc genClassDesc = classDesc(l.lookupClass(), "$Code_" + COUNT.getAndIncrement());
        byte[] byteArray = Classfile.of().build(genClassDesc, classBuilder -> {
            commonBuild(classBuilder);
            classBuilder
                    .withMethod("m", MethodTypeDesc.ofDescriptor(type.toMethodDescriptorString()),
                            Classfile.ACC_PUBLIC + Classfile.ACC_STATIC, methodBuilder -> methodBuilder
                                    .withCode(codeBuilder -> {
                                        for (int i = 0; i < type.parameterCount(); i++) {
                                            codeBuilder.loadInstruction(TypeKind.from(type.parameterType(i)), i);
                                        }
                                        codeBuilder.invokedynamic(DynamicCallSiteDesc.of(
                                                MethodHandleDesc.ofMethod(
                                                        DirectMethodHandleDesc.Kind.STATIC,
                                                        classDesc(l.lookupClass()),
                                                        bsmMethodName,
                                                        MethodTypeDesc.ofDescriptor(
                                                                bsmType.toMethodDescriptorString())),
                                                name,
                                                MethodTypeDesc.ofDescriptor(type.toMethodDescriptorString()),
                                                boostrapArgs));
                                        codeBuilder.returnInstruction(TypeKind.from(type.returnType()));
                                    }));
        });
        Class<?> gc = l.defineClass(byteArray);
        return l.findStatic(gc, "m", type);
    }

    public static MethodHandle ldcDynamicConstant(MethodHandles.Lookup l, String name, Class<?> type, String bsmMethodName,
                                                  MethodType bsmType, ConstantDesc... bootstrapArgs) throws Exception {
        return ldcDynamicConstant(l, name, type, l.lookupClass(), bsmMethodName, bsmType, bootstrapArgs);
    }

    public static MethodHandle ldcDynamicConstant(MethodHandles.Lookup l, String name, Class<?> type, Class<?> bsmClass,
                                                  String bsmMethodName, MethodType bsmType, ConstantDesc... bootstrapArgs) throws Exception {
        return ldcDynamicConstant(l, name, type.descriptorString(), bsmClass.descriptorString(), bsmMethodName,
                bsmType.descriptorString(), bootstrapArgs);
    }

    public static MethodHandle ldcDynamicConstant(MethodHandles.Lookup l, String name, String type, String bsmMethodName,
                                                  String bsmType, ConstantDesc... bootstrapArgs) throws Exception {
        return ldcDynamicConstant(l, name, type, l.lookupClass().descriptorString(), bsmMethodName, bsmType, bootstrapArgs);
    }

    public static MethodHandle ldcDynamicConstant(MethodHandles.Lookup l, String name, String type, String bsmClass,
                                                  String bsmMethodName, String bsmType, ConstantDesc... bootstrapArgs)
            throws IllegalAccessException, NoSuchMethodException {
        String methodType = "()" + type;
        ClassDesc genClassDesc = classDesc(l.lookupClass(), "$Code_" + COUNT.getAndIncrement());
        byte[] bytes = Classfile.of().build(genClassDesc, classBuilder -> {
            commonBuild(classBuilder);
            classBuilder.withMethod("m", MethodTypeDesc.of(ClassDesc.ofDescriptor(type)),
                    Classfile.ACC_PUBLIC + Classfile.ACC_STATIC, methodBuilder -> methodBuilder
                            .withCode(codeBuilder -> codeBuilder
                                    .ldc(DynamicConstantDesc.ofNamed(
                                            MethodHandleDesc.ofMethod(
                                                    DirectMethodHandleDesc.Kind.STATIC,
                                                    ClassDesc.ofDescriptor(bsmClass),
                                                    bsmMethodName,
                                                    MethodTypeDesc.ofDescriptor(bsmType)),
                                            name,
                                            ClassDesc.ofDescriptor(type),
                                            bootstrapArgs))
                                    .returnInstruction(TypeKind.fromDescriptor(type))));
        });
        Class<?> gc = l.defineClass(bytes);
        return l.findStatic(gc, "m", fromMethodDescriptorString(methodType, l.lookupClass().getClassLoader()));
    }

    public static String csym(Class<?> c) {
        return c.getCanonicalName().replace('.', '/');
    }

    public static ClassDesc classDesc(Class<?> c) {
        return ClassDesc.ofDescriptor(c.descriptorString());
    }

    public static ClassDesc classDesc(Class<?> c, String suffix) {
        StringBuilder sb = new StringBuilder(c.descriptorString());
        String classDescStr = sb.insert(sb.length() - 1, suffix).toString();
        return ClassDesc.ofDescriptor(classDescStr);
    }


    // loadCode(MethodHandles.Lookup, String, MethodType, Consumer<? super MethodHandleCodeBuilder<?>>) et al...

    public static MethodHandle loadCode(MethodHandles.Lookup lookup, String methodName, MethodType type, Consumer<? super MethodHandleCodeBuilder<?>> builder) {
        String className = generateClassNameFromLookupClass(lookup);
        return loadCode(lookup, className, methodName, type, builder);
    }

    public static MethodHandle loadCode(MethodHandles.Lookup lookup, String className, String methodName, MethodType type, Consumer<? super MethodHandleCodeBuilder<?>> builder) {
        String descriptor = type.toMethodDescriptorString();
        return loadCode(lookup, className, methodName, descriptor, MethodHandleCodeBuilder::new,
                    clazz -> {
                        try {
                            return lookup.findStatic(clazz, methodName, MethodType.fromMethodDescriptorString(descriptor, lookup.lookupClass().getClassLoader()));
                        } catch (ReflectiveOperationException ex) {
                            throw new IllegalStateException(ex);
                        }
                    },
                    builder);
    }

    // Helper method to load code built with "buildCode()"
    public static MethodHandle loadCodeBytes(MethodHandles.Lookup lookup, String methodName, MethodType type, byte[] byteCode) {
        try {
            Class<?> clazz = lookup.defineClass(byteCode);
            return lookup.findStatic(clazz, methodName, type);
        } catch (Throwable t) {
            throw new RuntimeException("Failed to loadCodeBytes \"" + methodName + "\"", t);
        }
    }


    private static <Z, C extends CodeBuilder<Class<?>, String, byte[], ?>> Z loadCode(
            MethodHandles.Lookup lookup, String className, String methodName, String type,
            Function<MethodBuilder<Class<?>, String, byte[]>, ? extends C> builderFunc,
            Function<Class<?>, Z> resFunc, Consumer<? super C> builder) {
        try {
            byte[] byteArray = buildCode(lookup, className, methodName, type, builderFunc, builder);
            Class<?> clazz = lookup.defineClass(byteArray);
            return resFunc.apply(clazz);
        } catch (Throwable e) {
             throw new IllegalStateException(e);
        }
    }

    public static byte[] buildCode(MethodHandles.Lookup lookup, String methodName, MethodType type, Consumer<? super MethodHandleCodeBuilder<?>> builder) {
        String className = generateClassNameFromLookupClass(lookup);
        return buildCode(lookup, className, methodName, type.toMethodDescriptorString(), MethodHandleCodeBuilder::new, builder);
    }

    public static <C extends CodeBuilder<Class<?>, String, byte[], ?>> byte[] buildCode(
        MethodHandles.Lookup lookup, String className, String methodName, String type,
            Function<MethodBuilder<Class<?>, String, byte[]>, ? extends C> builderFunc,
            Consumer<? super C> builder) {

                return new IsolatedMethodBuilder(className, lookup)
                    .withSuperclass(Object.class)
                    .withMajorVersion(66)
                    .withMinorVersion(0)
                    .withFlags(Flag.ACC_PUBLIC, Flag.ACC_IDENTITY)
                    .withMethod(methodName, type, M ->
                        M.withFlags(Flag.ACC_STATIC, Flag.ACC_PUBLIC)
                            .withCode(builderFunc, builder)).build();

    }

    private static class IsolatedMethodBuilder extends ClassBuilder<Class<?>, String, IsolatedMethodBuilder> {

        private static final Class<?> THIS_CLASS = new Object() { }.getClass();

        private IsolatedMethodBuilder(String clazz, MethodHandles.Lookup lookup) {
            super(new IsolatedMethodPoolHelper(clazz),
                  new IsolatedMethodTypeHelper(lookup));
            withThisClass(THIS_CLASS);
        }

        public Class<?> thisClass() {
            return THIS_CLASS;
        }

        static String classToInternalName(Class<?> c) {
            if (c.isArray()) {
                return c.descriptorString();
            }
            return c.getName().replace('.', '/');
        }

        private static class IsolatedMethodTypeHelper implements TypeHelper<Class<?>, String> {

            BasicTypeHelper basicTypeHelper = new BasicTypeHelper();
            MethodHandles.Lookup lookup;

            private IsolatedMethodTypeHelper(MethodHandles.Lookup lookup) {
                this.lookup = lookup;
            }

            @Override
            public String elemtype(String s) {
                return basicTypeHelper.elemtype(s);
            }

            @Override
            public String arrayOf(String s) {
                return basicTypeHelper.arrayOf(s);
            }

            @Override
            public Iterator<String> parameterTypes(String s) {
                return basicTypeHelper.parameterTypes(s);
            }

            @Override
            public String fromTag(TypeTag tag) {
                return basicTypeHelper.fromTag(tag);
            }

            @Override
            public String returnType(String s) {
                return basicTypeHelper.returnType(s);
            }

            @Override
            public String type(Class<?> aClass) {
                return aClass.descriptorString();
            }

            @Override
            public boolean isInlineClass(String desc) {
                Class<?> aClass = symbol(desc);
                return aClass != null && PrimitiveClass.isPrimitiveValueType(aClass);
            }

            @Override
            public Class<?> symbol(String desc) {
                try {
                    if (desc.startsWith("[")) {
                        return Class.forName(desc.replaceAll("/", "."), true, lookup.lookupClass().getClassLoader());
                    } else {
                        Class<?> c = Class.forName(basicTypeHelper.symbol(desc).replaceAll("/", "."), true, lookup.lookupClass().getClassLoader());
                        return basicTypeHelper.isInlineClass(desc) ? PrimitiveClass.asValueType(c) : PrimitiveClass.asPrimaryType(c);
                    }
                } catch (ReflectiveOperationException ex) {
                    throw new AssertionError(ex);
                }
            }

            @Override
            public TypeTag tag(String s) {
                return basicTypeHelper.tag(s);
            }

            @Override
            public Class<?> symbolFrom(String s) {
                return symbol(s);
            }

            @Override
            public String commonSupertype(String t1, String t2) {
                return basicTypeHelper.commonSupertype(t1, t2);
            }

            @Override
            public String nullType() {
                return basicTypeHelper.nullType();
            }
        }

        private static class IsolatedMethodPoolHelper extends BytePoolHelper<Class<?>, String> {
            final String clazz;

            private IsolatedMethodPoolHelper(String clazz) {
                super(c -> from(c, clazz), s->s);
                this.clazz = clazz;
            }

            static String from(Class<?> c, String clazz) {
                return c == THIS_CLASS ? clazz.replace('.', '/')
                                       : classToInternalName(c);
            }
        }

        @Override
        public byte[] build() {
            return super.build();
        }
    }

    public static class MethodHandleCodeBuilder<T extends MethodHandleCodeBuilder<T>> extends TypedCodeBuilder<Class<?>, String, byte[], T> {

        BasicTypeHelper basicTypeHelper = new BasicTypeHelper();

        public MethodHandleCodeBuilder(jdk.experimental.bytecode.MethodBuilder<Class<?>, String, byte[]> methodBuilder) {
            super(methodBuilder);
        }

        TypeTag getTagType(String s) {
            return basicTypeHelper.tag(s);
        }

        public T ifcmp(String s, CondKind cond, CharSequence label) {
            return super.ifcmp(getTagType(s), cond, label);
        }

        public T return_(String s) {
            return super.return_(getTagType(s));
        }
    }



}<|MERGE_RESOLUTION|>--- conflicted
+++ resolved
@@ -1,5 +1,5 @@
 /*
- * Copyright (c) 2010, 2022, Oracle and/or its affiliates. All rights reserved.
+ * Copyright (c) 2010, 2017, Oracle and/or its affiliates. All rights reserved.
  * DO NOT ALTER OR REMOVE COPYRIGHT NOTICES OR THIS FILE HEADER.
  *
  * This code is free software; you can redistribute it and/or modify it
@@ -23,54 +23,22 @@
 
 package test.java.lang.invoke.lib;
 
-<<<<<<< HEAD
-import jdk.experimental.bytecode.BasicClassBuilder;
-import jdk.experimental.bytecode.BasicTypeHelper;
-import jdk.experimental.bytecode.BytePoolHelper;
-import jdk.experimental.bytecode.ClassBuilder;
-import jdk.experimental.bytecode.CodeBuilder;
-import jdk.experimental.bytecode.Flag;
-import jdk.experimental.bytecode.MethodBuilder;
-import jdk.experimental.bytecode.PoolHelper;
-import jdk.experimental.bytecode.TypedCodeBuilder;
-import jdk.experimental.bytecode.TypeHelper;
-import jdk.experimental.bytecode.TypeTag;
-=======
 import jdk.internal.classfile.ClassBuilder;
 import jdk.internal.classfile.Classfile;
 import jdk.internal.classfile.TypeKind;
->>>>>>> 7bc8e4c8
 
 import java.lang.constant.*;
 import java.lang.invoke.MethodHandle;
 import java.lang.invoke.MethodHandles;
 import java.lang.invoke.MethodType;
-import java.util.Iterator;
 import java.util.concurrent.atomic.AtomicInteger;
 
 import static java.lang.invoke.MethodType.fromMethodDescriptorString;
-
-import jdk.internal.value.PrimitiveClass;
 
 public class InstructionHelper {
 
     static final AtomicInteger COUNT = new AtomicInteger();
 
-<<<<<<< HEAD
-    static String generateClassNameFromLookupClass(MethodHandles.Lookup l) {
-        return l.lookupClass().getCanonicalName().replace('.', '/') + "$Code_" + COUNT.getAndIncrement();
-    }
-
-    static BasicClassBuilder classBuilder(MethodHandles.Lookup l) {
-        String className = generateClassNameFromLookupClass(l);
-        return new BasicClassBuilder(className, 55, 0)
-                .withSuperclass("java/lang/Object")
-                .withMethod("<init>", "()V", M ->
-                        M.withFlags(Flag.ACC_PUBLIC)
-                                .withCode(TypedCodeBuilder::new, C ->
-                                        C.aload_0().invokespecial("java/lang/Object", "<init>", "()V", false).return_()
-                                ));
-=======
     private static void commonBuild(ClassBuilder classBuilder) {
         classBuilder
                 .withVersion(55, 0)
@@ -82,7 +50,6 @@
                                         .invokespecial(ConstantDescs.CD_Object, ConstantDescs.INIT_NAME,
                                                 ConstantDescs.MTD_void, false)
                                         .return_()));
->>>>>>> 7bc8e4c8
     }
 
     public static MethodHandle invokedynamic(MethodHandles.Lookup l, String name, MethodType type, String bsmMethodName,
@@ -168,215 +135,4 @@
         String classDescStr = sb.insert(sb.length() - 1, suffix).toString();
         return ClassDesc.ofDescriptor(classDescStr);
     }
-
-
-    // loadCode(MethodHandles.Lookup, String, MethodType, Consumer<? super MethodHandleCodeBuilder<?>>) et al...
-
-    public static MethodHandle loadCode(MethodHandles.Lookup lookup, String methodName, MethodType type, Consumer<? super MethodHandleCodeBuilder<?>> builder) {
-        String className = generateClassNameFromLookupClass(lookup);
-        return loadCode(lookup, className, methodName, type, builder);
-    }
-
-    public static MethodHandle loadCode(MethodHandles.Lookup lookup, String className, String methodName, MethodType type, Consumer<? super MethodHandleCodeBuilder<?>> builder) {
-        String descriptor = type.toMethodDescriptorString();
-        return loadCode(lookup, className, methodName, descriptor, MethodHandleCodeBuilder::new,
-                    clazz -> {
-                        try {
-                            return lookup.findStatic(clazz, methodName, MethodType.fromMethodDescriptorString(descriptor, lookup.lookupClass().getClassLoader()));
-                        } catch (ReflectiveOperationException ex) {
-                            throw new IllegalStateException(ex);
-                        }
-                    },
-                    builder);
-    }
-
-    // Helper method to load code built with "buildCode()"
-    public static MethodHandle loadCodeBytes(MethodHandles.Lookup lookup, String methodName, MethodType type, byte[] byteCode) {
-        try {
-            Class<?> clazz = lookup.defineClass(byteCode);
-            return lookup.findStatic(clazz, methodName, type);
-        } catch (Throwable t) {
-            throw new RuntimeException("Failed to loadCodeBytes \"" + methodName + "\"", t);
-        }
-    }
-
-
-    private static <Z, C extends CodeBuilder<Class<?>, String, byte[], ?>> Z loadCode(
-            MethodHandles.Lookup lookup, String className, String methodName, String type,
-            Function<MethodBuilder<Class<?>, String, byte[]>, ? extends C> builderFunc,
-            Function<Class<?>, Z> resFunc, Consumer<? super C> builder) {
-        try {
-            byte[] byteArray = buildCode(lookup, className, methodName, type, builderFunc, builder);
-            Class<?> clazz = lookup.defineClass(byteArray);
-            return resFunc.apply(clazz);
-        } catch (Throwable e) {
-             throw new IllegalStateException(e);
-        }
-    }
-
-    public static byte[] buildCode(MethodHandles.Lookup lookup, String methodName, MethodType type, Consumer<? super MethodHandleCodeBuilder<?>> builder) {
-        String className = generateClassNameFromLookupClass(lookup);
-        return buildCode(lookup, className, methodName, type.toMethodDescriptorString(), MethodHandleCodeBuilder::new, builder);
-    }
-
-    public static <C extends CodeBuilder<Class<?>, String, byte[], ?>> byte[] buildCode(
-        MethodHandles.Lookup lookup, String className, String methodName, String type,
-            Function<MethodBuilder<Class<?>, String, byte[]>, ? extends C> builderFunc,
-            Consumer<? super C> builder) {
-
-                return new IsolatedMethodBuilder(className, lookup)
-                    .withSuperclass(Object.class)
-                    .withMajorVersion(66)
-                    .withMinorVersion(0)
-                    .withFlags(Flag.ACC_PUBLIC, Flag.ACC_IDENTITY)
-                    .withMethod(methodName, type, M ->
-                        M.withFlags(Flag.ACC_STATIC, Flag.ACC_PUBLIC)
-                            .withCode(builderFunc, builder)).build();
-
-    }
-
-    private static class IsolatedMethodBuilder extends ClassBuilder<Class<?>, String, IsolatedMethodBuilder> {
-
-        private static final Class<?> THIS_CLASS = new Object() { }.getClass();
-
-        private IsolatedMethodBuilder(String clazz, MethodHandles.Lookup lookup) {
-            super(new IsolatedMethodPoolHelper(clazz),
-                  new IsolatedMethodTypeHelper(lookup));
-            withThisClass(THIS_CLASS);
-        }
-
-        public Class<?> thisClass() {
-            return THIS_CLASS;
-        }
-
-        static String classToInternalName(Class<?> c) {
-            if (c.isArray()) {
-                return c.descriptorString();
-            }
-            return c.getName().replace('.', '/');
-        }
-
-        private static class IsolatedMethodTypeHelper implements TypeHelper<Class<?>, String> {
-
-            BasicTypeHelper basicTypeHelper = new BasicTypeHelper();
-            MethodHandles.Lookup lookup;
-
-            private IsolatedMethodTypeHelper(MethodHandles.Lookup lookup) {
-                this.lookup = lookup;
-            }
-
-            @Override
-            public String elemtype(String s) {
-                return basicTypeHelper.elemtype(s);
-            }
-
-            @Override
-            public String arrayOf(String s) {
-                return basicTypeHelper.arrayOf(s);
-            }
-
-            @Override
-            public Iterator<String> parameterTypes(String s) {
-                return basicTypeHelper.parameterTypes(s);
-            }
-
-            @Override
-            public String fromTag(TypeTag tag) {
-                return basicTypeHelper.fromTag(tag);
-            }
-
-            @Override
-            public String returnType(String s) {
-                return basicTypeHelper.returnType(s);
-            }
-
-            @Override
-            public String type(Class<?> aClass) {
-                return aClass.descriptorString();
-            }
-
-            @Override
-            public boolean isInlineClass(String desc) {
-                Class<?> aClass = symbol(desc);
-                return aClass != null && PrimitiveClass.isPrimitiveValueType(aClass);
-            }
-
-            @Override
-            public Class<?> symbol(String desc) {
-                try {
-                    if (desc.startsWith("[")) {
-                        return Class.forName(desc.replaceAll("/", "."), true, lookup.lookupClass().getClassLoader());
-                    } else {
-                        Class<?> c = Class.forName(basicTypeHelper.symbol(desc).replaceAll("/", "."), true, lookup.lookupClass().getClassLoader());
-                        return basicTypeHelper.isInlineClass(desc) ? PrimitiveClass.asValueType(c) : PrimitiveClass.asPrimaryType(c);
-                    }
-                } catch (ReflectiveOperationException ex) {
-                    throw new AssertionError(ex);
-                }
-            }
-
-            @Override
-            public TypeTag tag(String s) {
-                return basicTypeHelper.tag(s);
-            }
-
-            @Override
-            public Class<?> symbolFrom(String s) {
-                return symbol(s);
-            }
-
-            @Override
-            public String commonSupertype(String t1, String t2) {
-                return basicTypeHelper.commonSupertype(t1, t2);
-            }
-
-            @Override
-            public String nullType() {
-                return basicTypeHelper.nullType();
-            }
-        }
-
-        private static class IsolatedMethodPoolHelper extends BytePoolHelper<Class<?>, String> {
-            final String clazz;
-
-            private IsolatedMethodPoolHelper(String clazz) {
-                super(c -> from(c, clazz), s->s);
-                this.clazz = clazz;
-            }
-
-            static String from(Class<?> c, String clazz) {
-                return c == THIS_CLASS ? clazz.replace('.', '/')
-                                       : classToInternalName(c);
-            }
-        }
-
-        @Override
-        public byte[] build() {
-            return super.build();
-        }
-    }
-
-    public static class MethodHandleCodeBuilder<T extends MethodHandleCodeBuilder<T>> extends TypedCodeBuilder<Class<?>, String, byte[], T> {
-
-        BasicTypeHelper basicTypeHelper = new BasicTypeHelper();
-
-        public MethodHandleCodeBuilder(jdk.experimental.bytecode.MethodBuilder<Class<?>, String, byte[]> methodBuilder) {
-            super(methodBuilder);
-        }
-
-        TypeTag getTagType(String s) {
-            return basicTypeHelper.tag(s);
-        }
-
-        public T ifcmp(String s, CondKind cond, CharSequence label) {
-            return super.ifcmp(getTagType(s), cond, label);
-        }
-
-        public T return_(String s) {
-            return super.return_(getTagType(s));
-        }
-    }
-
-
-
 }