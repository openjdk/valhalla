/*
 * Copyright (c) 2013, 2023, Oracle and/or its affiliates. All rights reserved.
 * DO NOT ALTER OR REMOVE COPYRIGHT NOTICES OR THIS FILE HEADER.
 *
 * This code is free software; you can redistribute it and/or modify it
 * under the terms of the GNU General Public License version 2 only, as
 * published by the Free Software Foundation.
 *
 * This code is distributed in the hope that it will be useful, but WITHOUT
 * ANY WARRANTY; without even the implied warranty of MERCHANTABILITY or
 * FITNESS FOR A PARTICULAR PURPOSE.  See the GNU General Public License
 * version 2 for more details (a copy is included in the LICENSE file that
 * accompanied this code).
 *
 * You should have received a copy of the GNU General Public License version
 * 2 along with this work; if not, write to the Free Software Foundation,
 * Inc., 51 Franklin St, Fifth Floor, Boston, MA 02110-1301 USA.
 *
 * Please contact Oracle, 500 Oracle Parkway, Redwood Shores, CA 94065 USA
 * or visit www.oracle.com if you need additional information or have any
 * questions.
 */

/**
 * @test
 * @bug 8142968 8158456 8298875
 * @modules java.base/jdk.internal.access
 *          java.base/jdk.internal.classfile
 *          java.base/jdk.internal.classfile.attribute
 *          java.base/jdk.internal.classfile.constantpool
 *          java.base/jdk.internal.classfile.java.lang.constant
 *          java.base/jdk.internal.module
<<<<<<< HEAD
 *          java.base/jdk.internal.classfile
 *          java.base/jdk.internal.classfile.attribute
 *          java.base/jdk.internal.classfile.java.lang.constant
=======
 * @library /test/lib
 * @build jdk.test.lib.util.ModuleInfoWriter
>>>>>>> 8fee93fa
 * @run testng ModuleDescriptorTest
 * @summary Basic test for java.lang.module.ModuleDescriptor and its builder
 */

import java.io.ByteArrayOutputStream;
import java.io.IOException;
import java.io.InputStream;
import java.lang.module.InvalidModuleDescriptorException;
import java.lang.module.ModuleDescriptor;
import java.lang.module.ModuleDescriptor.Builder;
import java.lang.module.ModuleDescriptor.Exports;
import java.lang.module.ModuleDescriptor.Opens;
import java.lang.module.ModuleDescriptor.Requires;
import java.lang.module.ModuleDescriptor.Provides;
import java.lang.module.ModuleDescriptor.Requires.Modifier;
import java.lang.module.ModuleDescriptor.Version;
import java.nio.ByteBuffer;
import java.util.ArrayList;
import java.util.Collections;
import java.util.EnumSet;
import java.util.HashSet;
import java.util.Iterator;
import java.util.List;
import java.util.Objects;
import java.util.Set;
import java.util.stream.Collectors;

import static java.lang.module.ModuleDescriptor.Requires.Modifier.*;

import jdk.internal.access.JavaLangModuleAccess;
import jdk.internal.access.SharedSecrets;
import jdk.internal.classfile.Classfile;
import jdk.internal.classfile.attribute.ModuleAttribute;
import jdk.internal.classfile.java.lang.constant.PackageDesc;
import jdk.internal.classfile.java.lang.constant.ModuleDesc;
<<<<<<< HEAD
import jdk.internal.module.ModuleInfoWriter;
=======
import jdk.test.lib.util.ModuleInfoWriter;
>>>>>>> 8fee93fa
import org.testng.annotations.DataProvider;
import org.testng.annotations.Test;
import static org.testng.Assert.*;

@Test
public class ModuleDescriptorTest {
    private static final JavaLangModuleAccess JLMA = SharedSecrets.getJavaLangModuleAccess();

    @DataProvider(name = "invalidNames")
    public Object[][] invalidNames() {
        return new Object[][]{

            { null,             null },
            { "1",              null },
            { "1foo",           null },
            { ".foo",           null },
            { "foo.",           null },
            { "[foo]",          null },
            { "foo.1",          null },
            { "1foo.bar",       null },
            { "foo.1bar",       null },
            { "foo.[bar]",      null },
            { "foo..bar",       null },
            { "foo.bar.1",      null },
            { "foo.bar.1gus",   null },
            { "foo.bar.[gus]",  null },

            { "class",          null },
            { "interface",      null },
            { "true",           null },
            { "false",          null },
            { "null",           null },

            { "x.class",        null },
            { "x.interface",    null },
            { "x.true",         null },
            { "x.false",        null },
            { "x.null",         null },

            { "class.x",        null },
            { "interface.x",    null },
            { "true.x",         null },
            { "false.x",        null },
            { "null.x",         null },

            { "x.class.x",      null },
            { "x.interface.x",  null },
            { "x.true.x",       null },
            { "x.false.x",      null },
            { "x.null.x",       null },

            { "_",              null },

        };
    }


    // requires

    private Requires requires(Set<Modifier> mods, String mn) {
        return requires(mods, mn, null);
    }

    private Requires requires(Set<Modifier> mods, String mn, Version v) {
        Builder builder = ModuleDescriptor.newModule("m");
        if (v == null) {
            builder.requires(mods, mn);
        } else {
            builder.requires(mods, mn, v);
        }
        Set<Requires> requires = builder.build().requires();
        assertTrue(requires.size() == 2);
        Iterator<Requires> iterator = requires.iterator();
        Requires r = iterator.next();
        if (r.name().equals("java.base")) {
            r = iterator.next();
        } else {
            Requires other = iterator.next();
            assertEquals(other.name(), "java.base");
        }
        return r;
    }

    private Requires requires(String mn) {
        return requires(Collections.emptySet(), mn);
    }

    public void testRequiresWithRequires() {
        Requires r1 = requires("foo");
        ModuleDescriptor descriptor = ModuleDescriptor.newModule("m").requires(r1).build();
        assertEquals(descriptor.requires().size(), 2);
        var iterator = descriptor.requires().iterator();
        Requires r2 = iterator.next();
        if (r2.name().equals("java.base")) {
            r2 = iterator.next();
        }
        assertEquals(r1, r2);
    }

    public void testRequiresWithNoModifiers() {
        Requires r = requires(EnumSet.noneOf(Requires.Modifier.class), "foo");
        assertEquals(r, r);
        assertTrue(r.compareTo(r) == 0);
        assertTrue(r.modifiers().isEmpty());
        assertEquals(r.name(), "foo");
        assertFalse(r.compiledVersion().isPresent());
    }

    public void testRequiresWithOneModifier() {
        Requires r = requires(EnumSet.of(TRANSITIVE), "foo");
        assertEquals(r, r);
        assertTrue(r.compareTo(r) == 0);
        assertEquals(r.modifiers(), EnumSet.of(TRANSITIVE));
        assertEquals(r.name(), "foo");
        assertFalse(r.compiledVersion().isPresent());
    }

    public void testRequiresWithTwoModifiers() {
        Requires r = requires(EnumSet.of(TRANSITIVE, SYNTHETIC), "foo");
        assertEquals(r, r);
        assertTrue(r.compareTo(r) == 0);
        assertEquals(r.modifiers(), EnumSet.of(TRANSITIVE, SYNTHETIC));
        assertEquals(r.name(), "foo");
        assertFalse(r.compiledVersion().isPresent());
    }

    public void testRequiresWithAllModifiers() {
        Requires r = requires(EnumSet.allOf(Modifier.class), "foo");
        assertEquals(r, r);
        assertTrue(r.compareTo(r) == 0);
        assertEquals(r.modifiers(), EnumSet.of(TRANSITIVE, STATIC, SYNTHETIC, MANDATED));
        assertEquals(r.name(), "foo");
        assertFalse(r.compiledVersion().isPresent());
    }

    public void testRequiresWithCompiledVersion() {
        Version v = Version.parse("1.0");
        Requires r = requires(Set.of(), "foo", v);
        assertEquals(r, r);
        assertTrue(r.compareTo(r) == 0);
        assertEquals(r.modifiers(), Set.of());
        assertEquals(r.name(), "foo");
        assertTrue(r.compiledVersion().isPresent());
        assertEquals(r.compiledVersion().get().toString(), "1.0");
    }

    @Test(expectedExceptions = IllegalStateException.class)
    public void testRequiresWithDuplicatesRequires() {
        Requires r = requires("foo");
        ModuleDescriptor.newModule("m").requires(r).requires(r);
    }

    @Test(expectedExceptions = IllegalArgumentException.class)
    public void testRequiresSelfWithRequires() {
        Requires r = requires("foo");
        ModuleDescriptor.newModule("foo").requires(r);
    }

    @Test(expectedExceptions = IllegalArgumentException.class)
    public void testRequiresSelfWithNoModifier() {
        ModuleDescriptor.newModule("m").requires("m");
    }

    @Test(expectedExceptions = IllegalArgumentException.class)
    public void testRequiresSelfWithOneModifier() {
        ModuleDescriptor.newModule("m").requires(Set.of(TRANSITIVE), "m");
    }

    @Test(expectedExceptions = IllegalArgumentException.class)
    public void testRequiresSelfWithAllModifiers() {
        ModuleDescriptor.newModule("m").requires(EnumSet.allOf(Modifier.class), "m");
    }

    @Test(dataProvider = "invalidNames",
          expectedExceptions = IllegalArgumentException.class )
    public void testRequiresWithBadModuleName(String mn, String ignore) {
        requires(EnumSet.noneOf(Modifier.class), mn);
    }

    @Test(expectedExceptions = NullPointerException.class)
    public void testRequiresWithNullRequires() {
        ModuleDescriptor.newModule("m").requires((Requires) null);
    }

    @Test(expectedExceptions = NullPointerException.class)
    public void testRequiresWithNullModifiers() {
        ModuleDescriptor.newModule("m").requires(null, "foo");
    }

    @Test(expectedExceptions = NullPointerException.class)
    public void testRequiresWithNullVersion() {
        ModuleDescriptor.newModule("m").requires(Set.of(), "foo", null);
    }

    public void testRequiresCompare() {
        Requires r1 = requires(EnumSet.noneOf(Modifier.class), "foo");
        Requires r2 = requires(EnumSet.noneOf(Modifier.class), "bar");
        int n = "foo".compareTo("bar");
        assertTrue(r1.compareTo(r2) == n);
        assertTrue(r2.compareTo(r1) == -n);
    }

    public void testRequiresCompareWithDifferentModifiers() {
        Requires r1 = requires(EnumSet.of(TRANSITIVE), "foo");
        Requires r2 = requires(EnumSet.of(SYNTHETIC), "foo");
        int n = Integer.compare(1 << TRANSITIVE.ordinal(), 1 << SYNTHETIC.ordinal());
        assertTrue(r1.compareTo(r2) == n);
        assertTrue(r2.compareTo(r1) == -n);
    }

    public void testRequiresCompareWithSameModifiers() {
        Requires r1 = requires(EnumSet.of(SYNTHETIC), "foo");
        Requires r2 = requires(EnumSet.of(SYNTHETIC), "foo");
        assertTrue(r1.compareTo(r2) == 0);
        assertTrue(r2.compareTo(r1) == 0);
    }

    public void testRequiresCompareWithSameCompiledVersion() {
        Requires r1 = requires(Set.of(), "foo", Version.parse("2.0"));
        Requires r2 = requires(Set.of(), "foo", Version.parse("2.0"));
        assertTrue(r1.compareTo(r2) == 0);
        assertTrue(r2.compareTo(r1) == 0);
    }

    public void testRequiresCompareWithDifferentCompiledVersion() {
        Requires r1 = requires(Set.of(), "foo", Version.parse("1.0"));
        Requires r2 = requires(Set.of(), "foo", Version.parse("2.0"));
        assertTrue(r1.compareTo(r2) < 0);
        assertTrue(r2.compareTo(r1) > 0);
    }

    public void testRequiresEqualsAndHashCode() {
        Requires r1 = requires("foo");
        Requires r2 = requires("foo");
        assertEquals(r1, r2);
        assertTrue(r1.hashCode() == r2.hashCode());

        r1 = requires(EnumSet.allOf(Requires.Modifier.class), "foo");
        r2 = requires(EnumSet.allOf(Requires.Modifier.class), "foo");
        assertEquals(r1, r2);
        assertTrue(r1.hashCode() == r2.hashCode());

        r1 = requires("foo");
        r2 = requires("bar");
        assertNotEquals(r1, r2);

        r1 = requires(EnumSet.allOf(Requires.Modifier.class), "foo");
        r2 = requires(Set.of(), "foo");
        assertNotEquals(r1, r2);

        Version v1 = Version.parse("1.0");
        r1 = requires(EnumSet.allOf(Requires.Modifier.class), "foo", v1);
        r2 = requires(EnumSet.allOf(Requires.Modifier.class), "foo", v1);
        assertEquals(r1, r2);
        assertTrue(r1.hashCode() == r2.hashCode());

        Version v2 = Version.parse("2.0");
        r1 = requires(EnumSet.allOf(Requires.Modifier.class), "foo", v1);
        r2 = requires(EnumSet.allOf(Requires.Modifier.class), "foo", v2);
        assertNotEquals(r1, r2);
    }

    public void testRequiresToString() {
        Requires r = requires(EnumSet.noneOf(Modifier.class), "foo");
        assertTrue(r.toString().contains("foo"));
    }


    // exports

    private Exports exports(Set<Exports.Modifier> mods, String pn) {
        return ModuleDescriptor.newModule("foo")
            .exports(mods, pn)
            .build()
            .exports()
            .iterator()
            .next();
    }

    private Exports exports(String pn) {
        return exports(Set.of(), pn);
    }

    private Exports exports(Set<Exports.Modifier> mods, String pn, String target) {
        return ModuleDescriptor.newModule("foo")
            .exports(mods, pn, Set.of(target))
            .build()
            .exports()
            .iterator()
            .next();
    }

    private Exports exports(String pn, String target) {
        return exports(Set.of(), pn, target);
    }


    public void testExportsExports() {
        Exports e1 = exports("p");
        ModuleDescriptor descriptor = ModuleDescriptor.newModule("m").exports(e1).build();
        Exports e2 = descriptor.exports().iterator().next();
        assertEquals(e1, e2);
    }

    public void testExportsToAll() {
        Exports e = exports("p");
        assertEquals(e, e);
        assertTrue(e.modifiers().isEmpty());
        assertEquals(e.source(), "p");
        assertFalse(e.isQualified());
        assertTrue(e.targets().isEmpty());
    }

    public void testExportsToTarget() {
        Exports e = exports("p", "bar");
        assertEquals(e, e);
        assertTrue(e.modifiers().isEmpty());
        assertEquals(e.source(), "p");
        assertTrue(e.isQualified());
        assertTrue(e.targets().size() == 1);
        assertTrue(e.targets().contains("bar"));
    }

    public void testExportsToTargets() {
        Set<String> targets = new HashSet<>();
        targets.add("bar");
        targets.add("gus");
        Exports e
            = ModuleDescriptor.newModule("foo")
                .exports("p", targets)
                .build()
                .exports()
                .iterator()
                .next();
        assertEquals(e, e);
        assertTrue(e.modifiers().isEmpty());
        assertEquals(e.source(), "p");
        assertTrue(e.isQualified());
        assertTrue(e.targets().size() == 2);
        assertTrue(e.targets().contains("bar"));
        assertTrue(e.targets().contains("gus"));
    }

    public void testExportsToAllWithModifier() {
        Exports e = exports(Set.of(Exports.Modifier.SYNTHETIC), "p");
        assertEquals(e, e);
        assertTrue(e.modifiers().size() == 1);
        assertTrue(e.modifiers().contains(Exports.Modifier.SYNTHETIC));
        assertEquals(e.source(), "p");
        assertFalse(e.isQualified());
        assertTrue(e.targets().isEmpty());
    }

    public void testExportsToTargetWithModifier() {
        Exports e = exports(Set.of(Exports.Modifier.SYNTHETIC), "p", "bar");
        assertEquals(e, e);
        assertTrue(e.modifiers().size() == 1);
        assertTrue(e.modifiers().contains(Exports.Modifier.SYNTHETIC));
        assertEquals(e.source(), "p");
        assertTrue(e.isQualified());
        assertTrue(e.targets().size() == 1);
        assertTrue(e.targets().contains("bar"));
    }

    @Test(expectedExceptions = IllegalStateException.class)
    public void testExportsWithDuplicate1() {
        Exports e = exports("p");
        ModuleDescriptor.newModule("foo").exports(e).exports(e);
    }

    @Test(expectedExceptions = IllegalStateException.class)
    public void testExportsWithDuplicate2() {
        ModuleDescriptor.newModule("foo").exports("p").exports("p");
    }

    @Test(expectedExceptions = IllegalArgumentException.class )
    public void testExportsWithEmptySet() {
        ModuleDescriptor.newModule("foo").exports("p", Collections.emptySet());
    }

    @Test(dataProvider = "invalidNames",
          expectedExceptions = IllegalArgumentException.class )
    public void testExportsWithBadName(String pn, String ignore) {
        ModuleDescriptor.newModule("foo").exports(pn);
    }

    @Test(expectedExceptions = NullPointerException.class )
    public void testExportsWithNullExports() {
        ModuleDescriptor.newModule("foo").exports((Exports) null);
    }

    @Test(expectedExceptions = NullPointerException.class )
    public void testExportsWithNullTargets() {
        ModuleDescriptor.newModule("foo").exports("p", (Set<String>) null);
    }

    public void testExportsCompare() {
        Exports e1 = exports("p");
        Exports e2 = exports("p");
        assertEquals(e1, e2);
        assertTrue(e1.hashCode() == e2.hashCode());
        assertTrue(e1.compareTo(e2) == 0);
        assertTrue(e2.compareTo(e1) == 0);
    }

    public void testExportsCompareWithSameModifiers() {
        Exports e1 = exports(Set.of(Exports.Modifier.SYNTHETIC), "p");
        Exports e2 = exports(Set.of(Exports.Modifier.SYNTHETIC), "p");
        assertEquals(e1, e2);
        assertTrue(e1.hashCode() == e2.hashCode());
        assertTrue(e1.compareTo(e2) == 0);
        assertTrue(e2.compareTo(e1) == 0);
    }

    public void testExportsCompareWithDifferentModifiers() {
        Exports e1 = exports(Set.of(Exports.Modifier.SYNTHETIC), "p");
        Exports e2 = exports("p");
        assertNotEquals(e1, e2);
        assertTrue(e1.compareTo(e2) == 1);
        assertTrue(e2.compareTo(e1) == -1);
    }

    public void testExportsCompareWithSameTargets() {
        Exports e1 = exports("p", "x");
        Exports e2 = exports("p", "x");
        assertEquals(e1, e2);
        assertTrue(e1.hashCode() == e2.hashCode());
        assertTrue(e1.compareTo(e2) == 0);
        assertTrue(e2.compareTo(e1) == 0);
    }

    public void testExportsCompareWithDifferentTargets() {
        Exports e1 = exports("p", "y");
        Exports e2 = exports("p", "x");
        assertNotEquals(e1, e2);
        assertTrue(e1.compareTo(e2) == 1);
        assertTrue(e2.compareTo(e1) == -1);
    }

    public void testExportsToString() {
        String s = ModuleDescriptor.newModule("foo")
            .exports("p1", Set.of("bar"))
            .build()
            .exports()
            .iterator()
            .next()
            .toString();
        assertTrue(s.contains("p1"));
        assertTrue(s.contains("bar"));
    }


    // opens

    private Opens opens(Set<Opens.Modifier> mods, String pn) {
        return ModuleDescriptor.newModule("foo")
                .opens(mods, pn)
                .build()
                .opens()
                .iterator()
                .next();
    }

    private Opens opens(String pn) {
        return opens(Set.of(), pn);
    }

    private Opens opens(Set<Opens.Modifier> mods, String pn, String target) {
        return ModuleDescriptor.newModule("foo")
                .opens(mods, pn, Set.of(target))
                .build()
                .opens()
                .iterator()
                .next();
    }

    private Opens opens(String pn, String target) {
        return opens(Set.of(), pn, target);
    }

    public void testOpensOpens() {
        Opens o1 = opens("p");
        ModuleDescriptor descriptor = ModuleDescriptor.newModule("m").opens(o1).build();
        Opens o2 = descriptor.opens().iterator().next();
        assertEquals(o1, o2);
    }

    public void testOpensToAll() {
        Opens o = opens("p");
        assertEquals(o, o);
        assertTrue(o.modifiers().isEmpty());
        assertEquals(o.source(), "p");
        assertFalse(o.isQualified());
        assertTrue(o.targets().isEmpty());
    }


    public void testOpensToTarget() {
        Opens o = opens("p", "bar");
        assertEquals(o, o);
        assertTrue(o.modifiers().isEmpty());
        assertEquals(o.source(), "p");
        assertTrue(o.isQualified());
        assertTrue(o.targets().size() == 1);
        assertTrue(o.targets().contains("bar"));
    }

    public void testOpensToTargets() {
        Set<String> targets = new HashSet<>();
        targets.add("bar");
        targets.add("gus");
        Opens o = ModuleDescriptor.newModule("foo")
                .opens("p", targets)
                .build()
                .opens()
                .iterator()
                .next();
        assertEquals(o, o);
        assertTrue(o.modifiers().isEmpty());
        assertEquals(o.source(), "p");
        assertTrue(o.isQualified());
        assertTrue(o.targets().size() == 2);
        assertTrue(o.targets().contains("bar"));
        assertTrue(o.targets().contains("gus"));
    }

    @Test(expectedExceptions = IllegalStateException.class)
    public void testOpensWithDuplicate1() {
        Opens o = opens("p");
        ModuleDescriptor.newModule("foo").opens(o).opens(o);
    }

    @Test(expectedExceptions = IllegalStateException.class)
    public void testOpensWithDuplicate2() {
        ModuleDescriptor.newModule("foo").opens("p").opens("p");
    }

    @Test(expectedExceptions = IllegalArgumentException.class )
    public void testOpensWithEmptySet() {
        ModuleDescriptor.newModule("foo").opens("p", Collections.emptySet());
    }

    @Test(dataProvider = "invalidNames",
            expectedExceptions = IllegalArgumentException.class )
    public void testOpensWithBadName(String pn, String ignore) {
        ModuleDescriptor.newModule("foo").opens(pn);
    }

    @Test(expectedExceptions = NullPointerException.class )
    public void testOpensWithNullExports() {
        ModuleDescriptor.newModule("foo").opens((Opens) null);
    }

    @Test(expectedExceptions = NullPointerException.class )
    public void testOpensWithNullTargets() {
        ModuleDescriptor.newModule("foo").opens("p", (Set<String>) null);
    }

    public void testOpensCompare() {
        Opens o1 = opens("p");
        Opens o2 = opens("p");
        assertEquals(o1, o2);
        assertTrue(o1.hashCode() == o2.hashCode());
        assertTrue(o1.compareTo(o2) == 0);
        assertTrue(o2.compareTo(o1) == 0);
    }

    public void testOpensCompareWithSameModifiers() {
        Opens o1 = opens(Set.of(Opens.Modifier.SYNTHETIC), "p");
        Opens o2 = opens(Set.of(Opens.Modifier.SYNTHETIC), "p");
        assertEquals(o1, o2);
        assertTrue(o1.hashCode() == o2.hashCode());
        assertTrue(o1.compareTo(o2) == 0);
        assertTrue(o2.compareTo(o1) == 0);
    }

    public void testOpensCompareWithDifferentModifiers() {
        Opens o1 = opens(Set.of(Opens.Modifier.SYNTHETIC), "p");
        Opens o2 = opens("p");
        assertNotEquals(o1, o2);
        assertTrue(o1.compareTo(o2) == 1);
        assertTrue(o2.compareTo(o1) == -1);
    }

    public void testOpensCompareWithSameTargets() {
        Opens o1 = opens("p", "x");
        Opens o2 = opens("p", "x");
        assertEquals(o1, o2);
        assertTrue(o1.hashCode() == o2.hashCode());
        assertTrue(o1.compareTo(o2) == 0);
        assertTrue(o2.compareTo(o1) == 0);
    }

    public void testOpensCompareWithDifferentTargets() {
        Opens o1 = opens("p", "y");
        Opens o2 = opens("p", "x");
        assertNotEquals(o1, o2);
        assertTrue(o1.compareTo(o2) == 1);
        assertTrue(o2.compareTo(o1) == -1);
    }

    public void testOpensToString() {
        String s = ModuleDescriptor.newModule("foo")
                .opens("p1", Set.of("bar"))
                .build()
                .opens()
                .iterator()
                .next()
                .toString();
        assertTrue(s.contains("p1"));
        assertTrue(s.contains("bar"));
    }


    // uses

    public void testUses() {
        Set<String> uses
            = ModuleDescriptor.newModule("foo")
                .uses("p.S")
                .uses("q.S")
                .build()
                .uses();
        assertTrue(uses.size() == 2);
        assertTrue(uses.contains("p.S"));
        assertTrue(uses.contains("q.S"));
    }

    @Test(expectedExceptions = IllegalStateException.class)
    public void testUsesWithDuplicate() {
        ModuleDescriptor.newModule("foo").uses("p.S").uses("p.S");
    }

    @Test(expectedExceptions = IllegalArgumentException.class)
    public void testUsesWithSimpleIdentifier() {
        ModuleDescriptor.newModule("foo").uses("S");
    }

    @Test(dataProvider = "invalidNames",
          expectedExceptions = IllegalArgumentException.class )
    public void testUsesWithBadName(String service, String ignore) {
        ModuleDescriptor.newModule("foo").uses(service);
    }


    // provides

    private Provides provides(String st, String pc) {
        return ModuleDescriptor.newModule("foo")
            .provides(st, List.of(pc))
            .build()
            .provides()
            .iterator()
            .next();
    }

    private Provides provides(String st, List<String> pns) {
        return ModuleDescriptor.newModule("foo")
                .provides(st, pns)
                .build()
                .provides()
                .iterator()
                .next();
    }

    public void testProvidesWithProvides() {
        Provides p1 = provides("p.S", "q.S1");
        ModuleDescriptor descriptor = ModuleDescriptor.newModule("m")
                .provides(p1)
                .build();
        Provides p2 = descriptor.provides().iterator().next();
        assertEquals(p1, p2);
    }


    public void testProvides() {
        Set<Provides> set = ModuleDescriptor.newModule("foo")
                .provides("p.S", List.of("q.P1", "q.P2"))
                .build()
                .provides();
        assertTrue(set.size() == 1);

        Provides p = set.iterator().next();
        assertEquals(p, p);
        assertEquals(p.service(), "p.S");
        assertTrue(p.providers().size() == 2);
        assertEquals(p.providers().get(0), "q.P1");
        assertEquals(p.providers().get(1), "q.P2");
    }

    @Test(expectedExceptions = IllegalStateException.class )
    public void testProvidesWithDuplicateProvides() {
        Provides p = provides("p.S", "q.S2");
        ModuleDescriptor.newModule("m").provides("p.S", List.of("q.S1")).provides(p);
    }

    @Test(expectedExceptions = IllegalArgumentException.class )
    public void testProvidesWithEmptySet() {
        ModuleDescriptor.newModule("foo").provides("p.Service", Collections.emptyList());
    }

    @Test(expectedExceptions = IllegalArgumentException.class )
    public void testProvidesWithSimpleIdentifier1() {
        ModuleDescriptor.newModule("foo").provides("S", List.of("q.P"));
    }

    @Test(expectedExceptions = IllegalArgumentException.class )
    public void testProvidesWithSimpleIdentifier2() {
        ModuleDescriptor.newModule("foo").provides("p.S", List.of("P"));
    }

    @Test(dataProvider = "invalidNames",
          expectedExceptions = IllegalArgumentException.class )
    public void testProvidesWithBadService(String service, String ignore) {
        ModuleDescriptor.newModule("foo").provides(service, List.of("p.Provider"));
    }

    @Test(dataProvider = "invalidNames",
          expectedExceptions = IllegalArgumentException.class )
    public void testProvidesWithBadProvider(String provider, String ignore) {
        List<String> names = new ArrayList<>(); // allows nulls
        names.add(provider);
        ModuleDescriptor.newModule("foo").provides("p.Service", names);
    }

    @Test(expectedExceptions = NullPointerException.class )
    public void testProvidesWithNullProvides() {
        ModuleDescriptor.newModule("foo").provides((Provides) null);
    }

    @Test(expectedExceptions = NullPointerException.class )
    public void testProvidesWithNullProviders() {
        ModuleDescriptor.newModule("foo").provides("p.S", (List<String>) null);
    }

    public void testProvidesCompare() {
        Provides p1 = provides("p.S", "q.S1");
        Provides p2 = provides("p.S", "q.S1");
        assertEquals(p1, p2);
        assertTrue(p1.hashCode() == p2.hashCode());
        assertTrue(p1.compareTo(p2) == 0);
        assertTrue(p2.compareTo(p1) == 0);
    }

    public void testProvidesCompareWithDifferentService() {
        Provides p1 = provides("p.S2", "q.S1");
        Provides p2 = provides("p.S1", "q.S1");
        assertNotEquals(p1, p2);
        assertTrue(p1.compareTo(p2) == 1);
        assertTrue(p2.compareTo(p1) == -1);
    }

    public void testProvidesCompareWithDifferentProviders1() {
        Provides p1 = provides("p.S", "q.S2");
        Provides p2 = provides("p.S", "q.S1");
        assertNotEquals(p1, p2);
        assertTrue(p1.compareTo(p2) == 1);
        assertTrue(p2.compareTo(p1) == -1);
    }

    public void testProvidesCompareWithDifferentProviders2() {
        Provides p1 = provides("p.S", List.of("q.S1", "q.S2"));
        Provides p2 = provides("p.S", "q.S1");
        assertNotEquals(p1, p2);
        assertTrue(p1.compareTo(p2) == 1);
        assertTrue(p2.compareTo(p1) == -1);
    }

    // packages

    public void testPackages1() {
        Set<String> packages = ModuleDescriptor.newModule("foo")
                .packages(Set.of("p", "q"))
                .build()
                .packages();
        assertTrue(packages.size() == 2);
        assertTrue(packages.contains("p"));
        assertTrue(packages.contains("q"));
    }

    public void testPackages2() {
        Set<String> packages = ModuleDescriptor.newModule("foo")
                .packages(Set.of("p"))
                .packages(Set.of("q"))
                .build()
                .packages();
        assertTrue(packages.size() == 2);
        assertTrue(packages.contains("p"));
        assertTrue(packages.contains("q"));
    }


    public void testPackagesWithEmptySet() {
        Set<String> packages = ModuleDescriptor.newModule("foo")
                .packages(Collections.emptySet())
                .build()
                .packages();
        assertTrue(packages.size() == 0);
    }

    public void testPackagesDuplicate() {
        Set<String> packages = ModuleDescriptor.newModule("foo")
                .packages(Set.of("p"))
                .packages(Set.of("p"))
                .build()
                .packages();
        assertTrue(packages.size() == 1);
        assertTrue(packages.contains("p"));
    }

    public void testPackagesAndExportsPackage1() {
        Set<String> packages = ModuleDescriptor.newModule("foo")
                .packages(Set.of("p"))
                .exports("p")
                .build()
                .packages();
        assertTrue(packages.size() == 1);
        assertTrue(packages.contains("p"));
    }

    public void testPackagesAndExportsPackage2() {
        Set<String> packages = ModuleDescriptor.newModule("foo")
                .exports("p")
                .packages(Set.of("p"))
                .build()
                .packages();
        assertTrue(packages.size() == 1);
        assertTrue(packages.contains("p"));
    }

    public void testPackagesAndOpensPackage1() {
        Set<String> packages = ModuleDescriptor.newModule("foo")
                .packages(Set.of("p"))
                .opens("p")
                .build()
                .packages();
        assertTrue(packages.size() == 1);
        assertTrue(packages.contains("p"));
    }

    public void testPackagesAndOpensPackage2() {
        Set<String> packages = ModuleDescriptor.newModule("foo")
                .opens("p")
                .packages(Set.of("p"))
                .build()
                .packages();
        assertTrue(packages.size() == 1);
        assertTrue(packages.contains("p"));
    }

    public void testPackagesAndProvides1() {
        Set<String> packages = ModuleDescriptor.newModule("foo")
                .packages(Set.of("p"))
                .provides("q.S", List.of("p.T"))
                .build()
                .packages();
        assertTrue(packages.size() == 1);
        assertTrue(packages.contains("p"));
    }

    public void testPackagesAndProvides2() {
        Set<String> packages = ModuleDescriptor.newModule("foo")
                .provides("q.S", List.of("p.T"))
                .packages(Set.of("p"))
                .build()
                .packages();
        assertTrue(packages.size() == 1);
        assertTrue(packages.contains("p"));
    }

    public void testPackagesAndMainClass1() {
        Set<String> packages = ModuleDescriptor.newModule("foo")
                .packages(Set.of("p"))
                .mainClass("p.Main")
                .build()
                .packages();
        assertTrue(packages.size() == 1);
        assertTrue(packages.contains("p"));
    }

    public void testPackagesAndMainClass2() {
        Set<String> packages = ModuleDescriptor.newModule("foo")
                .mainClass("p.Main")
                .packages(Set.of("p"))
                .build()
                .packages();
        assertTrue(packages.size() == 1);
        assertTrue(packages.contains("p"));
    }

    public void testPackagesAndAll() {
        Set<String> packages = ModuleDescriptor.newModule("foo")
                .exports("p1")
                .opens("p2")
                .packages(Set.of("p3"))
                .provides("q.S", List.of("p4.T"))
                .mainClass("p5.Main")
                .build()
                .packages();
        assertTrue(Objects.equals(packages, Set.of("p1", "p2", "p3", "p4", "p5")));
    }

    @Test(dataProvider = "invalidNames",
          expectedExceptions = IllegalArgumentException.class )
    public void testPackagesWithBadName(String pn, String ignore) {
        Set<String> pkgs = new HashSet<>();  // allows nulls
        pkgs.add(pn);
        ModuleDescriptor.newModule("foo").packages(pkgs);
    }

    // name

    public void testModuleName() {
        String mn = ModuleDescriptor.newModule("foo").build().name();
        assertEquals(mn, "foo");
    }

    @Test(dataProvider = "invalidNames",
          expectedExceptions = IllegalArgumentException.class )
    public void testBadModuleName(String mn, String ignore) {
        ModuleDescriptor.newModule(mn);
    }


    // version

    public void testVersion1() {
        Version v1 = Version.parse("1.0");
        Version v2 = ModuleDescriptor.newModule("foo")
                .version(v1)
                .build()
                .version()
                .get();
        assertEquals(v1, v2);
    }

    public void testVersion2() {
        String vs = "1.0";
        Version v1 = ModuleDescriptor.newModule("foo")
                .version(vs)
                .build()
                .version()
                .get();
        Version v2 = Version.parse(vs);
        assertEquals(v1, v2);
    }

    @Test(expectedExceptions = NullPointerException.class )
    public void testNullVersion1() {
        ModuleDescriptor.newModule("foo").version((Version) null);
    }

    @Test(expectedExceptions = IllegalArgumentException.class )
    public void testNullVersion2() {
        ModuleDescriptor.newModule("foo").version((String) null);
    }

    @Test(expectedExceptions = IllegalArgumentException.class )
    public void testEmptyVersion() {
        ModuleDescriptor.newModule("foo").version("");
    }


    @DataProvider(name = "unparseableVersions")
    public Object[][] unparseableVersions() {
        return new Object[][]{

                { null,  "A1" },    // no version < unparseable
                { "A1",  "A2" },    // unparseable < unparseable
                { "A1",  "1.0" },   // unparseable < parseable

        };
    }

    /**
     * Basic test for unparseable module versions
     */
    @Test(dataProvider = "unparseableVersions")
    public void testUnparseableModuleVersion(String vs1, String vs2) {
        ModuleDescriptor descriptor1 = newModule("m", vs1);
        ModuleDescriptor descriptor2 = newModule("m", vs2);

        if (vs1 != null && !isParsableVersion(vs1)) {
            assertFalse(descriptor1.version().isPresent());
            assertTrue(descriptor1.rawVersion().isPresent());
            assertEquals(descriptor1.rawVersion().get(), vs1);
        }

        if (vs2 != null && !isParsableVersion(vs2)) {
            assertFalse(descriptor2.version().isPresent());
            assertTrue(descriptor2.rawVersion().isPresent());
            assertEquals(descriptor2.rawVersion().get(), vs2);
        }

        assertFalse(descriptor1.equals(descriptor2));
        assertFalse(descriptor2.equals(descriptor1));
        assertTrue(descriptor1.compareTo(descriptor2) == -1);
        assertTrue(descriptor2.compareTo(descriptor1) == 1);
    }

    /**
     * Basic test for requiring a module with an unparseable version recorded
     * at compile version.
     */
    @Test(dataProvider = "unparseableVersions")
    public void testUnparseableCompiledVersion(String vs1, String vs2) {
        Requires r1 = newRequires("m", vs1);
        Requires r2 = newRequires("m", vs2);

        if (vs1 != null && !isParsableVersion(vs1)) {
            assertFalse(r1.compiledVersion().isPresent());
            assertTrue(r1.rawCompiledVersion().isPresent());
            assertEquals(r1.rawCompiledVersion().get(), vs1);
        }

        if (vs2 != null && !isParsableVersion(vs2)) {
            assertFalse(r2.compiledVersion().isPresent());
            assertTrue(r2.rawCompiledVersion().isPresent());
            assertEquals(r2.rawCompiledVersion().get(), vs2);
        }

        assertFalse(r1.equals(r2));
        assertFalse(r2.equals(r1));
        assertTrue(r1.compareTo(r2) == -1);
        assertTrue(r2.compareTo(r1) == 1);
    }

    private ModuleDescriptor newModule(String name, String vs) {
        Builder builder = JLMA.newModuleBuilder(name, false, Set.of());
        if (vs != null)
            builder.version(vs);
        builder.requires("java.base");
        ByteBuffer bb = ModuleInfoWriter.toByteBuffer(builder.build());
        return ModuleDescriptor.read(bb);
    }

    private Requires newRequires(String name, String vs) {
        Builder builder = JLMA.newModuleBuilder("foo", false, Set.of());
        if (vs == null) {
            builder.requires(name);
        } else {
            JLMA.requires(builder, Set.of(), name, vs);
        }
        Set<ModuleDescriptor.Requires> requires = builder.build().requires();
        Iterator<ModuleDescriptor.Requires> iterator = requires.iterator();
        ModuleDescriptor.Requires r = iterator.next();
        if (r.name().equals("java.base")) {
            r = iterator.next();
        }
        return r;
    }

    private boolean isParsableVersion(String vs) {
        try {
            Version.parse(vs);
            return true;
        } catch (IllegalArgumentException e) {
            return false;
        }
    }


    // toNameAndVersion

    public void testToNameAndVersion() {
        ModuleDescriptor md1 = ModuleDescriptor.newModule("foo").build();
        assertEquals(md1.toNameAndVersion(), "foo");

        ModuleDescriptor md2 = ModuleDescriptor.newModule("foo").version("1.0").build();
        assertEquals(md2.toNameAndVersion(), "foo@1.0");
    }


    // open modules

    public void testOpenModule() {
        ModuleDescriptor descriptor = ModuleDescriptor.newOpenModule("foo")
                .requires("bar")
                .exports("p")
                .provides("p.Service", List.of("q.ServiceImpl"))
                .build();

        // modifiers
        assertTrue(descriptor.modifiers().contains(ModuleDescriptor.Modifier.OPEN));
        assertTrue(descriptor.isOpen());

        // requires
        assertTrue(descriptor.requires().size() == 2);
        Set<String> names = descriptor.requires()
                .stream()
                .map(Requires::name)
                .collect(Collectors.toSet());
        assertEquals(names, Set.of("bar", "java.base"));

        // packages
        assertEquals(descriptor.packages(), Set.of("p", "q"));

        // exports
        assertTrue(descriptor.exports().size() == 1);
        names = descriptor.exports()
                .stream()
                .map(Exports::source)
                .collect(Collectors.toSet());
        assertEquals(names, Set.of("p"));

        // opens
        assertTrue(descriptor.opens().isEmpty());
    }

    @Test(expectedExceptions = IllegalStateException.class)
    public void testOpensOnOpenModule1() {
        ModuleDescriptor.newOpenModule("foo").opens("p");
    }

    @Test(expectedExceptions = IllegalStateException.class)
    public void testOpensOnOpenModule2() {
        ModuleDescriptor.newOpenModule("foo").opens("p", Set.of("bar"));
    }

    public void testIsOpen() {
        assertFalse(ModuleDescriptor.newModule("m").build().isOpen());
        assertFalse(ModuleDescriptor.newAutomaticModule("m").build().isOpen());
        assertTrue(ModuleDescriptor.newOpenModule("m").build().isOpen());
    }


    // automatic modules

    public void testAutomaticModule() {
        ModuleDescriptor descriptor = ModuleDescriptor.newAutomaticModule("foo")
                .packages(Set.of("p"))
                .provides("p.Service", List.of("q.ServiceImpl"))
                .build();

        // modifiers
        assertTrue(descriptor.modifiers().contains(ModuleDescriptor.Modifier.AUTOMATIC));
        assertTrue(descriptor.isAutomatic());

        // requires
        assertTrue(descriptor.requires().size() == 1);
        Set<String> names = descriptor.requires()
                .stream()
                .map(Requires::name)
                .collect(Collectors.toSet());
        assertEquals(names, Set.of("java.base"));

        // packages
        assertEquals(descriptor.packages(), Set.of("p", "q"));
        assertTrue(descriptor.exports().isEmpty());
        assertTrue(descriptor.opens().isEmpty());
    }

    @Test(expectedExceptions = IllegalStateException.class)
    public void testRequiresOnAutomaticModule() {
        ModuleDescriptor.newAutomaticModule("foo").requires("java.base");
    }

    @Test(expectedExceptions = IllegalStateException.class)
    public void testExportsOnAutomaticModule1() {
        ModuleDescriptor.newAutomaticModule("foo").exports("p");
    }

    @Test(expectedExceptions = IllegalStateException.class)
    public void testExportsOnAutomaticModule2() {
        ModuleDescriptor.newAutomaticModule("foo").exports("p", Set.of("bar"));
    }

    @Test(expectedExceptions = IllegalStateException.class)
    public void testOpensOnAutomaticModule1() {
        ModuleDescriptor.newAutomaticModule("foo").opens("p");
    }

    @Test(expectedExceptions = IllegalStateException.class)
    public void testOpensOnAutomaticModule2() {
        ModuleDescriptor.newAutomaticModule("foo").opens("p", Set.of("bar"));
    }

    @Test(expectedExceptions = IllegalStateException.class)
    public void testUsesOnAutomaticModule() {
        ModuleDescriptor.newAutomaticModule("foo").uses("p.Service");
    }

    public void testIsAutomatic() {
        ModuleDescriptor descriptor1 = ModuleDescriptor.newModule("foo").build();
        assertFalse(descriptor1.isAutomatic());

        ModuleDescriptor descriptor2 = ModuleDescriptor.newOpenModule("foo").build();
        assertFalse(descriptor2.isAutomatic());

        ModuleDescriptor descriptor3 = ModuleDescriptor.newAutomaticModule("foo").build();
        assertTrue(descriptor3.isAutomatic());
    }


    // newModule with modifiers

    public void testNewModuleToBuildAutomaticModule() {
        Set<ModuleDescriptor.Modifier> ms = Set.of(ModuleDescriptor.Modifier.AUTOMATIC);
        ModuleDescriptor descriptor = ModuleDescriptor.newModule("foo", ms).build();
        assertTrue(descriptor.modifiers().equals(ms));
        assertTrue(descriptor.isAutomatic());
    }

    public void testNewModuleToBuildOpenModule() {
        Set<ModuleDescriptor.Modifier> ms = Set.of(ModuleDescriptor.Modifier.OPEN);
        ModuleDescriptor descriptor = ModuleDescriptor.newModule("foo", ms).build();
        assertTrue(descriptor.modifiers().equals(ms));
        assertTrue(descriptor.isOpen());

        ms = Set.of(ModuleDescriptor.Modifier.OPEN, ModuleDescriptor.Modifier.SYNTHETIC);
        descriptor = ModuleDescriptor.newModule("foo", ms).build();
        assertTrue(descriptor.modifiers().equals(ms));
        assertTrue(descriptor.isOpen());
    }

    @Test(expectedExceptions = IllegalArgumentException.class)
    public void testNewModuleToBuildAutomaticAndOpenModule() {
        Set<ModuleDescriptor.Modifier> ms = Set.of(ModuleDescriptor.Modifier.AUTOMATIC,
                                                   ModuleDescriptor.Modifier.OPEN);
        ModuleDescriptor.newModule("foo", ms);
    }


    // mainClass

    public void testMainClass() {
        String mainClass
            = ModuleDescriptor.newModule("foo").mainClass("p.Main").build().mainClass().get();
        assertEquals(mainClass, "p.Main");
    }

    @Test(expectedExceptions = IllegalArgumentException.class)
    public void testMainClassWithSimpleIdentifier() {
        ModuleDescriptor.newModule("foo").mainClass("Main");
    }

    @Test(dataProvider = "invalidNames",
          expectedExceptions = IllegalArgumentException.class )
    public void testMainClassWithBadName(String mainClass, String ignore) {
        Builder builder = ModuleDescriptor.newModule("foo");
        builder.mainClass(mainClass);
    }


    // reads

    private static InputStream EMPTY_INPUT_STREAM = new InputStream() {
        @Override
        public int read() {
            return -1;
        }
    };

    private static InputStream FAILING_INPUT_STREAM = new InputStream() {
        @Override
        public int read() throws IOException {
            throw new IOException();
        }
    };

    /**
     * Basic test reading module-info.class
     */
    public void testRead() throws Exception {
        Module base = Object.class.getModule();

        try (InputStream in = base.getResourceAsStream("module-info.class")) {
            ModuleDescriptor descriptor = ModuleDescriptor.read(in);
            assertTrue(in.read() == -1); // all bytes read
            assertEquals(descriptor.name(), "java.base");
        }

        try (InputStream in = base.getResourceAsStream("module-info.class")) {
            ByteBuffer bb = ByteBuffer.wrap(in.readAllBytes());
            ModuleDescriptor descriptor = ModuleDescriptor.read(bb);
            assertFalse(bb.hasRemaining()); // no more remaining bytes
            assertEquals(descriptor.name(), "java.base");
        }
    }

    /**
     * Test ModuleDescriptor with a packager finder
     */
    public void testReadsWithPackageFinder() throws Exception {
        ModuleDescriptor descriptor = ModuleDescriptor.newModule("foo")
                .requires("java.base")
                .build();

        ByteArrayOutputStream baos = new ByteArrayOutputStream();
        ModuleInfoWriter.write(descriptor, baos);
        ByteBuffer bb = ByteBuffer.wrap(baos.toByteArray());

        descriptor = ModuleDescriptor.read(bb, () -> Set.of("p", "q"));

        assertTrue(descriptor.packages().size() == 2);
        assertTrue(descriptor.packages().contains("p"));
        assertTrue(descriptor.packages().contains("q"));
    }

    /**
     * Test ModuleDescriptor with a packager finder that doesn't return the
     * complete set of packages.
     */
    public void testReadsWithBadPackageFinder() throws Exception {
        ByteBuffer bb = ByteBuffer.wrap(Classfile.buildModule(
                ModuleAttribute.of(
                        ModuleDesc.of("foo"),
                        mb -> mb.requires(ModuleDesc.of("java.base"), 0, null)
                                .exports(PackageDesc.of("p"), 0))));

        // package finder returns a set that doesn't include p
        assertThrows(InvalidModuleDescriptorException.class,
                     () -> ModuleDescriptor.read(bb, () -> Set.of("q")));
    }

    @Test(expectedExceptions = InvalidModuleDescriptorException.class)
    public void testReadFromEmptyInputStream() throws Exception {
        ModuleDescriptor.read(EMPTY_INPUT_STREAM);
    }

    @Test(expectedExceptions = IOException.class)
    public void testReadFromFailingInputStream() throws Exception {
        ModuleDescriptor.read(FAILING_INPUT_STREAM);
    }

    @Test(expectedExceptions = InvalidModuleDescriptorException.class)
    public void testReadFromEmptyBuffer() {
        ByteBuffer bb = ByteBuffer.allocate(0);
        ModuleDescriptor.read(bb);
    }

    /**
     * Test ModuleDescriptor.read reading a module-info for java.base that has a non-0
     * length requires table.
     */
    public void testReadOfJavaBaseWithRequires() {
        ModuleDescriptor descriptor = ModuleDescriptor.newModule("java.base")
                .requires("other")
                .build();
        ByteBuffer bb = ModuleInfoWriter.toByteBuffer(descriptor);
        assertThrows(InvalidModuleDescriptorException.class,
                     () -> ModuleDescriptor.read(bb));
    }

    /**
     * Test ModuleDescriptor.read reading a module-info with a zero length requires table
     * (no entry for java.base).
     */
    public void testReadWithEmptyRequires() {
        // use non-strict builder to create module that does not require java.base
        ModuleDescriptor descriptor = JLMA.newModuleBuilder("m", false, Set.of()).build();
        ByteBuffer bb = ModuleInfoWriter.toByteBuffer(descriptor);
        assertThrows(InvalidModuleDescriptorException.class,
                     () -> ModuleDescriptor.read(bb));
    }

    /**
     * Test ModuleDescriptor.read reading a module-info with a non-zero length requires
     * table that does not have entry for java.base.
     */
    public void testReadWithNoRequiresBase() {
        // use non-strict builder to create module that does not require java.base
        ModuleDescriptor descriptor = JLMA.newModuleBuilder("m1", false, Set.of())
                .requires("m2")
                .build();
        ByteBuffer bb = ModuleInfoWriter.toByteBuffer(descriptor);
        assertThrows(InvalidModuleDescriptorException.class,
                     () -> ModuleDescriptor.read(bb));
    }

    /**
     * Test ModuleDescriptor.read reading a module-info with a requires entry for
     * java.base with the ACC_SYNTHETIC flag set.
     */
    public void testReadWithSynethticRequiresBase() {
        ModuleDescriptor descriptor = ModuleDescriptor.newModule("m")
                .requires(Set.of(SYNTHETIC), "java.base")
                .build();
        ByteBuffer bb = ModuleInfoWriter.toByteBuffer(descriptor);
        assertThrows(InvalidModuleDescriptorException.class,
                     () -> ModuleDescriptor.read(bb));
    }

    /**
     * Test ModuleDescriptor.read with a null parameter.
     */
    public void testReadWithNull() throws Exception {
        Module base = Object.class.getModule();

        assertThrows(NullPointerException.class,
                     () -> ModuleDescriptor.read((InputStream) null));
        assertThrows(NullPointerException.class,
                     () -> ModuleDescriptor.read((ByteBuffer) null));

        try (InputStream in = base.getResourceAsStream("module-info.class")) {
            assertThrows(NullPointerException.class,
                        () -> ModuleDescriptor.read(in, null));

            ByteBuffer bb = ByteBuffer.wrap(in.readAllBytes());
            assertThrows(NullPointerException.class,
                         () -> ModuleDescriptor.read(bb, null));
        }
    }


    // equals/hashCode/compareTo/toString

    public void testEqualsAndHashCode() {
        ModuleDescriptor md1 = ModuleDescriptor.newModule("m").build();
        ModuleDescriptor md2 = ModuleDescriptor.newModule("m").build();
        assertEquals(md1, md1);
        assertEquals(md1.hashCode(), md2.hashCode());
        assertTrue(md1.compareTo(md2) == 0);
        assertTrue(md2.compareTo(md1) == 0);
    }

    @DataProvider(name = "sortedModuleDescriptors")
    public Object[][] sortedModuleDescriptors() {
        return new Object[][]{

            { ModuleDescriptor.newModule("m2").build(),
              ModuleDescriptor.newModule("m1").build()
            },

            { ModuleDescriptor.newModule("m").version("2").build(),
              ModuleDescriptor.newModule("m").version("1").build()
            },

            { ModuleDescriptor.newModule("m").version("1").build(),
              ModuleDescriptor.newModule("m").build()
            },

            { ModuleDescriptor.newOpenModule("m").build(),
              ModuleDescriptor.newModule("m").build()
            },

        };
    }

    @Test(dataProvider = "sortedModuleDescriptors")
    public void testCompare(ModuleDescriptor md1, ModuleDescriptor md2) {
        assertNotEquals(md1, md2);
        assertTrue(md1.compareTo(md2) == 1);
        assertTrue(md2.compareTo(md1) == -1);
    }

    public void testToString() {
        String s = ModuleDescriptor.newModule("m1")
                .requires("m2")
                .exports("p1")
                .build()
                .toString();
        assertTrue(s.contains("m1"));
        assertTrue(s.contains("m2"));
        assertTrue(s.contains("p1"));
    }

}<|MERGE_RESOLUTION|>--- conflicted
+++ resolved
@@ -30,14 +30,8 @@
  *          java.base/jdk.internal.classfile.constantpool
  *          java.base/jdk.internal.classfile.java.lang.constant
  *          java.base/jdk.internal.module
-<<<<<<< HEAD
- *          java.base/jdk.internal.classfile
- *          java.base/jdk.internal.classfile.attribute
- *          java.base/jdk.internal.classfile.java.lang.constant
-=======
  * @library /test/lib
  * @build jdk.test.lib.util.ModuleInfoWriter
->>>>>>> 8fee93fa
  * @run testng ModuleDescriptorTest
  * @summary Basic test for java.lang.module.ModuleDescriptor and its builder
  */
@@ -73,11 +67,7 @@
 import jdk.internal.classfile.attribute.ModuleAttribute;
 import jdk.internal.classfile.java.lang.constant.PackageDesc;
 import jdk.internal.classfile.java.lang.constant.ModuleDesc;
-<<<<<<< HEAD
-import jdk.internal.module.ModuleInfoWriter;
-=======
 import jdk.test.lib.util.ModuleInfoWriter;
->>>>>>> 8fee93fa
 import org.testng.annotations.DataProvider;
 import org.testng.annotations.Test;
 import static org.testng.Assert.*;
