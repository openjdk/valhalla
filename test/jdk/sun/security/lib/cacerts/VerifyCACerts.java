--- conflicted
+++ resolved
@@ -28,11 +28,7 @@
  *      8209452 8209506 8210432 8195793 8216577 8222089 8222133 8222137 8222136
  *      8223499 8225392 8232019 8234245 8233223 8225068 8225069 8243321 8243320
  *      8243559 8225072 8258630 8259312 8256421 8225081 8225082 8225083 8245654
-<<<<<<< HEAD
- *      8305975 8304760 8307134 8295894
-=======
  *      8305975 8304760 8307134 8295894 8314960
->>>>>>> 16fa7709
  * @summary Check root CA entries in cacerts file
  */
 import java.io.ByteArrayInputStream;
@@ -56,11 +52,7 @@
     // SHA-256 of cacerts, can be generated with
     // shasum -a 256 cacerts | sed -e 's/../&:/g' | tr '[:lower:]' '[:upper:]' | cut -c1-95
     private static final String CHECKSUM
-<<<<<<< HEAD
-            = "88:D6:74:27:42:58:D3:C7:40:B2:D7:24:93:4B:09:2D:6C:C1:EB:6A:6D:6A:AD:3D:72:D0:DF:8D:B7:59:99:8E";
-=======
             = "35:5B:BF:02:F8:3E:34:0D:72:01:6C:EB:10:90:CA:A1:DD:B5:01:EF:D8:0C:5B:26:F5:EF:C5:C5:4B:9D:61:3E";
->>>>>>> 16fa7709
 
     // Hex formatter to upper case with ":" delimiter
     private static final HexFormat HEX = HexFormat.ofDelimiter(":").withUpperCase();
