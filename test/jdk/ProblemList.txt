--- conflicted
+++ resolved
@@ -707,15 +707,10 @@
 
 com/sun/jdi/InvokeHangTest.java                                 8218463 linux-all
 
-<<<<<<< HEAD
-com/sun/jdi/AfterThreadDeathTest.java                           8232839 linux-all
-
 com/sun/jdi/cds/CDSBreakpointTest.java                          8304168 generic-all
 com/sun/jdi/cds/CDSDeleteAllBkptsTest.java                      8304168 generic-all
 com/sun/jdi/cds/CDSFieldWatchpoints.java                        8304168 generic-all
 
-=======
->>>>>>> 181845ae
 ############################################################################
 
 # jdk_time
