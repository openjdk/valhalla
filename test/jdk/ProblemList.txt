--- conflicted
+++ resolved
@@ -625,11 +625,8 @@
 javax/net/ssl/SSLSession/CertMsgCheck.java                      8326705 generic-all
 
 sun/security/pkcs11/sslecc/ClientJSSEServerJSSE.java            8316183,8333317 generic-all
-<<<<<<< HEAD
-=======
 
 security/infra/java/security/cert/CertPathValidator/certification/CAInterop.java#teliasonerarootcav1  8333640 generic-all
->>>>>>> 301bd708
 
 ############################################################################
 
