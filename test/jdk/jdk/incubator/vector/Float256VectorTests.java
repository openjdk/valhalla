--- conflicted
+++ resolved
@@ -24,12 +24,8 @@
 /*
  * @test
  * @modules jdk.incubator.vector
-<<<<<<< HEAD
  * @enablePreview
- * @run testng/othervm -ea -esa -Xbatch -XX:-TieredCompilation Float256VectorTests
-=======
  * @run testng/othervm/timeout=300 -ea -esa -Xbatch -XX:-TieredCompilation Float256VectorTests
->>>>>>> 14fea703
  */
 
 // -- This file was mechanically generated: Do not edit! -- //
