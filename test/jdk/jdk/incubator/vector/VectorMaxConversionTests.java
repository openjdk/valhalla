--- conflicted
+++ resolved
@@ -50,24 +50,7 @@
  * @modules java.base/jdk.internal.vm.annotation
  * @enablePreview
  * @run testng/othervm  -XX:-TieredCompilation --add-opens jdk.incubator.vector/jdk.incubator.vector=ALL-UNNAMED
-<<<<<<< HEAD
- *                      -XX:+UnlockDiagnosticVMOptions -XX:+UseKNLSetting -XX:+UseZGC -XX:-ZGenerational -XX:+IgnoreUnrecognizedVMOptions
- *                      VectorMaxConversionTests
- */
-
-/*
- * @test id=ZGenerational
- * @bug 8281544
- * @summary Test that ZGC and vectorapi with KNL work together.
- * @requires vm.gc.ZGenerational
- * @modules jdk.incubator.vector
- * @modules java.base/jdk.internal.vm.annotation
- * @enablePreview
- * @run testng/othervm  -XX:-TieredCompilation --add-opens jdk.incubator.vector/jdk.incubator.vector=ALL-UNNAMED
- *                      -XX:+UnlockDiagnosticVMOptions -XX:+UseKNLSetting -XX:+UseZGC -XX:+ZGenerational -XX:+IgnoreUnrecognizedVMOptions
-=======
  *                      -XX:+UnlockDiagnosticVMOptions -XX:+UseKNLSetting -XX:+UseZGC -XX:+IgnoreUnrecognizedVMOptions
->>>>>>> 0e899b25
  *                      VectorMaxConversionTests
  */
 
