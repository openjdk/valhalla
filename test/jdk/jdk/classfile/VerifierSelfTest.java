/*
 * Copyright (c) 2022, 2025, Oracle and/or its affiliates. All rights reserved.
 * DO NOT ALTER OR REMOVE COPYRIGHT NOTICES OR THIS FILE HEADER.
 *
 * This code is free software; you can redistribute it and/or modify it
 * under the terms of the GNU General Public License version 2 only, as
 * published by the Free Software Foundation.
 *
 * This code is distributed in the hope that it will be useful, but WITHOUT
 * ANY WARRANTY; without even the implied warranty of MERCHANTABILITY or
 * FITNESS FOR A PARTICULAR PURPOSE.  See the GNU General Public License
 * version 2 for more details (a copy is included in the LICENSE file that
 * accompanied this code).
 *
 * You should have received a copy of the GNU General Public License version
 * 2 along with this work; if not, write to the Free Software Foundation,
 * Inc., 51 Franklin St, Fifth Floor, Boston, MA 02110-1301 USA.
 *
 * Please contact Oracle, 500 Oracle Parkway, Redwood Shores, CA 94065 USA
 * or visit www.oracle.com if you need additional information or have any
 * questions.
 */

/*
 * @test
 * @summary Testing ClassFile Verifier.
 * @bug 8333812 8361526
 * @run junit VerifierSelfTest
 */
import java.io.IOException;
import java.lang.classfile.constantpool.PoolEntry;
import java.lang.constant.ClassDesc;

import static java.lang.classfile.ClassFile.ACC_STATIC;
import static java.lang.classfile.ClassFile.JAVA_8_VERSION;
import static java.lang.constant.ConstantDescs.*;

import java.lang.constant.MethodTypeDesc;
import java.lang.invoke.MethodHandleInfo;
import java.lang.invoke.MethodHandles;
import java.net.URI;
import java.nio.file.FileSystem;
import java.nio.file.FileSystems;
import java.nio.file.Files;
import java.nio.file.Path;
import java.util.ArrayList;
import java.util.Arrays;
import java.util.LinkedList;
import java.util.List;
import java.util.Map;
import java.util.Optional;
import java.util.stream.Collectors;
import java.util.stream.Stream;
import java.lang.classfile.*;
import java.lang.classfile.attribute.*;
import jdk.internal.classfile.components.ClassPrinter;
import java.lang.classfile.constantpool.Utf8Entry;
import java.lang.constant.ModuleDesc;

import jdk.internal.classfile.impl.BufWriterImpl;
import jdk.internal.classfile.impl.DirectClassBuilder;
import jdk.internal.classfile.impl.UnboundAttribute;
import org.junit.jupiter.api.Test;
import org.junit.jupiter.params.ParameterizedTest;
import org.junit.jupiter.params.provider.Arguments;
import org.junit.jupiter.params.provider.MethodSource;

import static org.junit.jupiter.api.Assertions.*;

class VerifierSelfTest {

    private static final FileSystem JRT = FileSystems.getFileSystem(URI.create("jrt:/"));

    @Test
    void testVerify() throws IOException {
        Stream.of(
                Files.walk(JRT.getPath("modules/java.base")),
                Files.walk(JRT.getPath("modules"), 2).filter(p -> p.endsWith("module-info.class")))
                    .flatMap(p -> p)
                    .filter(p -> Files.isRegularFile(p) && p.toString().endsWith(".class")).forEach(path -> {
                        try {
                            ClassFile.of().verify(path);
                        } catch (IOException e) {
                            throw new AssertionError(e);
                        }
                    });
    }

    @Test
    void testFailed() throws IOException {
        Path path = FileSystems.getFileSystem(URI.create("jrt:/")).getPath("modules/java.base/java/util/HashMap.class");
        var cc = ClassFile.of(ClassFile.ClassHierarchyResolverOption.of(
                className -> ClassHierarchyResolver.ClassHierarchyInfo.ofClass(null)));
        var classModel = cc.parse(path);
        byte[] brokenClassBytes = cc.transformClass(classModel,
                (clb, cle) -> {
                    if (cle instanceof MethodModel mm) {
                        clb.transformMethod(mm, (mb, me) -> {
                            if (me instanceof CodeModel cm) {
                                mb.withCode(cob -> cm.forEach(cob));
                            }
                            else
                                mb.with(me);
                        });
                    }
                    else
                        clb.with(cle);
                });
        StringBuilder sb = new StringBuilder();
        if (ClassFile.of().verify(brokenClassBytes).isEmpty()) {
            throw new AssertionError("expected verification failure");
        }
    }

    @Test
    void testInvalidAttrLocation() {
        var cc = ClassFile.of();
        var bytes = cc.build(ClassDesc.of("InvalidAttrLocationClass"), cb ->
            ((DirectClassBuilder)cb).writeAttribute(new UnboundAttribute.AdHocAttribute<LocalVariableTableAttribute>(Attributes.localVariableTable()) {
                @Override
                public void writeBody(BufWriterImpl b) {
                    b.writeU2(0);
                }

                @Override
                public Utf8Entry attributeName() {
                    return cb.constantPool().utf8Entry(Attributes.NAME_LOCAL_VARIABLE_TABLE);
                }
            }));
        assertTrue(cc.verify(bytes).stream().anyMatch(e -> e.getMessage().contains("Invalid LocalVariableTable attribute location")));
    }

    @Test
    void testInvalidClassNameEntry() {
        var cc = ClassFile.of();
        var bytes = cc.parse(new byte[]{(byte)0xCA, (byte)0xFE, (byte)0xBA, (byte)0xBE,
            0, 0, 0, 0, 0, 2, PoolEntry.TAG_INTEGER, 0, 0, 0, 0, 0, 0, 0, 1, 0, 0, 0, 0, 0, 0, 0, 0, 0, 0});
        assertTrue(cc.verify(bytes).stream().anyMatch(e -> e.getMessage().contains("expected ClassEntry")));
    }

    @Test
    void testParserVerification() {
        var cc = ClassFile.of();
        var cd_test = ClassDesc.of("ParserVerificationTestClass");
        var indexes = new Object[9];
        var clm = cc.parse(cc.build(cd_test, clb -> {
            clb.withFlags(ClassFile.ACC_INTERFACE | ClassFile.ACC_FINAL);
            var cp = clb.constantPool();
            var ce_valid = cp.classEntry(cd_test);
            var ce_invalid = cp.classEntry(cp.utf8Entry("invalid.class.name"));
            indexes[0] = ce_invalid.index();
            var nate_invalid_field = cp.nameAndTypeEntry("field;", CD_int);
            var nate_invalid_method = cp.nameAndTypeEntry("method;", MTD_void);
            var bsme = cp.bsmEntry(BSM_INVOKE, List.of());
            indexes[1] = cp.methodTypeEntry(cp.utf8Entry("invalid method type")).index();
            indexes[2] = cp.constantDynamicEntry(bsme, nate_invalid_method).index();
            indexes[3] = cp.invokeDynamicEntry(bsme, nate_invalid_field).index();
            indexes[4] = cp.fieldRefEntry(ce_invalid, nate_invalid_method).index();
            indexes[5] = cp.methodRefEntry(ce_invalid, nate_invalid_field).index();
            indexes[6] = cp.interfaceMethodRefEntry(ce_invalid, nate_invalid_field).index();
            indexes[7] = cp.methodHandleEntry(MethodHandleInfo.REF_getField, cp.methodRefEntry(cd_test, "method", MTD_void)).index();
            indexes[8] = cp.methodHandleEntry(MethodHandleInfo.REF_invokeVirtual, cp.fieldRefEntry(cd_test, "field", CD_int)).index();
            patch(clb,
                CompilationIDAttribute.of("12345"),
                DeprecatedAttribute.of(),
                EnclosingMethodAttribute.of(cd_test, Optional.empty(), Optional.empty()),
                InnerClassesAttribute.of(InnerClassInfo.of(cd_test, Optional.of(cd_test), Optional.of("inner"), 0)),
                ModuleAttribute.of(ModuleDesc.of("m"), mab -> {}),
                ModuleHashesAttribute.of("alg", List.of()),
                ModuleMainClassAttribute.of(cd_test),
                ModulePackagesAttribute.of(),
                ModuleResolutionAttribute.of(0),
                ModuleTargetAttribute.of("t"),
                NestHostAttribute.of(cd_test),
                NestMembersAttribute.ofSymbols(cd_test),
                PermittedSubclassesAttribute.ofSymbols(cd_test),
                RecordAttribute.of(RecordComponentInfo.of("c", CD_String, patch(
                        SignatureAttribute.of(Signature.of(CD_String)),
                        RuntimeVisibleAnnotationsAttribute.of(),
                        RuntimeInvisibleAnnotationsAttribute.of(),
                        RuntimeVisibleTypeAnnotationsAttribute.of(),
                        RuntimeInvisibleTypeAnnotationsAttribute.of()))),
                RuntimeVisibleAnnotationsAttribute.of(),
                RuntimeInvisibleAnnotationsAttribute.of(),
                RuntimeVisibleTypeAnnotationsAttribute.of(),
                RuntimeInvisibleTypeAnnotationsAttribute.of(),
                SignatureAttribute.of(ClassSignature.of(Signature.ClassTypeSig.of(cd_test))),
                SourceDebugExtensionAttribute.of("sde".getBytes()),
                SourceFileAttribute.of("ParserVerificationTestClass.java"),
                SourceIDAttribute.of("sID"),
                SyntheticAttribute.of())
                    .withInterfaceSymbols(CD_List, CD_List)
                    .withField("f", CD_String, fb -> patch(fb,
                            ConstantValueAttribute.of(0),
                            DeprecatedAttribute.of(),
                            RuntimeVisibleAnnotationsAttribute.of(),
                            RuntimeInvisibleAnnotationsAttribute.of(),
                            RuntimeVisibleTypeAnnotationsAttribute.of(),
                            RuntimeInvisibleTypeAnnotationsAttribute.of(),
                            SignatureAttribute.of(Signature.of(CD_String)),
                            SyntheticAttribute.of()))
                    .withField("/", CD_int, 0)
                    .withField("/", CD_int, 0)
                    .withMethod("m", MTD_void, ClassFile.ACC_ABSTRACT | ClassFile.ACC_STATIC, mb -> patch(mb,
                            AnnotationDefaultAttribute.of(AnnotationValue.ofInt(0)),
                            DeprecatedAttribute.of(),
                            ExceptionsAttribute.ofSymbols(CD_Exception),
                            MethodParametersAttribute.of(MethodParameterInfo.ofParameter(Optional.empty(), 0)),
                            RuntimeVisibleAnnotationsAttribute.of(),
                            RuntimeInvisibleAnnotationsAttribute.of(),
                            RuntimeVisibleParameterAnnotationsAttribute.of(List.of()),
                            RuntimeInvisibleParameterAnnotationsAttribute.of(List.of()),
                            SignatureAttribute.of(MethodSignature.of(MTD_void)),
                            SyntheticAttribute.of())
                            .withCode(cob ->
                                cob.iconst_0()
                                   .ifThen(CodeBuilder::nop)
                                   .return_()
                                   .with(new CloneAttribute(StackMapTableAttribute.of(List.of())))
                                   .with(new CloneAttribute(CharacterRangeTableAttribute.of(List.of())))
                                   .with(new CloneAttribute(LineNumberTableAttribute.of(List.of())))
                                   .with(new CloneAttribute(LocalVariableTableAttribute.of(List.of())))
                                   .with(new CloneAttribute(LocalVariableTypeTableAttribute.of(List.of())))))
                    .withMethod("<>", MTD_void, ClassFile.ACC_NATIVE, mb -> {})
                    .withMethod("<>", MTD_void, ClassFile.ACC_NATIVE, mb -> {})
                    .withMethod(INIT_NAME, MTD_void, 0, mb -> {})
                    .withMethod(CLASS_INIT_NAME, MTD_void, 0, mb -> {});
                }));
        var found = cc.verify(clm).stream().map(VerifyError::getMessage).collect(Collectors.toCollection(LinkedList::new));
        var expected = """
                Invalid class name: invalid.class.name at constant pool index %1$d in class ParserVerificationTestClass
                Bad method descriptor: invalid method type at constant pool index %2$d in class ParserVerificationTestClass
                not a valid reference type descriptor: ()V at constant pool index %3$d in class ParserVerificationTestClass
                Bad method descriptor: I at constant pool index %4$d in class ParserVerificationTestClass
                not a valid reference type descriptor: ()V at constant pool index %5$d in class ParserVerificationTestClass
                Invalid class name: invalid.class.name at constant pool index %5$d in class ParserVerificationTestClass
                Illegal field name method; in class ParserVerificationTestClass at constant pool index %5$d in class ParserVerificationTestClass
                Bad method descriptor: I at constant pool index %6$d in class ParserVerificationTestClass
                Invalid class name: invalid.class.name at constant pool index %6$d in class ParserVerificationTestClass
                Illegal method name field; in class ParserVerificationTestClass at constant pool index %6$d in class ParserVerificationTestClass
                Bad method descriptor: I at constant pool index %7$d in class ParserVerificationTestClass
                Invalid class name: invalid.class.name at constant pool index %7$d in class ParserVerificationTestClass
                Illegal method name field; in class ParserVerificationTestClass at constant pool index %7$d in class ParserVerificationTestClass
                not a valid reference type descriptor: ()V at constant pool index %8$d in class ParserVerificationTestClass
                Bad method descriptor: I at constant pool index %9$d in class ParserVerificationTestClass
                Duplicate interface List in class ParserVerificationTestClass
                Illegal field name / in class ParserVerificationTestClass
                Duplicate field name / with signature I in class ParserVerificationTestClass
                Illegal field name / in class ParserVerificationTestClass
                Illegal method name <> in class ParserVerificationTestClass
                Duplicate method name <> with signature ()V in class ParserVerificationTestClass
                Illegal method name <> in class ParserVerificationTestClass
                Interface cannot have a method named <init> in class ParserVerificationTestClass
                Method <clinit> is not static in class ParserVerificationTestClass
                Multiple CompilationID attributes in class ParserVerificationTestClass
                Wrong CompilationID attribute length in class ParserVerificationTestClass
                Wrong Deprecated attribute length in class ParserVerificationTestClass
                Multiple EnclosingMethod attributes in class ParserVerificationTestClass
                Wrong EnclosingMethod attribute length in class ParserVerificationTestClass
                Class is both outer and inner class in class ParserVerificationTestClass
                Multiple InnerClasses attributes in class ParserVerificationTestClass
                Class is both outer and inner class in class ParserVerificationTestClass
                Wrong InnerClasses attribute length in class ParserVerificationTestClass
                Multiple Module attributes in class ParserVerificationTestClass
                Wrong Module attribute length in class ParserVerificationTestClass
                Multiple ModuleHashes attributes in class ParserVerificationTestClass
                Wrong ModuleHashes attribute length in class ParserVerificationTestClass
                Multiple ModuleMainClass attributes in class ParserVerificationTestClass
                Wrong ModuleMainClass attribute length in class ParserVerificationTestClass
                Multiple ModulePackages attributes in class ParserVerificationTestClass
                Wrong ModulePackages attribute length in class ParserVerificationTestClass
                Multiple ModuleResolution attributes in class ParserVerificationTestClass
                Wrong ModuleResolution attribute length in class ParserVerificationTestClass
                Multiple ModuleTarget attributes in class ParserVerificationTestClass
                Wrong ModuleTarget attribute length in class ParserVerificationTestClass
                Multiple NestHost attributes in class ParserVerificationTestClass
                Wrong NestHost attribute length in class ParserVerificationTestClass
                Conflicting NestHost and NestMembers attributes in class ParserVerificationTestClass
                Multiple NestMembers attributes in class ParserVerificationTestClass
                Conflicting NestHost and NestMembers attributes in class ParserVerificationTestClass
                Wrong NestMembers attribute length in class ParserVerificationTestClass
                PermittedSubclasses attribute in final class ParserVerificationTestClass
                Multiple PermittedSubclasses attributes in class ParserVerificationTestClass
                PermittedSubclasses attribute in final class ParserVerificationTestClass
                Wrong PermittedSubclasses attribute length in class ParserVerificationTestClass
                Multiple Record attributes in class ParserVerificationTestClass
                Wrong Record attribute length in class ParserVerificationTestClass
                Multiple RuntimeVisibleAnnotations attributes in class ParserVerificationTestClass
                Wrong RuntimeVisibleAnnotations attribute length in class ParserVerificationTestClass
                Multiple RuntimeInvisibleAnnotations attributes in class ParserVerificationTestClass
                Wrong RuntimeInvisibleAnnotations attribute length in class ParserVerificationTestClass
                Multiple RuntimeVisibleTypeAnnotations attributes in class ParserVerificationTestClass
                Wrong RuntimeVisibleTypeAnnotations attribute length in class ParserVerificationTestClass
                Multiple RuntimeInvisibleTypeAnnotations attributes in class ParserVerificationTestClass
                Wrong RuntimeInvisibleTypeAnnotations attribute length in class ParserVerificationTestClass
                Multiple Signature attributes in class ParserVerificationTestClass
                Wrong Signature attribute length in class ParserVerificationTestClass
                Multiple SourceDebugExtension attributes in class ParserVerificationTestClass
                Multiple SourceFile attributes in class ParserVerificationTestClass
                Wrong SourceFile attribute length in class ParserVerificationTestClass
                Multiple SourceID attributes in class ParserVerificationTestClass
                Wrong SourceID attribute length in class ParserVerificationTestClass
                Wrong Synthetic attribute length in class ParserVerificationTestClass
                Bad constant value type in field ParserVerificationTestClass.f
                Multiple ConstantValue attributes in field ParserVerificationTestClass.f
                Bad constant value type in field ParserVerificationTestClass.f
                Wrong ConstantValue attribute length in field ParserVerificationTestClass.f
                Wrong Deprecated attribute length in field ParserVerificationTestClass.f
                Multiple RuntimeVisibleAnnotations attributes in field ParserVerificationTestClass.f
                Wrong RuntimeVisibleAnnotations attribute length in field ParserVerificationTestClass.f
                Multiple RuntimeInvisibleAnnotations attributes in field ParserVerificationTestClass.f
                Wrong RuntimeInvisibleAnnotations attribute length in field ParserVerificationTestClass.f
                Multiple RuntimeVisibleTypeAnnotations attributes in field ParserVerificationTestClass.f
                Wrong RuntimeVisibleTypeAnnotations attribute length in field ParserVerificationTestClass.f
                Multiple RuntimeInvisibleTypeAnnotations attributes in field ParserVerificationTestClass.f
                Wrong RuntimeInvisibleTypeAnnotations attribute length in field ParserVerificationTestClass.f
                Multiple Signature attributes in field ParserVerificationTestClass.f
                Wrong Signature attribute length in field ParserVerificationTestClass.f
                Wrong Synthetic attribute length in field ParserVerificationTestClass.f
                Multiple AnnotationDefault attributes in method ParserVerificationTestClass::m()
                Wrong AnnotationDefault attribute length in method ParserVerificationTestClass::m()
                Wrong Deprecated attribute length in method ParserVerificationTestClass::m()
                Multiple Exceptions attributes in method ParserVerificationTestClass::m()
                Wrong Exceptions attribute length in method ParserVerificationTestClass::m()
                Multiple MethodParameters attributes in method ParserVerificationTestClass::m()
                Wrong MethodParameters attribute length in method ParserVerificationTestClass::m()
                Multiple RuntimeVisibleAnnotations attributes in method ParserVerificationTestClass::m()
                Wrong RuntimeVisibleAnnotations attribute length in method ParserVerificationTestClass::m()
                Multiple RuntimeInvisibleAnnotations attributes in method ParserVerificationTestClass::m()
                Wrong RuntimeInvisibleAnnotations attribute length in method ParserVerificationTestClass::m()
                Multiple RuntimeVisibleParameterAnnotations attributes in method ParserVerificationTestClass::m()
                Wrong RuntimeVisibleParameterAnnotations attribute length in method ParserVerificationTestClass::m()
                Multiple RuntimeInvisibleParameterAnnotations attributes in method ParserVerificationTestClass::m()
                Wrong RuntimeInvisibleParameterAnnotations attribute length in method ParserVerificationTestClass::m()
                Multiple Signature attributes in method ParserVerificationTestClass::m()
                Wrong Signature attribute length in method ParserVerificationTestClass::m()
                Wrong Synthetic attribute length in method ParserVerificationTestClass::m()
                Code attribute in native or abstract method ParserVerificationTestClass::m()
                Wrong StackMapTable attribute length in Code attribute for method ParserVerificationTestClass::m()
                Wrong CharacterRangeTable attribute length in Code attribute for method ParserVerificationTestClass::m()
                Wrong LineNumberTable attribute length in Code attribute for method ParserVerificationTestClass::m()
                Wrong LocalVariableTable attribute length in Code attribute for method ParserVerificationTestClass::m()
                Wrong LocalVariableTypeTable attribute length in Code attribute for method ParserVerificationTestClass::m()
                Multiple StackMapTable attributes in Code attribute for method ParserVerificationTestClass::m()
                Multiple Signature attributes in Record component c of class ParserVerificationTestClass
                Wrong Signature attribute length in Record component c of class ParserVerificationTestClass
                Multiple RuntimeVisibleAnnotations attributes in Record component c of class ParserVerificationTestClass
                Wrong RuntimeVisibleAnnotations attribute length in Record component c of class ParserVerificationTestClass
                Multiple RuntimeInvisibleAnnotations attributes in Record component c of class ParserVerificationTestClass
                Wrong RuntimeInvisibleAnnotations attribute length in Record component c of class ParserVerificationTestClass
                Multiple RuntimeVisibleTypeAnnotations attributes in Record component c of class ParserVerificationTestClass
                Wrong RuntimeVisibleTypeAnnotations attribute length in Record component c of class ParserVerificationTestClass
                Multiple RuntimeInvisibleTypeAnnotations attributes in Record component c of class ParserVerificationTestClass
                Wrong RuntimeInvisibleTypeAnnotations attribute length in Record component c of class ParserVerificationTestClass
                Multiple Signature attributes in Record component c of class ParserVerificationTestClass
                Wrong Signature attribute length in Record component c of class ParserVerificationTestClass
                Multiple RuntimeVisibleAnnotations attributes in Record component c of class ParserVerificationTestClass
                Wrong RuntimeVisibleAnnotations attribute length in Record component c of class ParserVerificationTestClass
                Multiple RuntimeInvisibleAnnotations attributes in Record component c of class ParserVerificationTestClass
                Wrong RuntimeInvisibleAnnotations attribute length in Record component c of class ParserVerificationTestClass
                Multiple RuntimeVisibleTypeAnnotations attributes in Record component c of class ParserVerificationTestClass
                Wrong RuntimeVisibleTypeAnnotations attribute length in Record component c of class ParserVerificationTestClass
                Multiple RuntimeInvisibleTypeAnnotations attributes in Record component c of class ParserVerificationTestClass
                Wrong RuntimeInvisibleTypeAnnotations attribute length in Record component c of class ParserVerificationTestClass
                Missing Code attribute in ParserVerificationTestClass::<init>() @0
                Missing Code attribute in ParserVerificationTestClass::<clinit>() @0
                """.formatted(indexes).lines().filter(exp -> !found.remove(exp)).toList();
        if (!found.isEmpty() || !expected.isEmpty()) {
            ClassPrinter.toYaml(clm, ClassPrinter.Verbosity.TRACE_ALL, System.out::print);
            fail("""

                 Expected:
                   %s

                 Found:
                   %s
                 """.formatted(expected.stream().collect(Collectors.joining("\n  ")), found.stream().collect(Collectors.joining("\n  "))));
        }
    }

    private static class CloneAttribute extends CustomAttribute<CloneAttribute> {
        CloneAttribute(Attribute a) {
            super(new AttributeMapper<CloneAttribute>(){
                @Override
                public String name() {
                    return a.attributeName().stringValue();
                }

                @Override
                public CloneAttribute readAttribute(AttributedElement enclosing, ClassReader cf, int pos) {
                    throw new UnsupportedOperationException();
                }

                @Override
                public void writeAttribute(BufWriter buf, CloneAttribute attr) {
                    int start = buf.size();
                    a.attributeMapper().writeAttribute(buf, a);
                    buf.writeU1(0); //writes additional byte to the attribute payload
                    buf.patchInt(start + 2, 4, buf.size() - start - 6);
                }

                @Override
                public AttributeMapper.AttributeStability stability() {
                    return a.attributeMapper().stability();
                }
            });
        }
    }

    private static <B extends ClassFileBuilder> B patch(B b, Attribute... attrs) {
        for (var a : attrs) {
            b.with(a).with(new CloneAttribute(a));
        }
        return b;
    }

    private static List<Attribute<?>> patch(Attribute... attrs) {
        var lst = new ArrayList<Attribute<?>>(attrs.length * 2);
        for (var a : attrs) {
            lst.add(a);
            lst.add(new CloneAttribute(a));
        }
        return lst;
    }

<<<<<<< HEAD
    enum ComparisonInstruction {
        IF_ACMPEQ(Opcode.IF_ACMPEQ, 2),
        IF_ACMPNE(Opcode.IF_ACMPNE, 2),
        IFNONNULL(Opcode.IFNONNULL, 1),
        IFNULL(Opcode.IFNULL, 1);
        final Opcode opcode;
        final int argCount;
        ComparisonInstruction(Opcode opcode, int argCount) {
            this.opcode = opcode;
            this.argCount = argCount;
        }
    }

    enum UninitializeKind {
        UNINITIALIZED, UNINITIALIZED_THIS
    }

    @ParameterizedTest
    @MethodSource("uninitializedInBytecodeClasses")
    public void testUninitializedInComparisons(ComparisonInstruction inst, UninitializeKind kind) throws Throwable {
        var bytes = ClassFile.of(ClassFile.StackMapsOption.DROP_STACK_MAPS).build(ClassDesc.of("Test"), clb -> clb
                .withMethodBody(INIT_NAME, MTD_void, 0, cob -> {
                    StackMapFrameInfo.VerificationTypeInfo uninitializeInfo;
                    if (kind == UninitializeKind.UNINITIALIZED) {
                        uninitializeInfo = StackMapFrameInfo.UninitializedVerificationTypeInfo.of(cob.newBoundLabel());
                        cob.new_(CD_Object);
                    } else {
                        uninitializeInfo = StackMapFrameInfo.SimpleVerificationTypeInfo.UNINITIALIZED_THIS;
                        cob.aload(0);
                    }

                    // Stack: uninitializeInfo
                    for (int i = 0; i < inst.argCount; i++) {
                        cob.dup();
                    }
                    var dest = cob.newLabel();
                    cob.branch(inst.opcode, dest)
                       .nop()
                       .labelBinding(dest)
                       .with(StackMapTableAttribute.of(List.of(StackMapFrameInfo.of(dest,
                               List.of(StackMapFrameInfo.SimpleVerificationTypeInfo.UNINITIALIZED_THIS),
                               List.of(uninitializeInfo)))))
                       .invokespecial(CD_Object, INIT_NAME, MTD_void);
                    if (kind == UninitializeKind.UNINITIALIZED) {
                        // still need to call super constructor
                        cob.aload(0)
                           .invokespecial(CD_Object, INIT_NAME, MTD_void);
                    }
                    cob.return_();
                }));
        var errors = ClassFile.of().verify(bytes);
        assertNotEquals(List.of(), errors, () -> errors + " : " + ClassFile.of().parse(bytes).toDebugString());
        var lookup = MethodHandles.lookup();
        assertThrows(VerifyError.class, () -> lookup.defineHiddenClass(bytes, true)); // force JVM verification
    }

    public static Stream<Arguments> uninitializedInBytecodeClasses() {
        return Arrays.stream(ComparisonInstruction.values())
                .mapMulti((inst, sink) -> {
                    for (var kind : UninitializeKind.values()) {
                        sink.accept(Arguments.of(inst, kind));
                    }
                });
=======
    @Test // JDK-8350029
    void testInvokeSpecialInterfacePatch() {
        var runClass = ClassDesc.of("Run");
        var testClass = ClassDesc.of("Test");
        var runnableClass = Runnable.class.describeConstable().orElseThrow();
        var chr = ClassHierarchyResolver.of(List.of(), Map.of(runClass, CD_Object))
                .orElse(ClassHierarchyResolver.defaultResolver()).cached();
        var context = ClassFile.of(ClassFile.ClassHierarchyResolverOption.of(chr));

        for (var isInterface : new boolean[] {true, false}) {
            var bytes = context.build(testClass, clb -> clb
                    .withVersion(JAVA_8_VERSION, 0)
                    .withSuperclass(runClass)
                    .withMethodBody("test", MethodTypeDesc.of(CD_void, testClass), ACC_STATIC, cob -> cob
                            .aload(0)
                            .invokespecial(runnableClass, "run", MTD_void, isInterface)
                            .return_()));
            var errors = context.verify(bytes);
            assertNotEquals(List.of(), errors, "invokespecial, isInterface = " + isInterface);
            assertTrue(errors.getFirst().getMessage().contains("interface method to invoke is not in a direct superinterface"), errors.getFirst().getMessage());
        }
>>>>>>> bf3cfbef
    }
}<|MERGE_RESOLUTION|>--- conflicted
+++ resolved
@@ -423,7 +423,29 @@
         return lst;
     }
 
-<<<<<<< HEAD
+    @Test // JDK-8350029
+    void testInvokeSpecialInterfacePatch() {
+        var runClass = ClassDesc.of("Run");
+        var testClass = ClassDesc.of("Test");
+        var runnableClass = Runnable.class.describeConstable().orElseThrow();
+        var chr = ClassHierarchyResolver.of(List.of(), Map.of(runClass, CD_Object))
+                .orElse(ClassHierarchyResolver.defaultResolver()).cached();
+        var context = ClassFile.of(ClassFile.ClassHierarchyResolverOption.of(chr));
+
+        for (var isInterface : new boolean[] {true, false}) {
+            var bytes = context.build(testClass, clb -> clb
+                    .withVersion(JAVA_8_VERSION, 0)
+                    .withSuperclass(runClass)
+                    .withMethodBody("test", MethodTypeDesc.of(CD_void, testClass), ACC_STATIC, cob -> cob
+                            .aload(0)
+                            .invokespecial(runnableClass, "run", MTD_void, isInterface)
+                            .return_()));
+            var errors = context.verify(bytes);
+            assertNotEquals(List.of(), errors, "invokespecial, isInterface = " + isInterface);
+            assertTrue(errors.getFirst().getMessage().contains("interface method to invoke is not in a direct superinterface"), errors.getFirst().getMessage());
+        }
+    }
+
     enum ComparisonInstruction {
         IF_ACMPEQ(Opcode.IF_ACMPEQ, 2),
         IF_ACMPNE(Opcode.IF_ACMPNE, 2),
@@ -487,28 +509,5 @@
                         sink.accept(Arguments.of(inst, kind));
                     }
                 });
-=======
-    @Test // JDK-8350029
-    void testInvokeSpecialInterfacePatch() {
-        var runClass = ClassDesc.of("Run");
-        var testClass = ClassDesc.of("Test");
-        var runnableClass = Runnable.class.describeConstable().orElseThrow();
-        var chr = ClassHierarchyResolver.of(List.of(), Map.of(runClass, CD_Object))
-                .orElse(ClassHierarchyResolver.defaultResolver()).cached();
-        var context = ClassFile.of(ClassFile.ClassHierarchyResolverOption.of(chr));
-
-        for (var isInterface : new boolean[] {true, false}) {
-            var bytes = context.build(testClass, clb -> clb
-                    .withVersion(JAVA_8_VERSION, 0)
-                    .withSuperclass(runClass)
-                    .withMethodBody("test", MethodTypeDesc.of(CD_void, testClass), ACC_STATIC, cob -> cob
-                            .aload(0)
-                            .invokespecial(runnableClass, "run", MTD_void, isInterface)
-                            .return_()));
-            var errors = context.verify(bytes);
-            assertNotEquals(List.of(), errors, "invokespecial, isInterface = " + isInterface);
-            assertTrue(errors.getFirst().getMessage().contains("interface method to invoke is not in a direct superinterface"), errors.getFirst().getMessage());
-        }
->>>>>>> bf3cfbef
     }
 }