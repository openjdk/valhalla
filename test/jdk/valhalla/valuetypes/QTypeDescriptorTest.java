--- conflicted
+++ resolved
@@ -25,15 +25,10 @@
  * @test
  * @summary Test core reflection, dynamic proxy and lambdas that generates
  *          classes dynamically that reference Q-type and L-type
-<<<<<<< HEAD
+ * @compile -XDenablePrimitiveClasses QTypeDescriptorTest.java
  * @run testng/othervm -XX:+EnableValhalla -XX:+EnablePrimitiveClasses QTypeDescriptorTest
+ * @compile -XDenablePrimitiveClasses QTypeDescriptorTest.java
  * @run testng/othervm -XX:+EnableValhalla -XX:+EnablePrimitiveClasses -Dsun.reflect.noInflation=true QTypeDescriptorTest
-=======
- * @compile -XDenablePrimitiveClasses QTypeDescriptorTest.java
- * @run testng/othervm QTypeDescriptorTest
- * @compile -XDenablePrimitiveClasses QTypeDescriptorTest.java
- * @run testng/othervm -Dsun.reflect.noInflation=true QTypeDescriptorTest
->>>>>>> 9290cc97
  */
 
 import java.lang.invoke.MethodHandle;
