/*
 * Copyright (c) 2018, 2022, Oracle and/or its affiliates. All rights reserved.
 * DO NOT ALTER OR REMOVE COPYRIGHT NOTICES OR THIS FILE HEADER.
 *
 * This code is free software; you can redistribute it and/or modify it
 * under the terms of the GNU General Public License version 2 only, as
 * published by the Free Software Foundation.
 *
 * This code is distributed in the hope that it will be useful, but WITHOUT
 * ANY WARRANTY; without even the implied warranty of MERCHANTABILITY or
 * FITNESS FOR A PARTICULAR PURPOSE.  See the GNU General Public License
 * version 2 for more details (a copy is included in the LICENSE file that
 * accompanied this code).
 *
 * You should have received a copy of the GNU General Public License version
 * 2 along with this work; if not, write to the Free Software Foundation,
 * Inc., 51 Franklin St, Fifth Floor, Boston, MA 02110-1301 USA.
 *
 * Please contact Oracle, 500 Oracle Parkway, Redwood Shores, CA 94065 USA
 * or visit www.oracle.com if you need additional information or have any
 * questions.
 */


/*
 * @test
 * @summary test MethodHandle/VarHandle o primitive classes
<<<<<<< HEAD
 * @run testng/othervm -XX:+EnableValhalla -XX:+EnablePrimitiveClasses MethodHandleTest
=======
 * @compile -XDenablePrimitiveClasses MethodHandleTest.java
 * @run testng/othervm MethodHandleTest
>>>>>>> 9290cc97
 */

import java.lang.invoke.*;
import java.lang.reflect.Field;
import java.lang.reflect.Modifier;
import java.util.List;

import jdk.internal.value.PrimitiveClass;

import org.testng.annotations.DataProvider;
import org.testng.annotations.Test;
import static org.testng.Assert.*;

public class MethodHandleTest {
    private static final MethodHandles.Lookup LOOKUP = MethodHandles.lookup();
    private static final Point P = Point.makePoint(10, 20);
    private static final Line L = Line.makeLine(10, 20, 30, 40);
    private static final MutablePath PATH = MutablePath.makePath(10, 20, 30, 40);

    @DataProvider(name="fields")
    static Object[][] fields() {
        MutablePath path = MutablePath.makePath(1, 2, 3, 4);
        MixedValues mv = new MixedValues(P, L, PATH, "mixed", "types");
        return new Object[][]{
                // primitive class with int fields
                new Object[] { "Point", P, new String[] { "x", "y"} },
                // primitive class whose fields are of primitive value type
                new Object[] { "Line", L, new String[] { "p1", "p2"} },
                // non-primitive class whose non-final fields are of primitive value type
                new Object[] { "MutablePath", PATH, new String[] {"p1", "p2"} },
                new Object[] { "Point", path.p1, new String[] {"x", "y"} },
                new Object[] { "Point", path.p2, new String[] {"x", "y"} },
                // identity class whose non-final fields are of primitive value type,
                // primitive reference type, reference type and value class
                new Object[] { "MixedValues", mv, new String[] {"p", "l", "mutablePath", "list", "nfp", "voptional"} },
        };
    }

    /**
     * Test MethodHandle invocation on the fields of a given class.
     * MethodHandle produced by Lookup::unreflectGetter, Lookup::findGetter,
     * Lookup::findVarHandle.
     */
    @Test(dataProvider = "fields")
    public void testFieldGetterAndSetter(String cn, Object o, String[] fieldNames) throws Throwable  {
        Class<?> c = Class.forName(cn);
        for (String name : fieldNames) {
            Field f = c.getDeclaredField(name);

            MethodHandle mh = LOOKUP.findGetter(c, f.getName(), f.getType());
            Object v1 = mh.invoke(o);

            VarHandle vh = LOOKUP.findVarHandle(c, f.getName(), f.getType());
            Object v2 = vh.get(o);

            MethodHandle mh3 = LOOKUP.unreflectGetter(f);
            Object v3 = mh.invoke(o);

            if (c.isValue())
                ensureImmutable(f, o);
            else
                ensureNullable(f, o);
        }
    }

    @Test
    public void testValueFields() throws Throwable {
        // set the mutable value fields
        MutablePath path = MutablePath.makePath(1, 2, 3, 44);
        Point p = Point.makePoint(100, 200);
        setValueField(MutablePath.class, "p1", path, p);
        setValueField(MutablePath.class, "p2", path, p);
    }

    // Test writing to a field of primitive value type and of primitive
    // reference type
    @Test
    public void testMixedValues() throws Throwable {
        // set the mutable fields
        MutablePath path = MutablePath.makePath(1, 2, 3, 44);
        MixedValues mv = new MixedValues(P, L, PATH, "mixed", "types");
        Point p = Point.makePoint(100, 200);
        Line l = Line.makeLine(100, 200, 300, 400);
        ValueOptional v = new ValueOptional(P);

        setValueField(MutablePath.class, "p1", path, p);
        setValueField(MutablePath.class, "p2", path, p);
        setValueField(MixedValues.class, "p", mv, p);
        setValueField(MixedValues.class, "l", mv, l);
        setValueField(MixedValues.class, "staticPoint", null, p);
        // the following are nullable fields
        setField(MixedValues.class, "nfp", mv, p, false);
        setField(MixedValues.class, "voptional", mv, v, false);
        // static fields of reference type
        setField(MixedValues.class, "staticLine", null, l, false);
        setField(MixedValues.class, "staticLine", null, null, false);
        setField(MixedValues.class, "staticValue", null, v, false);
    }

    @DataProvider(name="arrays")
    static Object[][] arrays() {
        return new Object[][]{
                new Object[] { Point[].class, P },
                new Object[] { Point.ref[].class, P },
                new Object[] { Line[].class, L },
                new Object[] { MutablePath[].class, PATH },
        };
    }

    @Test(dataProvider = "arrays")
    public void testArrayElementSetterAndGetter(Class<?> arrayClass, Object o) throws Throwable {
        Class<?> elementType = arrayClass.getComponentType();
        MethodHandle setter = MethodHandles.arrayElementSetter(arrayClass);
        MethodHandle getter = MethodHandles.arrayElementGetter(arrayClass);
        MethodHandle ctor = MethodHandles.arrayConstructor(arrayClass);
        int size = 5;
        Object[] array = (Object[])ctor.invoke(size);
        for (int i=0; i < size; i++) {
            setter.invoke(array, i, o);
        }
        for (int i=0; i < size; i++) {
            Object v = (Object)getter.invoke(array, i);
            assertEquals(v, o);
        }
        // set an array element to null
        try {
            Object v = (Object)setter.invoke(array, 1, null);
            assertFalse(PrimitiveClass.isPrimitiveValueType(elementType), "should fail to set a primitive class array element to null");
            assertNull((Object)getter.invoke(array, 1));
        } catch (NullPointerException e) {
            assertTrue(PrimitiveClass.isPrimitiveValueType(elementType), "should only fail to set a primitive class array element to null");
        }
    }

    /*
     * Test setting the given field to null via reflection, method handle
     * and var handle.
     */
    static void ensureNullable(Field f, Object o) throws Throwable {
        Class<?> c = f.getDeclaringClass();
        assertFalse(Modifier.isFinal(f.getModifiers()));
        assertFalse(Modifier.isStatic(f.getModifiers()));
        boolean canBeNull = PrimitiveClass.isPrimaryType(f.getType());
        // test reflection
        try {
            f.set(o, null);
            assertTrue(canBeNull, f + " cannot be set to null");
        } catch (NullPointerException e) {
            assertFalse(canBeNull, f + " should allow be set to null");
        }
        // test method handle, i.e. putfield bytecode behavior
        try {
            MethodHandle mh = LOOKUP.findSetter(c, f.getName(), f.getType());
            mh.invoke(o, null);
            assertTrue(canBeNull, f + " cannot be set to null");
        } catch (NullPointerException e) {
            assertFalse(canBeNull, f + " should allow be set to null");
        }
        // test var handle
        try {
            VarHandle vh = LOOKUP.findVarHandle(c, f.getName(), f.getType());
            vh.set(o, null);
            assertTrue(canBeNull, f + " cannot be set to null");
        } catch (NullPointerException e) {
            assertFalse(canBeNull, f + " should allow be set to null");
        }
    }

    static void ensureImmutable(Field f, Object o) throws Throwable {
        Class<?> c = f.getDeclaringClass();
        assertTrue(Modifier.isFinal(f.getModifiers()));
        assertFalse(Modifier.isStatic(f.getModifiers()));
        Object v = f.get(o);
        // test Field::set
        try {
            f.set(o, v);
            throw new RuntimeException(f + " should be immutable");
        } catch (IllegalAccessException e) {
        }

        // test method handle, i.e. putfield bytecode behavior
        try {
            MethodHandle mh = LOOKUP.findSetter(c, f.getName(), f.getType());
            mh.invoke(o, v);
            throw new RuntimeException(f + " should be immutable");
        } catch (IllegalAccessException e) {
        }
        // test var handle
        try {
            VarHandle vh = LOOKUP.findVarHandle(c, f.getName(), f.getType());
            vh.set(o, v);
            throw new RuntimeException(f + " should be immutable");
        } catch (UnsupportedOperationException e) {
        }
    }

    /*
     * Test setting a field of a primitive class to a new value.
     * The field must be flattenable but may or may not be flattened.
     */
    static void setValueField(Class<?> c, String name, Object obj, Object value) throws Throwable {
        setField(c, name, obj, value, true);
    }

    /*
     * Test Field::set, MethodHandle::set on a method handle of a field
     * and VarHandle::compareAndSet and compareAndExchange.
     */
    static void setField(Class<?> c, String name, Object obj, Object value, boolean isPrimitiveValue) throws Throwable {
        Field f = c.getDeclaredField(name);
        boolean isStatic = Modifier.isStatic(f.getModifiers());
        assertTrue(f.getType().isValue());
        assertTrue(PrimitiveClass.isPrimitiveValueType(f.getType()) == isPrimitiveValue);
        assertTrue((isStatic && obj == null) || (!isStatic && obj != null));
        Object v = f.get(obj);

        // Field::set
        try {
            f.set(obj, value);
            assertEquals(f.get(obj), value);
        } finally {
            f.set(obj, v);
        }

        if (isStatic) {
            setStaticField(f, value);
        } else {
            setInstanceField(f, obj, value);
        }
    }

    static void setInstanceField(Field f, Object obj, Object value) throws Throwable {
        Object v = f.get(obj);
        // MethodHandle::invoke
        try {
            MethodHandle mh = LOOKUP.findSetter(f.getDeclaringClass(), f.getName(), f.getType());
            mh.invoke(obj, value);
            assertEquals(f.get(obj), value);
        } finally {
            f.set(obj, v);
        }

        // VarHandle tests
        VarHandle vh = LOOKUP.findVarHandle(f.getDeclaringClass(), f.getName(), f.getType());
        try {
            vh.set(obj, value);
            assertEquals(f.get(obj), value);
        } finally {
            f.set(obj, v);
        }

        try {
            assertTrue(vh.compareAndSet(obj, v, value));
            assertEquals(f.get(obj), value);
        } finally {
            f.set(obj, v);
        }

        try {
            assertEquals(vh.compareAndExchange(obj, v, value), v);
            assertEquals(f.get(obj), value);
        } finally {
            f.set(obj, v);
        }
    }

    static void setStaticField(Field f, Object value) throws Throwable {
        Object v = f.get(null);
        // MethodHandle::invoke
        try {
            MethodHandle mh = LOOKUP.findStaticSetter(f.getDeclaringClass(), f.getName(), f.getType());
            mh.invoke(f.getType().cast(value));
            assertEquals(f.get(null), value);
        } finally {
            f.set(null, v);
        }
        // VarHandle tests
        VarHandle vh = LOOKUP.findStaticVarHandle(f.getDeclaringClass(), f.getName(), f.getType());
        try {
            vh.set(f.getType().cast(value));
            assertEquals(f.get(null), value);
        } finally {
            f.set(null, v);
        }

        try {
            assertTrue(vh.compareAndSet(v, f.getType().cast(value)));
            assertEquals(f.get(null), value);
        } finally {
            f.set(null, v);
        }

        try {
            assertEquals(vh.compareAndExchange(v, f.getType().cast(value)), v);
            assertEquals(f.get(null), value);
        } finally {
            f.set(null, v);
        }
    }
}<|MERGE_RESOLUTION|>--- conflicted
+++ resolved
@@ -25,12 +25,8 @@
 /*
  * @test
  * @summary test MethodHandle/VarHandle o primitive classes
-<<<<<<< HEAD
+ * @compile -XDenablePrimitiveClasses MethodHandleTest.java
  * @run testng/othervm -XX:+EnableValhalla -XX:+EnablePrimitiveClasses MethodHandleTest
-=======
- * @compile -XDenablePrimitiveClasses MethodHandleTest.java
- * @run testng/othervm MethodHandleTest
->>>>>>> 9290cc97
  */
 
 import java.lang.invoke.*;
