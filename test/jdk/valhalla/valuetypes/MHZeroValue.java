--- conflicted
+++ resolved
@@ -24,15 +24,9 @@
 
 /*
  * @test
-<<<<<<< HEAD
- * @compile --enable-preview --source ${jdk.version} MHZeroValue.java
+ * @compile --enable-preview --source ${jdk.version} -XDenablePrimitiveClasses MHZeroValue.java
  * @run testng/othervm --enable-preview -XX:+EnableValhalla -XX:+EnablePrimitiveClasses -XX:InlineFieldMaxFlatSize=128 MHZeroValue
  * @run testng/othervm --enable-preview -XX:+EnableValhalla -XX:+EnablePrimitiveClasses -XX:InlineFieldMaxFlatSize=0 MHZeroValue
-=======
- * @compile --enable-preview --source ${jdk.version} -XDenablePrimitiveClasses MHZeroValue.java
- * @run testng/othervm --enable-preview -XX:InlineFieldMaxFlatSize=128 MHZeroValue
- * @run testng/othervm --enable-preview -XX:InlineFieldMaxFlatSize=0 MHZeroValue
->>>>>>> 9290cc97
  * @summary Test MethodHandles::zero, MethodHandles::empty and MethodHandles::constant
  *          on value classes.
  */
