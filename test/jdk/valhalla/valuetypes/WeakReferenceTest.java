--- conflicted
+++ resolved
@@ -32,12 +32,8 @@
 /*
  * @test
  * @summary Test primitive classes with Reference types
-<<<<<<< HEAD
+ * @compile -XDenablePrimitiveClasses WeakReferenceTest.java
  * @run testng/othervm -XX:+EnableValhalla -XX:+EnablePrimitiveClasses WeakReferenceTest
-=======
- * @compile -XDenablePrimitiveClasses WeakReferenceTest.java
- * @run testng/othervm WeakReferenceTest
->>>>>>> 9290cc97
  */
 @Test
 public class WeakReferenceTest {
