--- conflicted
+++ resolved
@@ -24,12 +24,8 @@
 /*
  * @test
  * @summary Test lambdas with parameter types or return type of value class
-<<<<<<< HEAD
+ * @compile -XDenablePrimitiveClasses LambdaTest.java
  * @run testng/othervm -XX:+EnableValhalla -XX:+EnablePrimitiveClasses LambdaTest
-=======
- * @compile -XDenablePrimitiveClasses LambdaTest.java
- * @run testng/othervm LambdaTest
->>>>>>> 9290cc97
  */
 
 import java.util.function.Function;
