--- conflicted
+++ resolved
@@ -24,15 +24,10 @@
 /*
  * @test
  * @summary Basic test for Array::get, Array::set, Arrays::setAll on primitive class array
-<<<<<<< HEAD
+ * @compile -XDenablePrimitiveClasses ValueArray.java
  * @run testng/othervm -XX:+EnableValhalla -XX:+EnablePrimitiveClasses -XX:FlatArrayElementMaxSize=-1 ValueArray
+ * @compile -XDenablePrimitiveClasses ValueArray.java
  * @run testng/othervm -XX:+EnableValhalla -XX:+EnablePrimitiveClasses -XX:FlatArrayElementMaxSize=0  ValueArray
-=======
- * @compile -XDenablePrimitiveClasses ValueArray.java
- * @run testng/othervm -XX:FlatArrayElementMaxSize=-1 ValueArray
- * @compile -XDenablePrimitiveClasses ValueArray.java
- * @run testng/othervm -XX:FlatArrayElementMaxSize=0  ValueArray
->>>>>>> 9290cc97
  */
 
 import java.lang.reflect.Array;
