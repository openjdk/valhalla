/*
 * Copyright (c) 2018, 2022, Oracle and/or its affiliates. All rights reserved.
 * DO NOT ALTER OR REMOVE COPYRIGHT NOTICES OR THIS FILE HEADER.
 *
 * This code is free software; you can redistribute it and/or modify it
 * under the terms of the GNU General Public License version 2 only, as
 * published by the Free Software Foundation.
 *
 * This code is distributed in the hope that it will be useful, but WITHOUT
 * ANY WARRANTY; without even the implied warranty of MERCHANTABILITY or
 * FITNESS FOR A PARTICULAR PURPOSE.  See the GNU General Public License
 * version 2 for more details (a copy is included in the LICENSE file that
 * accompanied this code).
 *
 * You should have received a copy of the GNU General Public License version
 * 2 along with this work; if not, write to the Free Software Foundation,
 * Inc., 51 Franklin St, Fifth Floor, Boston, MA 02110-1301 USA.
 *
 * Please contact Oracle, 500 Oracle Parkway, Redwood Shores, CA 94065 USA
 * or visit www.oracle.com if you need additional information or have any
 * questions.
 */

/*
 * @test
 * @summary test MethodHandle/VarHandle on primitive classes
 * @modules java.base/java.lang.runtime:open
 *          java.base/jdk.internal.org.objectweb.asm
<<<<<<< HEAD
 * @run testng/othervm -XX:+EnableValhalla -XX:+EnablePrimitiveClasses SubstitutabilityTest
=======
 * @compile -XDenablePrimitiveClasses SubstitutabilityTest.java
 * @run testng SubstitutabilityTest
>>>>>>> 9290cc97
 */

import java.lang.reflect.Method;
import java.util.List;

import org.testng.annotations.DataProvider;
import org.testng.annotations.Test;
import static org.testng.Assert.*;

public class SubstitutabilityTest {

    @DataProvider(name="substitutable")
    Object[][] substitutableCases() {
        Point p1 = Point.makePoint(10, 10);
        Point p2 = Point.makePoint(20, 20);
        Point.ref box1 = p1;
        Point.ref box2 = p2;
        Line l1 = Line.makeLine(p1, p2);
        var mpath = MutablePath.makePath(10, 20, 30, 40);
        var mixedValues = new MixedValues(p1, l1, mpath, "value");
        var number = Value.Number.intValue(99);
        var list = List.of("list");
        return new Object[][] {
            new Object[] { p1, Point.makePoint(10, 10) },
            new Object[] { l1, Line.makeLine(10,10, 20,20) },
            new Object[] { box1, Point.makePoint(10, 10) },
            new Object[] { mpath, mpath},
            new Object[] { mixedValues, mixedValues},
            new Object[] { valueBuilder().setPoint(p1).build(),
                           valueBuilder().setPoint(Point.makePoint(10, 10)).build() },
            new Object[] { valueBuilder().setPointRef(p2).build(),
                           valueBuilder().setPointRef(Point.makePoint(20, 20)).build() },
            new Object[] { valueBuilder().setReference(p2).build(),
                           valueBuilder().setReference(Point.makePoint(20, 20)).build() },
            new Object[] { valueBuilder().setFloat(Float.NaN).setDouble(Double.NaN).setPoint(p1).build(),
                           valueBuilder().setFloat(Float.NaN).setDouble(Double.NaN).setPoint(l1.p1).build() },
            new Object[] { valueBuilder().setFloat(Float.NaN).setDouble(Double.NaN).setNumber(number).build(),
                           valueBuilder().setFloat(Float.NaN).setDouble(Double.NaN).setNumber(Value.Number.intValue(99)).build() },
            new Object[] { valueBuilder().setFloat(+0.0f).setDouble(+0.0).setReference(list).build(),
                           valueBuilder().setFloat(+0.0f).setDouble(+0.0).setReference(list).build() },
            new Object[] { valueBuilder().setNumber(Value.Number.intValue(100)).build(),
                           valueBuilder().setNumber(Value.Number.intValue(100)).build() },
            new Object[] { valueBuilder().setReference(list).build(),
                           valueBuilder().setReference(list).build() },
            new Object[] { new ValueOptional(p1), new ValueOptional(p1)},
            new Object[] { new ValueOptional(p1), new ValueOptional(Point.makePoint(10, 10))},
            new Object[] { new ValueOptional(list), new ValueOptional(list)},
            new Object[] { new ValueOptional(null), new ValueOptional(null)},
        };
    }

    @Test(dataProvider="substitutable")
    public void substitutableTest(Object a, Object b) {
        assertTrue(isSubstitutable(a, b));
    }

    @DataProvider(name="notSubstitutable")
    Object[][] notSubstitutableCases() {
        var point = Point.makePoint(10, 10);
        var mpath = MutablePath.makePath(10, 20, 30, 40);
        var number = Value.Number.intValue(99);
        return new Object[][] {
            new Object[] { Point.makePoint(10, 10), Point.makePoint(10, 20)},
            new Object[] { mpath, MutablePath.makePath(10, 20, 30, 40)},
            new Object[] { point, mpath},
            new Object[] { valueBuilder().setFloat(+0.0f).setDouble(+0.0).build(),
                           valueBuilder().setFloat(-0.0f).setDouble(+0.0).build() },
            new Object[] { valueBuilder().setFloat(+0.0f).setDouble(+0.0).build(),
                           valueBuilder().setFloat(+0.0f).setDouble(-0.0).build() },
            new Object[] { valueBuilder().setPoint(point).build(),
                           valueBuilder().setPoint(Point.makePoint(20, 20)).build() },
            new Object[] { valueBuilder().setPointRef(point).build(),
                           valueBuilder().setPointRef(Point.makePoint(20, 20)).build() },
            new Object[] { valueBuilder().setNumber(number).build(),
                           valueBuilder().setNumber(new Value.IntNumber(99)).build() },
            new Object[] { valueBuilder().setNumber(Value.Number.intValue(1)).build(),
                           valueBuilder().setNumber(Value.Number.shortValue((short)1)).build() },
            new Object[] { valueBuilder().setNumber(new Value.IntNumber(99)).build(),
                           valueBuilder().setNumber(new Value.IntNumber(99)).build() },
            new Object[] { valueBuilder().setReference(List.of("list")).build(),
                           valueBuilder().setReference(List.of("list")).build() },
            new Object[] { new ValueOptional(point), new ValueOptional(mpath)},
            new Object[] { new ValueOptional(Value.Number.intValue(1)), new ValueOptional(Value.Number.shortValue((short)1))},
        };
    }
    @Test(dataProvider="notSubstitutable")
    public void notSubstitutableTest(Object a, Object b) {
        assertFalse(isSubstitutable(a, b));
    }
    private static Value.Builder valueBuilder() {
        Value.Builder builder = new Value.Builder();
        return builder.setChar('a')
                       .setBoolean(true)
                       .setByte((byte)0x1)
                       .setShort((short)3)
                       .setLong(4L);
    }

    static primitive class MyValue {
        static int cnt = 0;
        final int x;
        final MyValue2 vtField1;
        final MyValue2.ref vtField2;

        public MyValue() {
            this.x = ++cnt;
            this.vtField1 = new MyValue2();
            this.vtField2 = new MyValue2();
        }
    }

    static primitive class MyValue2 {
        static int cnt = 0;
        final int x;
        public MyValue2() {
            this.x = ++cnt;
        }
    }

    @Test
    public void uninitializedArrayElement() throws Exception {
        MyValue[] va = new MyValue[1];
        Object[] oa = new Object[] { va };
        for (int i = 0; i < 100; ++i) {
            Object o = zerothElement(((i % 2) == 0) ? va : oa);
            if ((i % 2) == 0) {
                assertTrue(o instanceof MyValue);
                assertTrue(o == va[0]);
                assertFalse(o != va[0]);
                assertTrue(isSubstitutable(o, va[0]));
            } else {
                assertTrue(o.getClass().isArray());
                assertFalse(o == va[0]);
                assertTrue(o != va[0]);
                assertFalse(isSubstitutable(o, va[0]));
            }
        }
    }

    @DataProvider(name="negativeSubstitutableCases")
    Object[][] negativeSubstitutableCases() {
        MyValue[] va = new MyValue[1];
        Object[] oa = new Object[] { va };
        Point p = Point.makePoint(10, 10);
        Integer i = Integer.valueOf(10);
        return new Object[][] {
                new Object[] { va[0], null },
                new Object[] { null,  va[0] },
                new Object[] { va[0], oa },
                new Object[] { va[0], oa[0] },
                new Object[] { va,    oa },
                new Object[] { p,     i },
                new Object[] { i,     Integer.valueOf(20) },
        };
    }

    /*
     * isSubstitutable method handle invoker requires both parameters are
     * non-null and of the same primitive class.
     *
     * This verifies PrimitiveObjectMethods::isSubstitutable that does not
     * throw an exception if any one of parameter is null or if
     * the parameters are of different types.
     */
    @Test(dataProvider="negativeSubstitutableCases")
    public void testIsSubstitutable(Object a, Object b) {
        assertFalse(isSubstitutable(a, b));
    }

    @Test
    public void nullArguments() throws Exception {
        assertTrue(isSubstitutable(null, null));
    }

    private static Object zerothElement(Object[] oa) {
        return oa[0];
    }

    private static final Method IS_SUBSTITUTABLE;
    static {
        Method m = null;
        try {
            Class<?> c = Class.forName("java.lang.runtime.PrimitiveObjectMethods");
            m = c.getDeclaredMethod("isSubstitutable", Object.class, Object.class);
            m.setAccessible(true);
        } catch (ReflectiveOperationException e) {
            throw new RuntimeException(e);
        }
        IS_SUBSTITUTABLE = m;
    }
    private static boolean isSubstitutable(Object a, Object b) {
        try {
            return (boolean) IS_SUBSTITUTABLE.invoke(null, a, b);
        } catch (ReflectiveOperationException e) {
            throw new RuntimeException(e);
        }
    }
}<|MERGE_RESOLUTION|>--- conflicted
+++ resolved
@@ -26,12 +26,8 @@
  * @summary test MethodHandle/VarHandle on primitive classes
  * @modules java.base/java.lang.runtime:open
  *          java.base/jdk.internal.org.objectweb.asm
-<<<<<<< HEAD
+ * @compile -XDenablePrimitiveClasses SubstitutabilityTest.java
  * @run testng/othervm -XX:+EnableValhalla -XX:+EnablePrimitiveClasses SubstitutabilityTest
-=======
- * @compile -XDenablePrimitiveClasses SubstitutabilityTest.java
- * @run testng SubstitutabilityTest
->>>>>>> 9290cc97
  */
 
 import java.lang.reflect.Method;
