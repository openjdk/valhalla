--- conflicted
+++ resolved
@@ -1,9 +1,5 @@
 /*
-<<<<<<< HEAD
- * Copyright (c) 2015, 2020, Oracle and/or its affiliates. All rights reserved.
-=======
  * Copyright (c) 2015, 2022, Oracle and/or its affiliates. All rights reserved.
->>>>>>> 711e2520
  * DO NOT ALTER OR REMOVE COPYRIGHT NOTICES OR THIS FILE HEADER.
  *
  * This code is free software; you can redistribute it and/or modify it
@@ -72,17 +68,7 @@
 
     private static final List<String> JAVA_CMDS;
 
-    // To update .ldap files under src/test/test, LDAP request and response
-    // bytes can be logged while interacting with a real LDAP server
-    // (e.g.: HOST_NAME = "localhost:8389").
-    // For that point HOST_NAME to a real server in which the ROOT_DOMAIN
-    // below is configured to allow modifications by anonymous users, and
-    // pass an additional "-trace" argument to the created subprocesses.
-    // The LDAP requests and response bytes will appear in the log, and you
-    // can then update the corresponding .ldap files.
     static final String HOST_NAME = InetAddress.getLoopbackAddress().getHostName();
-    static final String ROOT_DOMAIN = "dc=ie,dc=oracle,dc=com";
-    static final String PATH = "/" + ROOT_DOMAIN;
 
     static {
         String javaPath = JDKToolFinder.getJDKTool("java");
@@ -148,18 +134,7 @@
         opts.add("test/" + clsName);
         opts.add("ldap://" + HOST_NAME + "/dc=ie,dc=oracle,dc=com");
         System.out.println("Running with the '" + desc + "' module...");
-<<<<<<< HEAD
-        // To record LDAP requests and responses in order to update the
-        // .ldap files under src/test/test, make sure that HOST_NAME
-        // points to an LDAP server accepting anonymous modifications without
-        // credentials, and that has "dc=ie,dc=oracle,dc=com" configured
-        // as root domain. Also add "-trace" as last argument to the runJava
-        // command below.
-        runJava("-Dtest.src=" + TEST_SRC, "-p", "mods", "-m", "test/" + clsName,
-                "ldap://" + HOST_NAME + PATH);
-=======
         runJava(opts.toArray(String[]::new));
->>>>>>> 711e2520
     }
 
     private static void runJava(String... opts) throws Throwable {
