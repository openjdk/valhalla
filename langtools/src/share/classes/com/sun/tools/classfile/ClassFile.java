--- conflicted
+++ resolved
@@ -28,10 +28,7 @@
 import java.io.File;
 import java.io.IOException;
 import java.io.InputStream;
-<<<<<<< HEAD
-=======
 import java.nio.file.Files;
->>>>>>> 51ac0c58
 import java.nio.file.Path;
 
 import static com.sun.tools.classfile.AccessFlags.*;
@@ -50,21 +47,12 @@
         return read(file.toPath(), new Attribute.Factory());
     }
 
-<<<<<<< HEAD
-    public static ClassFile read(Path path)
-            throws IOException, ConstantPoolException {
-        return read(path.toFile(), new Attribute.Factory());
-    }
-
-    public static ClassFile read(File file, Attribute.Factory attributeFactory)
-=======
     public static ClassFile read(Path input)
             throws IOException, ConstantPoolException {
         return read(input, new Attribute.Factory());
     }
 
     public static ClassFile read(Path input, Attribute.Factory attributeFactory)
->>>>>>> 51ac0c58
             throws IOException, ConstantPoolException {
         try (InputStream in = Files.newInputStream(input)) {
             return new ClassFile(in, attributeFactory);
